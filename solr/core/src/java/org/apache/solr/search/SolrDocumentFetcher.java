--- conflicted
+++ resolved
@@ -578,23 +578,17 @@
     final Set<String> declaredDynamicEventsFields =
         getDeclaredDynamicEventsFields(localId, leafReader);
     for (String fieldName : fields) {
-<<<<<<< HEAD
       if (declaredDynamicEventsFields != null
           && fieldName.startsWith("evt_")
           && !declaredDynamicEventsFields.contains(fieldName)) {
         continue;
       }
-      Object fieldValue = decodeDVField(localId, leafReader, fieldName);
-      if (fieldValue != null) {
-        doc.setField(fieldName, fieldValue);
-=======
       DocValuesIteratorCache.FieldDocValuesSupplier e = reuseDvIters.getSupplier(fieldName);
       if (e != null) {
         Object fieldValue = decodeDVField(localId, leafReader, subIndex, e);
         if (fieldValue != null) {
           doc.setField(fieldName, fieldValue);
         }
->>>>>>> 2cb01ce8
       }
     }
   }
