/*
 * Licensed to the Apache Software Foundation (ASF) under one or more
 * contributor license agreements.  See the NOTICE file distributed with
 * this work for additional information regarding copyright ownership.
 * The ASF licenses this file to You under the Apache License, Version 2.0
 * (the "License"); you may not use this file except in compliance with
 * the License.  You may obtain a copy of the License at
 *
 *     http://www.apache.org/licenses/LICENSE-2.0
 *
 * Unless required by applicable law or agreed to in writing, software
 * distributed under the License is distributed on an "AS IS" BASIS,
 * WITHOUT WARRANTIES OR CONDITIONS OF ANY KIND, either express or implied.
 * See the License for the specific language governing permissions and
 * limitations under the License.
 */
package org.apache.solr.handler.component;

import static org.apache.solr.common.params.CommonParams.DISTRIB;
import static org.apache.solr.common.params.CommonParams.PATH;

import com.codahale.metrics.Counter;
import java.io.PrintWriter;
import java.io.StringWriter;
import java.lang.invoke.MethodHandles;
import java.util.ArrayList;
import java.util.Arrays;
import java.util.Collections;
import java.util.HashSet;
import java.util.Iterator;
import java.util.LinkedHashSet;
import java.util.List;
import java.util.Map;
import java.util.Optional;
import java.util.Set;
import java.util.Spliterator;
import java.util.Spliterators;
import java.util.concurrent.ConcurrentHashMap;
import java.util.concurrent.atomic.AtomicLong;
import java.util.stream.Collectors;
import java.util.stream.StreamSupport;
import org.apache.lucene.index.ExitableDirectoryReader;
import org.apache.lucene.queryparser.surround.query.TooManyBasicQueries;
import org.apache.lucene.search.IndexSearcher;
import org.apache.lucene.search.TotalHits;
import org.apache.solr.client.solrj.SolrRequest.SolrRequestType;
import org.apache.solr.client.solrj.SolrServerException;
import org.apache.solr.cloud.ZkController;
import org.apache.solr.common.SolrDocumentList;
import org.apache.solr.common.SolrException;
import org.apache.solr.common.params.CommonParams;
import org.apache.solr.common.params.CursorMarkParams;
import org.apache.solr.common.params.ModifiableSolrParams;
import org.apache.solr.common.params.ShardParams;
import org.apache.solr.common.params.SolrParams;
import org.apache.solr.common.util.NamedList;
import org.apache.solr.common.util.SimpleOrderedMap;
import org.apache.solr.common.util.StrUtils;
import org.apache.solr.core.CloseHook;
import org.apache.solr.core.CoreContainer;
import org.apache.solr.core.PluginInfo;
import org.apache.solr.core.SolrCore;
import org.apache.solr.handler.RequestHandlerBase;
import org.apache.solr.logging.MDCLoggingContext;
import org.apache.solr.metrics.MetricsMap;
import org.apache.solr.metrics.SolrMetricsContext;
import org.apache.solr.pkg.PackageAPI;
import org.apache.solr.pkg.PackageListeners;
import org.apache.solr.pkg.SolrPackageLoader;
import org.apache.solr.request.SolrQueryRequest;
import org.apache.solr.response.SolrQueryResponse;
import org.apache.solr.schema.BloomStrField;
import org.apache.solr.search.CursorMark;
import org.apache.solr.search.SortSpec;
import org.apache.solr.search.facet.FacetModule;
import org.apache.solr.security.AuthorizationContext;
import org.apache.solr.security.PermissionNameProvider;
import org.apache.solr.util.RTimerTree;
import org.apache.solr.util.SolrPluginUtils;
import org.apache.solr.util.circuitbreaker.CircuitBreaker;
import org.apache.solr.util.circuitbreaker.CircuitBreakerRegistry;
import org.apache.solr.util.circuitbreaker.CircuitBreakerUtils;
import org.apache.solr.util.plugin.PluginInfoInitialized;
import org.apache.solr.util.plugin.SolrCoreAware;
import org.slf4j.Logger;
import org.slf4j.LoggerFactory;
import org.slf4j.MDC;

/** Refer SOLR-281 */
public class SearchHandler extends RequestHandlerBase
    implements SolrCoreAware, PluginInfoInitialized, PermissionNameProvider {
  static final String INIT_COMPONENTS = "components";
  static final String INIT_FIRST_COMPONENTS = "first-components";
  static final String INIT_LAST_COMPONENTS = "last-components";

  protected static final String SHARD_HANDLER_SUFFIX = "[shard]";

  private static final Set<SolrException.ErrorCode> NONTOLERANT_ERROR_CODES =
      Set.of(SolrException.ErrorCode.BAD_REQUEST);

  private static final Logger log = LoggerFactory.getLogger(MethodHandles.lookup().lookupClass());

  /**
   * A counter to ensure that no RID is equal, even if they fall in the same millisecond
   *
   * @deprecated this was replaced by the auto-generated trace ids
   */
  @Deprecated(since = "9.4")
  private static final AtomicLong ridCounter = new AtomicLong();

  /**
   * An opt-out flag to prevent the addition of {@link CommonParams#REQUEST_ID} tracing on
   * distributed queries
   *
   * <p>Defaults to 'false' if not specified.
   *
   * @see CommonParams#DISABLE_REQUEST_ID
   * @deprecated this was replaced by the auto-generated trace ids
   */
  @Deprecated(since = "9.4")
  private static final boolean DISABLE_REQUEST_ID_DEFAULT =
      Boolean.getBoolean("solr.disableRequestId");

  private HandlerMetrics metricsShard = HandlerMetrics.NO_OP;
  private final Map<String, Counter> shardPurposes = new ConcurrentHashMap<>();

  protected volatile List<SearchComponent> components;
  private ShardHandlerFactory shardHandlerFactory;
  private PluginInfo shfInfo;
  private SolrCore core;

  protected List<String> getDefaultComponents() {
    ArrayList<String> names = new ArrayList<>(9);
    names.add(QueryComponent.COMPONENT_NAME);
    names.add(FacetComponent.COMPONENT_NAME);
    names.add(FacetModule.COMPONENT_NAME);
    names.add(MoreLikeThisComponent.COMPONENT_NAME);
    names.add(HighlightComponent.COMPONENT_NAME);
    names.add(StatsComponent.COMPONENT_NAME);
    names.add(DebugComponent.COMPONENT_NAME);
    names.add(ExpandComponent.COMPONENT_NAME);
    names.add(TermsComponent.COMPONENT_NAME);

    return names;
  }

  @Override
  public void init(PluginInfo info) {
    init(info.initArgs);
    for (PluginInfo child : info.children) {
      if ("shardHandlerFactory".equals(child.type)) {
        this.shfInfo = child;
        break;
      }
    }
  }

  @Override
  public void initializeMetrics(SolrMetricsContext parentContext, String scope) {
    super.initializeMetrics(parentContext, scope);
    metricsShard =
        new HandlerMetrics( // will register various metrics in the context
            solrMetricsContext, getCategory().toString(), scope + SHARD_HANDLER_SUFFIX);
    solrMetricsContext.gauge(
        new MetricsMap(map -> shardPurposes.forEach((k, v) -> map.putNoEx(k, v.getCount()))),
        true,
        "purposes",
        getCategory().toString(),
        scope + SHARD_HANDLER_SUFFIX);
  }

  @Override
  public HandlerMetrics getMetricsForThisRequest(SolrQueryRequest req) {
    return req.getParams().getBool(ShardParams.IS_SHARD, false) ? this.metricsShard : this.metrics;
  }

  @Override
  public PermissionNameProvider.Name getPermissionName(AuthorizationContext ctx) {
    return PermissionNameProvider.Name.READ_PERM;
  }

  /**
   * Initialize the components based on name. Note, if using <code>INIT_FIRST_COMPONENTS</code> or
   * <code>INIT_LAST_COMPONENTS</code>, then the {@link DebugComponent} will always occur last. If
   * this is not desired, then one must explicitly declare all components using the <code>
   * INIT_COMPONENTS</code> syntax.
   */
  @Override
  @SuppressWarnings("unchecked")
  public void inform(SolrCore core) {
    this.core = core;
    List<String> c = (List<String>) initArgs.get(INIT_COMPONENTS);
    Set<String> missing = new HashSet<>(core.getSearchComponents().checkContains(c));
    List<String> first = (List<String>) initArgs.get(INIT_FIRST_COMPONENTS);
    missing.addAll(core.getSearchComponents().checkContains(first));
    List<String> last = (List<String>) initArgs.get(INIT_LAST_COMPONENTS);
    missing.addAll(core.getSearchComponents().checkContains(last));
    if (!missing.isEmpty())
      throw new SolrException(
          SolrException.ErrorCode.SERVER_ERROR, "Missing SearchComponents named : " + missing);
    if (c != null && (first != null || last != null))
      throw new SolrException(
          SolrException.ErrorCode.SERVER_ERROR,
          "First/Last components only valid if you do not declare 'components'");

    if (shfInfo == null) {
      shardHandlerFactory = core.getCoreContainer().getShardHandlerFactory();
    } else {
      shardHandlerFactory = core.createInitInstance(shfInfo, ShardHandlerFactory.class, null, null);
      core.addCloseHook(
          new CloseHook() {
            @Override
            public void preClose(SolrCore core) {
              shardHandlerFactory.close();
            }
          });
      shardHandlerFactory.setSecurityBuilder(
          core.getCoreContainer().getPkiAuthenticationSecurityBuilder());
    }

    if (core.getCoreContainer().isZooKeeperAware()) {
      core.getPackageListeners()
          .addListener(
              new PackageListeners.Listener() {
                @Override
                public String packageName() {
                  return null;
                }

                @Override
                public Map<String, PackageAPI.PkgVersion> packageDetails() {
                  return Collections.emptyMap();
                }

                @Override
                public void changed(SolrPackageLoader.SolrPackage pkg, Ctx ctx) {
                  // we could optimize this by listening to only relevant packages,
                  // but it is not worth optimizing as these are lightweight objects
                  components = null;
                }
              });
    }
  }

  @SuppressWarnings({"unchecked"})
  private void initComponents() {
    Object declaredComponents = initArgs.get(INIT_COMPONENTS);
    List<String> first = (List<String>) initArgs.get(INIT_FIRST_COMPONENTS);
    List<String> last = (List<String>) initArgs.get(INIT_LAST_COMPONENTS);

    List<String> list = null;
    boolean makeDebugLast = true;
    if (declaredComponents == null) {
      // Use the default component list
      list = getDefaultComponents();

      if (first != null) {
        List<String> clist = first;
        clist.addAll(list);
        list = clist;
      }

      if (last != null) {
        list.addAll(last);
      }
    } else {
      list = (List<String>) declaredComponents;
      if (first != null || last != null) {
        throw new SolrException(
            SolrException.ErrorCode.SERVER_ERROR,
            "First/Last components only valid if you do not declare 'components'");
      }
      makeDebugLast = false;
    }

    // Build the component list
    List<SearchComponent> components = new ArrayList<>(list.size());
    DebugComponent dbgCmp = null;
    for (String c : list) {
      SearchComponent comp = core.getSearchComponent(c);
      if (comp instanceof DebugComponent && makeDebugLast == true) {
        dbgCmp = (DebugComponent) comp;
      } else {
        components.add(comp);
        log.debug("Adding  component:{}", comp);
      }
    }
    if (makeDebugLast == true && dbgCmp != null) {
      components.add(dbgCmp);
      log.debug("Adding  debug component:{}", dbgCmp);
    }
    this.components = components;
  }

  public List<SearchComponent> getComponents() {
    List<SearchComponent> result = components; // volatile read
    if (result == null) {
      synchronized (this) {
        if (components == null) {
          initComponents();
        }
        result = components;
      }
    }
    return result;
  }

  private boolean isDistrib(SolrQueryRequest req) {
    boolean isZkAware = req.getCoreContainer().isZooKeeperAware();
    boolean isDistrib = req.getParams().getBool(DISTRIB, isZkAware);
    if (!isDistrib) {
      // for back compat, a shards param with URLs like localhost:8983/solr will mean that this
      // search is distributed.
      final String shards = req.getParams().get(ShardParams.SHARDS);
      isDistrib = ((shards != null) && (shards.indexOf('/') > 0));
    }
    return isDistrib;
  }

  public ShardHandler getAndPrepShardHandler(SolrQueryRequest req, ResponseBuilder rb) {
    ShardHandler shardHandler = null;

    CoreContainer cc = req.getCoreContainer();
    boolean isZkAware = cc.isZooKeeperAware();

    if (rb.isDistrib) {
      shardHandler = shardHandlerFactory.getShardHandler();
      shardHandler.prepDistributed(rb);
      if (!rb.isDistrib) {
        // request is not distributed after all and so the shard handler is not needed
        shardHandler = null;
      }
    }

    if (isZkAware) {
      String shardsTolerant = req.getParams().get(ShardParams.SHARDS_TOLERANT);
      boolean requireZkConnected =
          shardsTolerant != null && shardsTolerant.equals(ShardParams.REQUIRE_ZK_CONNECTED);
      ZkController zkController = cc.getZkController();
      boolean zkConnected =
          zkController != null
              && !zkController.getZkClient().getConnectionManager().isLikelyExpired();
      if (requireZkConnected && false == zkConnected) {
        throw new SolrException(SolrException.ErrorCode.SERVER_ERROR, "ZooKeeper is not connected");
      } else {
        NamedList<Object> headers = rb.rsp.getResponseHeader();
        if (headers != null) {
          headers.add("zkConnected", zkConnected);
        }
      }
    }

    return shardHandler;
  }

  /**
   * Override this method if you require a custom {@link ResponseBuilder} e.g. for use by a custom
   * {@link SearchComponent}.
   */
  protected ResponseBuilder newResponseBuilder(
      SolrQueryRequest req, SolrQueryResponse rsp, List<SearchComponent> components) {
    return new ResponseBuilder(req, rsp, components);
  }

  /**
   * Check if {@link SolrRequestType#QUERY} circuit breakers are tripped. Override this method in
   * sub classes that do not want to check circuit breakers.
   *
   * @return true if circuit breakers are tripped, false otherwise.
   */
  protected boolean checkCircuitBreakers(
      SolrQueryRequest req, SolrQueryResponse rsp, ResponseBuilder rb) {
    if (isInternalShardRequest(req)) {
      if (log.isTraceEnabled()) {
        log.trace("Internal request, skipping circuit breaker check");
      }
      return false;
    }
    final RTimerTree timer = rb.isDebug() ? req.getRequestTimer() : null;

    final CircuitBreakerRegistry circuitBreakerRegistry = req.getCore().getCircuitBreakerRegistry();
    if (circuitBreakerRegistry.isEnabled(SolrRequestType.QUERY)) {
      List<CircuitBreaker> trippedCircuitBreakers;

      if (timer != null) {
        RTimerTree subt = timer.sub("circuitbreaker");
        rb.setTimer(subt);

        trippedCircuitBreakers = circuitBreakerRegistry.checkTripped(SolrRequestType.QUERY);

        rb.getTimer().stop();
      } else {
        trippedCircuitBreakers = circuitBreakerRegistry.checkTripped(SolrRequestType.QUERY);
      }

      return CircuitBreakerUtils.reportErrorIfBreakersTripped(rsp, trippedCircuitBreakers);
    }
    return false;
  }

  @Override
  public void handleRequestBody(SolrQueryRequest req, SolrQueryResponse rsp) throws Exception {
    boolean isShard = req.getParams().getBool(ShardParams.IS_SHARD, false);
    if (isShard) {
      int purpose = req.getParams().getInt(ShardParams.SHARDS_PURPOSE, 0);
      SolrPluginUtils.forEachRequestPurpose(
          purpose, n -> shardPurposes.computeIfAbsent(n, name -> new Counter()).inc());
    }

    List<SearchComponent> components = getComponents();
    ResponseBuilder rb = newResponseBuilder(req, rsp, components);
    if (rb.requestInfo != null) {
      rb.requestInfo.setResponseBuilder(rb);
    }

    rb.isDistrib = isDistrib(req);
    tagRequestWithRequestId(rb);

    if (isShard) {
      // log a simple message on start
      log.info("Start Forwarded Search Query");
      SolrParams filteredParams = removeVerboseParams(req.getParams());
      rsp.getToLog()
          .asShallowMap(false)
          .put("params", "{" + filteredParams + "}"); // replace "params" with the filtered version
    } else if (rb.isDistrib) {
      // Then it is the first time this req hitting Solr - not a req distributed by another higher
      // level req.
      // We have to log the query here as
      // 1. It's useful to know the query before the processing start in case if the query stalls
      // 2. The existing logging in SolrCore does not contain the query as query construction
      // happens after the log
      //    entries are added to rsp.toLog
      if (log.isInfoEnabled()) {
        log.info("Start External Search Query: {}", req.getParamString());
      }
    }

    boolean dbg = req.getParams().getBool(CommonParams.DEBUG_QUERY, false);
    rb.setDebug(dbg);
    if (dbg == false) { // if it's true, we are doing everything anyway.
      SolrPluginUtils.getDebugInterests(req.getParams().getParams(CommonParams.DEBUG), rb);
    }

    final RTimerTree timer = rb.isDebug() ? req.getRequestTimer() : null;

    if (checkCircuitBreakers(req, rsp, rb)) {
      return; // Circuit breaker tripped, return immediately
    }

    // creates a ShardHandler object only if it's needed
    final ShardHandler shardHandler1 = getAndPrepShardHandler(req, rb);

    if (timer == null) {
      // non-debugging prepare phase
      for (SearchComponent c : components) {
        c.prepare(rb);
      }
    } else {
      // debugging prepare phase
      RTimerTree subt = timer.sub("prepare");
      for (SearchComponent c : components) {
        rb.setTimer(subt.sub(c.getName()));
        c.prepare(rb);
        rb.getTimer().stop();
      }
      subt.stop();
    }

    { // Once all of our components have been prepared, check if this request involves a SortSpec.
      // If it does, and if our request includes a cursorMark param, then parse & init the
      // CursorMark state (This must happen after the prepare() of all components, because any
      // component may have modified the SortSpec)
      final SortSpec spec = rb.getSortSpec();
      final String cursorStr = rb.req.getParams().get(CursorMarkParams.CURSOR_MARK_PARAM);
      if (null != spec && null != cursorStr) {
        final CursorMark cursorMark = new CursorMark(rb.req.getSchema(), spec);
        cursorMark.parseSerializedTotem(cursorStr);
        rb.setCursorMark(cursorMark);
      }
    }

    if (!rb.isDistrib) {
      // a normal non-distributed request

<<<<<<< HEAD
      SolrQueryTimeoutImpl.set(req);
      BloomStrField.init(req);
=======
>>>>>>> ca6a71e3
      try {
        // The semantics of debugging vs not debugging are different enough that
        // it makes sense to have two control loops
        if (!rb.isDebug()) {
          // Process
          for (SearchComponent c : components) {
            c.process(rb);
          }
        } else {
          // Process
          RTimerTree subt = timer.sub("process");
          for (SearchComponent c : components) {
            rb.setTimer(subt.sub(c.getName()));
            c.process(rb);
            rb.getTimer().stop();
          }
          subt.stop();

          // add the timing info
          if (rb.isDebugTimings()) {
            rb.addDebugInfo("timing", timer.asNamedList());
          }
        }
      } catch (ExitableDirectoryReader.ExitingReaderException ex) {
        log.warn("Query: {}; ", req.getParamString(), ex);
        if (rb.rsp.getResponse() == null) {
          rb.rsp.addResponse(new SolrDocumentList());

          // If a cursorMark was passed, and we didn't progress, set
          // the nextCursorMark to the same position
          String cursorStr = rb.req.getParams().get(CursorMarkParams.CURSOR_MARK_PARAM);
          if (null != cursorStr) {
            rb.rsp.add(CursorMarkParams.CURSOR_MARK_NEXT, cursorStr);
          }
        }
        if (rb.isDebug()) {
          NamedList<Object> debug = new NamedList<>();
          debug.add("explain", new NamedList<>());
          rb.rsp.add("debug", debug);
        }
<<<<<<< HEAD
        rb.rsp
            .getResponseHeader()
            .asShallowMap()
            .put(SolrQueryResponse.RESPONSE_HEADER_PARTIAL_RESULTS_KEY, Boolean.TRUE);
      } catch (IndexSearcher.TooManyClauses | TooManyBasicQueries ex) {
        // An IOException on a non-distributed request is typically an issue parsing the query at
        // the lucene level
        throw new SolrException(SolrException.ErrorCode.BAD_REQUEST, ex);
      } finally {
        SolrQueryTimeoutImpl.reset();
=======
        rb.rsp.setPartialResults();
>>>>>>> ca6a71e3
      }
    } else {
      // a distributed request

      if (rb.outgoing == null) {
        rb.outgoing = new ArrayList<>();
      }
      rb.finished = new ArrayList<>();

      int nextStage = 0;
      do {
        rb.stage = nextStage;
        nextStage = ResponseBuilder.STAGE_DONE;

        // call all components
        for (SearchComponent c : components) {
          // the next stage is the minimum of what all components report
          nextStage = Math.min(nextStage, c.distributedProcess(rb));
        }

        // check the outgoing queue and send requests
        while (rb.outgoing.size() > 0) {

          // submit all current request tasks at once
          while (rb.outgoing.size() > 0) {
            ShardRequest sreq = rb.outgoing.remove(0);
            sreq.actualShards = sreq.shards;
            if (sreq.actualShards == ShardRequest.ALL_SHARDS) {
              sreq.actualShards = rb.shards;
            }
            // presume we'll get a response from each shard we send to
            sreq.responses = new ArrayList<>(sreq.actualShards.length);

            // TODO: map from shard to address[]
            for (String shard : sreq.actualShards) {
              ModifiableSolrParams params = new ModifiableSolrParams(sreq.params);
              ShardHandler.setShardAttributesToParams(params, sreq.purpose);

              // Distributed request -- need to send queryID as a part of the distributed request
              params.setNonNull(ShardParams.QUERY_ID, rb.queryID);
              if (rb.requestInfo != null) {
                // we could try and detect when this is needed, but it could be tricky
                params.set("NOW", Long.toString(rb.requestInfo.getNOW().getTime()));
              }
              String shardQt = params.get(ShardParams.SHARDS_QT);
              if (shardQt != null) {
                params.set(CommonParams.QT, shardQt);
              } else {
                // for distributed queries that don't include shards.qt, use the original path
                // as the default but operators need to update their luceneMatchVersion to enable
                // this behavior since it did not work this way prior to 5.1
                String reqPath = (String) req.getContext().get(PATH);
                if (!"/select".equals(reqPath)) {
                  params.set(CommonParams.QT, reqPath);
                } // else if path is /select, then the qt gets passed thru if set
              }
              shardHandler1.submit(sreq, shard, params);
            }
          }

          // now wait for replies, but if anyone puts more requests on
          // the outgoing queue, send them out immediately (by exiting
          // this loop)
          boolean tolerant = ShardParams.getShardsTolerantAsBool(rb.req.getParams());
          while (rb.outgoing.size() == 0) {
            ShardResponse srsp =
                tolerant
                    ? shardHandler1.takeCompletedIncludingErrors()
                    : shardHandler1.takeCompletedOrError();
            if (srsp == null) break; // no more requests to wait for

            // Was there an exception?
            List<ShardResponse> responsesWithException = findResponsesWithException(srsp);

            if (!responsesWithException.isEmpty()) {
              responsesWithException.forEach(r -> log.warn("Shard request failed : {}", r));

              // If things are not tolerant, abort everything and rethrow
              Throwable nonTolerableException =
                  findNonTolerableException(tolerant, responsesWithException);
              if (nonTolerableException != null) {
                shardHandler1.cancelAll();
<<<<<<< HEAD
                if (nonTolerableException instanceof SolrException) {
                  throw (SolrException) nonTolerableException;
                } else {
                  throw new SolrException(
                      SolrException.ErrorCode.SERVER_ERROR, nonTolerableException);
=======
                throwSolrException(srsp.getException());
              } else {
                // Check if the purpose includes 'PURPOSE_GET_TOP_IDS'
                boolean includesTopIdsPurpose =
                    (srsp.getShardRequest().purpose & ShardRequest.PURPOSE_GET_TOP_IDS) != 0;
                // Check if all responses have exceptions
                boolean allResponsesHaveExceptions =
                    srsp.getShardRequest().responses.stream()
                        .allMatch(response -> response.getException() != null);
                // Check if all shards have failed for PURPOSE_GET_TOP_IDS
                boolean allShardsFailed = includesTopIdsPurpose && allResponsesHaveExceptions;
                // if all shards fail, fail the request despite shards.tolerant
                if (allShardsFailed) {
                  throwSolrException(srsp.getException());
                } else {
                  rsp.setPartialResults();
>>>>>>> ca6a71e3
                }
              }
            }

            rb.finished.add(srsp.getShardRequest());

            // let the components see the responses to the request
            for (SearchComponent c : components) {
              c.handleResponses(rb, srsp.getShardRequest());
            }
          }
        }

        for (SearchComponent c : components) {
          c.finishStage(rb);
        }

        // we are done when the next stage is MAX_VALUE
      } while (nextStage != Integer.MAX_VALUE);
    }

    // SOLR-5550: still provide shards.info if requested even for a short circuited distrib request
    if (!rb.isDistrib
        && req.getParams().getBool(ShardParams.SHARDS_INFO, false)
        && rb.shortCircuitedURL != null) {
      NamedList<Object> shardInfo = new SimpleOrderedMap<>();
      SimpleOrderedMap<Object> nl = new SimpleOrderedMap<>();
      if (rsp.getException() != null) {
        Throwable cause = rsp.getException();
        if (cause instanceof SolrServerException) {
          cause = ((SolrServerException) cause).getRootCause();
        } else {
          if (cause.getCause() != null) {
            cause = cause.getCause();
          }
        }
        nl.add("error", cause.toString());
        if (!core.getCoreContainer().hideStackTrace()) {
          StringWriter trace = new StringWriter();
          cause.printStackTrace(new PrintWriter(trace));
          nl.add("trace", trace.toString());
        }
      } else if (rb.getResults() != null) {
        nl.add("numFound", rb.getResults().docList.matches());
        nl.add(
            "numFoundExact",
            rb.getResults().docList.hitCountRelation() == TotalHits.Relation.EQUAL_TO);
        nl.add("maxScore", rb.getResults().docList.maxScore());
      }
      nl.add("shardAddress", rb.shortCircuitedURL);
      nl.add("time", req.getRequestTimer().getTime()); // elapsed time of this request so far

      int pos = rb.shortCircuitedURL.indexOf("://");
      String shardInfoName =
          pos != -1 ? rb.shortCircuitedURL.substring(pos + 3) : rb.shortCircuitedURL;
      shardInfo.add(shardInfoName, nl);
      rsp.getValues().add(ShardParams.SHARDS_INFO, shardInfo);
    }
  }

<<<<<<< HEAD
  static List<ShardResponse> findResponsesWithException(ShardResponse response) {
    // a single response instance can contain multiple responses
    Set<ShardResponse> allResponses = new LinkedHashSet<>();
    if (response.getShardRequest() != null) {
      allResponses.addAll(response.getShardRequest().responses);
    }

    // the original response might or might not be a part of response.getShardRequest().responses...
    allResponses.add(response);
    return allResponses.stream().filter(r -> r.getException() != null).collect(Collectors.toList());
  }

  static Throwable findNonTolerableException(boolean tolerant, List<ShardResponse> responses) {
    if (tolerant) { // if tolerant, see if there are any responses with non-tolerant error codes
      Optional<ShardResponse> nonTolerableResponse =
          responses.stream()
              .filter(
                  r ->
                      NONTOLERANT_ERROR_CODES.contains(
                          SolrException.ErrorCode.getErrorCode(r.getRspCode())))
              .findFirst();
      return nonTolerableResponse.map(ShardResponse::getException).orElse(null);
    } else { // cannot tolerate any exception
      return responses.stream()
          .filter(r -> r.getException() != null)
          .findFirst()
          .map(ShardResponse::getException)
          .orElse(null);
    }
  }

  private static final List<String> VERBOSE_LOGGING_PARAMS = Arrays.asList("fq", "json");

  private SolrParams removeVerboseParams(final SolrParams params) {
    // Filter params by removing kv of VERBOSE_LOGGING_PARAMS, so that we can then call toString
    SolrParams filteredParams =
        new SolrParams() {
          @Override
          public Iterator<String> getParameterNamesIterator() {
            return StreamSupport.stream(
                    Spliterators.spliteratorUnknownSize(
                        params.getParameterNamesIterator(), Spliterator.ORDERED),
                    false)
                .filter(s -> !VERBOSE_LOGGING_PARAMS.contains(s))
                .iterator();
          }

          @Override
          public String get(String param) {
            return params.get(param);
          }

          @Override
          public String[] getParams(String param) {
            return params.getParams(param);
          }
        };
    return filteredParams;
=======
  private static void throwSolrException(Throwable shardResponseException) throws SolrException {
    if (shardResponseException instanceof SolrException) {
      throw (SolrException) shardResponseException;
    } else {
      throw new SolrException(SolrException.ErrorCode.SERVER_ERROR, shardResponseException);
    }
>>>>>>> ca6a71e3
  }

  private void tagRequestWithRequestId(ResponseBuilder rb) {
    final boolean ridTaggingDisabled =
        rb.req.getParams().getBool(CommonParams.DISABLE_REQUEST_ID, DISABLE_REQUEST_ID_DEFAULT);
    if (!ridTaggingDisabled) {
      String rid = getOrGenerateRequestId(rb.req);

      // NOTE: SearchHandler explicitly never clears/removes this MDC value...
      // We want it to live for the entire request, beyond the scope of SearchHandler's processing,
      // and trust SolrDispatchFilter to clean it up at the end of the request.
      //
      // Examples:
      // - ERROR logging of Exceptions propogated up to our base class
      // - SolrCore.RequestLog
      // - ERRORs that may be logged during response writing
      MDC.put(CommonParams.REQUEST_ID, rid);

      if (StrUtils.isBlank(rb.req.getParams().get(CommonParams.REQUEST_ID))) {
        ModifiableSolrParams params = new ModifiableSolrParams(rb.req.getParams());
        params.add(CommonParams.REQUEST_ID, rid); // add rid to the request so that shards see it
        rb.req.setParams(params);
      }
      if (rb.isDistrib) {
        rb.rsp.addToLog(CommonParams.REQUEST_ID, rid); // to see it in the logs of the landing core
      }
    }
  }

  /**
   * Returns a String to use as an identifier for this request.
   *
   * <p>If the provided {@link SolrQueryRequest} contains a non-blank {@link
   * CommonParams#REQUEST_ID} param value this is used. This is especially useful for users who
   * deploy Solr as one component in a larger ecosystem, and want to use an external ID utilized by
   * other components as well. If no {@link CommonParams#REQUEST_ID} value is present, one is
   * generated from scratch for the request.
   *
   * <p>Callers are responsible for storing the returned value in the {@link SolrQueryRequest}
   * object if they want to ensure that ID generation is not redone on subsequent calls.
   */
  public static String getOrGenerateRequestId(SolrQueryRequest req) {
    String rid = req.getParams().get(CommonParams.REQUEST_ID);
    if (StrUtils.isNotBlank(rid)) {
      return rid;
    }
    String traceId = MDCLoggingContext.getTraceId();
    if (StrUtils.isNotBlank(traceId)) {
      return traceId;
    }
    return generateRid(req);
  }

  private static String generateRid(SolrQueryRequest req) {
    String hostName = req.getCoreContainer().getHostName();
    return hostName + "-" + ridCounter.getAndIncrement();
  }

  //////////////////////// SolrInfoMBeans methods //////////////////////

  @Override
  public String getDescription() {
    StringBuilder sb = new StringBuilder();
    sb.append("Search using components: ");
    if (components != null) {
      for (SearchComponent c : components) {
        sb.append(c.getName());
        sb.append(",");
      }
    }
    return sb.toString();
  }

  @Override
  public Boolean registerV2() {
    return Boolean.TRUE;
  }
}

// TODO: generalize how a comm component can fit into search component framework
// TODO: statics should be per-core singletons<|MERGE_RESOLUTION|>--- conflicted
+++ resolved
@@ -483,11 +483,9 @@
     if (!rb.isDistrib) {
       // a normal non-distributed request
 
-<<<<<<< HEAD
-      SolrQueryTimeoutImpl.set(req);
+      // TODO: consider following suite with QueryLimits in SolrRequestInfo
+      //  see: b06495c2798b96604b19346eaa8b2b17caed0a9b
       BloomStrField.init(req);
-=======
->>>>>>> ca6a71e3
       try {
         // The semantics of debugging vs not debugging are different enough that
         // it makes sense to have two control loops
@@ -528,20 +526,11 @@
           debug.add("explain", new NamedList<>());
           rb.rsp.add("debug", debug);
         }
-<<<<<<< HEAD
-        rb.rsp
-            .getResponseHeader()
-            .asShallowMap()
-            .put(SolrQueryResponse.RESPONSE_HEADER_PARTIAL_RESULTS_KEY, Boolean.TRUE);
+        rb.rsp.setPartialResults();
       } catch (IndexSearcher.TooManyClauses | TooManyBasicQueries ex) {
         // An IOException on a non-distributed request is typically an issue parsing the query at
         // the lucene level
         throw new SolrException(SolrException.ErrorCode.BAD_REQUEST, ex);
-      } finally {
-        SolrQueryTimeoutImpl.reset();
-=======
-        rb.rsp.setPartialResults();
->>>>>>> ca6a71e3
       }
     } else {
       // a distributed request
@@ -624,14 +613,7 @@
                   findNonTolerableException(tolerant, responsesWithException);
               if (nonTolerableException != null) {
                 shardHandler1.cancelAll();
-<<<<<<< HEAD
-                if (nonTolerableException instanceof SolrException) {
-                  throw (SolrException) nonTolerableException;
-                } else {
-                  throw new SolrException(
-                      SolrException.ErrorCode.SERVER_ERROR, nonTolerableException);
-=======
-                throwSolrException(srsp.getException());
+                throwSolrException(nonTolerableException);
               } else {
                 // Check if the purpose includes 'PURPOSE_GET_TOP_IDS'
                 boolean includesTopIdsPurpose =
@@ -647,7 +629,6 @@
                   throwSolrException(srsp.getException());
                 } else {
                   rsp.setPartialResults();
->>>>>>> ca6a71e3
                 }
               }
             }
@@ -708,7 +689,7 @@
     }
   }
 
-<<<<<<< HEAD
+  // TODO(mg@fullstory): this non-tolerable exception stuff should be upstreamed
   static List<ShardResponse> findResponsesWithException(ShardResponse response) {
     // a single response instance can contain multiple responses
     Set<ShardResponse> allResponses = new LinkedHashSet<>();
@@ -767,14 +748,14 @@
           }
         };
     return filteredParams;
-=======
+  }
+
   private static void throwSolrException(Throwable shardResponseException) throws SolrException {
     if (shardResponseException instanceof SolrException) {
       throw (SolrException) shardResponseException;
     } else {
       throw new SolrException(SolrException.ErrorCode.SERVER_ERROR, shardResponseException);
     }
->>>>>>> ca6a71e3
   }
 
   private void tagRequestWithRequestId(ResponseBuilder rb) {
