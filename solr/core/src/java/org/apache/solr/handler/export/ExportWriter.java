--- conflicted
+++ resolved
@@ -493,18 +493,11 @@
   public FieldWriter[] getFieldWriters(String[] fields, SolrIndexSearcher searcher)
       throws IOException {
     IndexSchema schema = searcher.getSchema();
-<<<<<<< HEAD
-=======
-    FieldWriter[] writers = new FieldWriter[fields.length];
+
+    List<SchemaField> expandedFields = expandFieldList(fields, searcher);
+
+    FieldWriter[] writers = new FieldWriter[expandedFields.size()];
     DocValuesIteratorCache dvIterCache = new DocValuesIteratorCache(searcher, false);
-    for (int i = 0; i < fields.length; i++) {
-      String field = fields[i];
-      SchemaField schemaField = null;
->>>>>>> 2cb01ce8
-
-    List<SchemaField> expandedFields = expandFieldList(fields, searcher);
-
-    FieldWriter[] writers = new FieldWriter[expandedFields.size()];
     for (int i = 0; i < expandedFields.size(); i++) {
       SchemaField schemaField = expandedFields.get(i);
       String field = schemaField.getName();
