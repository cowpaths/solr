/*
 * Licensed to the Apache Software Foundation (ASF) under one or more
 * contributor license agreements.  See the NOTICE file distributed with
 * this work for additional information regarding copyright ownership.
 * The ASF licenses this file to You under the Apache License, Version 2.0
 * (the "License"); you may not use this file except in compliance with
 * the License.  You may obtain a copy of the License at
 *
 *     http://www.apache.org/licenses/LICENSE-2.0
 *
 * Unless required by applicable law or agreed to in writing, software
 * distributed under the License is distributed on an "AS IS" BASIS,
 * WITHOUT WARRANTIES OR CONDITIONS OF ANY KIND, either express or implied.
 * See the License for the specific language governing permissions and
 * limitations under the License.
 */
package org.apache.solr.client.solrj.impl;

import static org.apache.solr.common.params.CommonParams.ADMIN_PATHS;

import java.io.IOException;
import java.lang.invoke.MethodHandles;
import java.net.ConnectException;
import java.net.SocketException;
import java.net.SocketTimeoutException;
import java.util.Arrays;
import java.util.HashSet;
import java.util.Set;
import java.util.concurrent.CompletableFuture;
import java.util.concurrent.TimeUnit;
import java.util.concurrent.atomic.AtomicReference;
import java.util.function.LongConsumer;
import org.apache.solr.client.solrj.ResponseParser;
import org.apache.solr.client.solrj.SolrClient;
import org.apache.solr.client.solrj.SolrServerException;
import org.apache.solr.client.solrj.request.IsUpdateRequest;
import org.apache.solr.client.solrj.request.RequestWriter;
import org.apache.solr.client.solrj.util.AsyncListener;
import org.apache.solr.client.solrj.util.Cancellable;
import org.apache.solr.common.SolrException;
import org.apache.solr.common.util.NamedList;
import org.slf4j.Logger;
import org.slf4j.LoggerFactory;
import org.slf4j.MDC;

/**
 * LBHttp2SolrClient or "LoadBalanced LBHttp2SolrClient" is a load balancing wrapper around {@link
 * Http2SolrClient}. This is useful when you have multiple Solr servers and the requests need to be
 * Load Balanced among them.
 *
 * <p>Do <b>NOT</b> use this class for indexing in leader/follower scenarios since documents must be
 * sent to the correct leader; no inter-node routing is done.
 *
 * <p>In SolrCloud (leader/replica) scenarios, it is usually better to use {@link CloudSolrClient},
 * but this class may be used for updates because the server will forward them to the appropriate
 * leader.
 *
 * <p>It offers automatic failover when a server goes down, and it detects when the server comes
 * back up.
 *
 * <p>Load balancing is done using a simple round-robin on the list of servers.
 *
 * <p>If a request to a server fails by an IOException due to a connection timeout or read timeout
 * then the host is taken off the list of live servers and moved to a 'dead server list' and the
 * request is resent to the next live server. This process is continued till it tries all the live
 * servers. If at least one server is alive, the request succeeds, and if not it fails.
 *
 * <blockquote>
 *
 * <pre>
 * SolrClient lbHttp2SolrClient = new LBHttp2SolrClient(http2SolrClient, "http://host1:8080/solr/", "http://host2:8080/solr", "http://host2:8080/solr");
 * </pre>
 *
 * </blockquote>
 *
 * This detects if a dead server comes alive automatically. The check is done in fixed intervals in
 * a dedicated thread. This interval can be set using {@link
 * LBHttp2SolrClient.Builder#setAliveCheckInterval(int)} , the default is set to one minute.
 *
 * <p><b>When to use this?</b><br>
 * This can be used as a software load balancer when you do not wish to set up an external load
 * balancer. Alternatives to this code are to use a dedicated hardware load balancer or using Apache
 * httpd with mod_proxy_balancer as a load balancer. See <a
 * href="http://en.wikipedia.org/wiki/Load_balancing_(computing)">Load balancing on Wikipedia</a>
 *
 * @since solr 8.0
 */
public class LBHttp2SolrClient extends LBSolrClient {
  private static final Logger log = LoggerFactory.getLogger(MethodHandles.lookup().lookupClass());
  private final Http2SolrClient solrClient;

  private final LongConsumer delayedRequestListener;

  /**
   * @deprecated Use {@link LBHttp2SolrClient.Builder} instead
   */
  @Deprecated
  public LBHttp2SolrClient(Http2SolrClient solrClient, String... baseSolrUrls) {
    super(Arrays.asList(baseSolrUrls));
    this.solrClient = solrClient;
    this.delayedRequestListener = DELAYED_REQ_LOGGER;
  }

<<<<<<< HEAD
  private LBHttp2SolrClient(
      Http2SolrClient solrClient, List<String> baseSolrUrls, LongConsumer delayedRequestListener) {
    super(baseSolrUrls);
    this.solrClient = solrClient;
    this.delayedRequestListener =
        delayedRequestListener == null ? DELAYED_REQ_LOGGER : delayedRequestListener;
=======
  private LBHttp2SolrClient(Builder builder) {
    super(Arrays.asList(builder.baseSolrUrls));
    this.solrClient = builder.http2SolrClient;
    this.aliveCheckIntervalMillis = builder.aliveCheckIntervalMillis;
    this.defaultCollection = builder.defaultCollection;
>>>>>>> ca6a71e3
  }

  /**
   * @deprecated Use {@link #getClient(Endpoint)} instead.
   */
  @Deprecated
  @Override
  protected SolrClient getClient(String baseUrl) {
    return solrClient;
  }

  @Override
  protected SolrClient getClient(Endpoint endpoint) {
    return solrClient;
  }

  /**
   * Note: This setter method is <b>not thread-safe</b>.
   *
   * @param parser Default Response Parser chosen to parse the response if the parser were not
   *     specified as part of the request.
   * @see org.apache.solr.client.solrj.SolrRequest#getResponseParser()
   * @deprecated Pass in a configured {@link Http2SolrClient} instead
   */
  @Deprecated
  @Override
  public void setParser(ResponseParser parser) {
    super.setParser(parser);
    this.solrClient.setParser(parser);
  }

  @Override
  public ResponseParser getParser() {
    return solrClient.getParser();
  }

  /**
   * Choose the {@link RequestWriter} to use.
   *
   * <p>By default, {@link BinaryRequestWriter} is used.
   *
   * <p>Note: This setter method is <b>not thread-safe</b>.
   *
   * @deprecated Pass in a configured {@link Http2SolrClient} instead
   */
  @Deprecated
  @Override
  public void setRequestWriter(RequestWriter writer) {
    super.setRequestWriter(writer);
    this.solrClient.setRequestWriter(writer);
  }

  @Override
  public RequestWriter getRequestWriter() {
    return solrClient.getRequestWriter();
  }

  public Set<String> getUrlParamNames() {
    return solrClient.getUrlParamNames();
  }

  /**
   * @deprecated You should instead set this on the passed in Http2SolrClient used by the Builder.
   */
  @Deprecated
  public void setQueryParams(Set<String> queryParams) {
    this.solrClient.setUrlParamNames(queryParams);
  }

  /**
   * This method should be removed as being able to add a query parameter isn't compatible with the
   * idea that query params are an immutable property of a solr client.
   *
   * @deprecated you should instead set this on the passed in Http2SolrClient used by the Builder.
   */
  @Deprecated
  public void addQueryParams(String queryOnlyParam) {
    Set<String> urlParamNames = new HashSet<>(this.solrClient.getUrlParamNames());
    urlParamNames.add(queryOnlyParam);
    this.solrClient.setUrlParamNames(urlParamNames);
  }

  /**
   * Execute an asynchronous request against a one or more hosts for a given collection.
   *
   * @param req the wrapped request to perform
   * @param asyncListener callers should provide an implementation to handle events: start, success,
   *     exception
   * @return Cancellable allowing the caller to attempt cancellation
   * @deprecated Use {@link #requestAsync(Req)}.
   */
  @Deprecated
  public Cancellable asyncReq(Req req, AsyncListener<Rsp> asyncListener) {
    asyncListener.onStart();
    CompletableFuture<Rsp> cf =
        requestAsync(req)
            .whenComplete(
                (rsp, t) -> {
                  if (t != null) {
                    asyncListener.onFailure(t);
                  } else {
                    asyncListener.onSuccess(rsp);
                  }
                });
    return () -> cf.cancel(true);
  }

  /**
   * Execute an asynchronous request against one or more hosts for a given collection. The passed-in
   * Req object includes a List of Endpoints. This method always begins with the first Endpoint in
   * the list and if unsuccessful tries each in turn until the request is successful. Consequently,
   * this method does not actually Load Balance. It is up to the caller to shuffle the List of
   * Endpoints if Load Balancing is desired.
   *
   * @param req the wrapped request to perform
   * @return a {@link CompletableFuture} that tracks the progress of the async request.
   */
  public CompletableFuture<Rsp> requestAsync(Req req) {
    CompletableFuture<Rsp> apiFuture = new CompletableFuture<>();
    Rsp rsp = new Rsp();
    boolean isNonRetryable =
        req.request instanceof IsUpdateRequest || ADMIN_PATHS.contains(req.request.getPath());
    ServerIterator it = new ServerIterator(req, zombieServers);
    AtomicReference<CompletableFuture<NamedList<Object>>> currentFuture = new AtomicReference<>();
    RetryListener retryListener =
        new RetryListener() {

          @Override
          public void onSuccess(Rsp rsp) {
            apiFuture.complete(rsp);
          }

          @Override
          public void onFailure(Exception e, boolean retryReq) {
            if (retryReq) {
              String url;
              try {
                url = it.nextOrError(e);
              } catch (SolrServerException ex) {
                apiFuture.completeExceptionally(e);
                return;
              }
              MDC.put("LBSolrClient.url", url.toString());
              if (!apiFuture.isCancelled()) {
                CompletableFuture<NamedList<Object>> future =
                    doAsyncRequest(url, req, rsp, isNonRetryable, it.isServingZombieServer(), this);
                currentFuture.set(future);
              }
            } else {
              apiFuture.completeExceptionally(e);
            }
          }
        };
    try {
      CompletableFuture<NamedList<Object>> future =
          doAsyncRequest(
              it.nextOrError(),
              req,
              rsp,
              isNonRetryable,
              it.isServingZombieServer(),
              retryListener);
      currentFuture.set(future);
    } catch (SolrServerException e) {
      apiFuture.completeExceptionally(e);
      return apiFuture;
    }
    apiFuture.exceptionally(
        (error) -> {
          if (apiFuture.isCancelled()) {
            currentFuture.get().cancel(true);
          }
          return null;
        });
    return apiFuture;
  }

  private interface RetryListener {
    void onSuccess(Rsp rsp);

    void onFailure(Exception e, boolean retryReq);
  }

<<<<<<< HEAD
  private static final long DELAY_WARN_THRESHOLD =
      TimeUnit.NANOSECONDS.convert(2000, TimeUnit.MILLISECONDS);
  static LongConsumer DELAYED_REQ_LOGGER =
      it -> {
        if (it > DELAY_WARN_THRESHOLD) {
          log.info(
              "Remote shard request delayed by {} milliseconds",
              TimeUnit.MILLISECONDS.convert(it, TimeUnit.NANOSECONDS));
        }
      };

  private Cancellable doRequest(
      String baseUrl,
=======
  private CompletableFuture<NamedList<Object>> doAsyncRequest(
      String endpoint,
>>>>>>> ca6a71e3
      Req req,
      Rsp rsp,
      boolean isNonRetryable,
      boolean isZombie,
      RetryListener listener) {
    String baseUrl = endpoint.toString();
    rsp.server = baseUrl;
    req.getRequest().setBasePath(baseUrl);
<<<<<<< HEAD
    return ((Http2SolrClient) getClient(baseUrl))
        .asyncRequest(
            req.getRequest(),
            null,
            new AsyncListener<>() {
              private final long requestSubmitTimeNanos = System.nanoTime();

              @Override
              public void onStart() {
                // There should be negligible delay between request submission and actually sending
                // the request. Here we add extra logging to notify us if this assumption is
                // violated. See: SOLR-16099, SOLR-16129,
                // https://github.com/fullstorydev/lucene-solr/commit/445508adb4a
                delayedRequestListener.accept(System.nanoTime() - requestSubmitTimeNanos);
                AsyncListener.super.onStart();
              }

              @Override
              public void onSuccess(NamedList<Object> result) {
                rsp.rsp = result;
                if (isZombie) {
                  zombieServers.remove(baseUrl);
                }
                listener.onSuccess(rsp);
              }
=======
    CompletableFuture<NamedList<Object>> future =
        ((Http2SolrClient) getClient(endpoint)).requestAsync(req.getRequest());
    future.whenComplete(
        (result, throwable) -> {
          if (!future.isCompletedExceptionally()) {
            onSuccessfulRequest(result, endpoint, rsp, isZombie, listener);
          } else if (!future.isCancelled()) {
            onFailedRequest(throwable, endpoint, isNonRetryable, isZombie, listener);
          }
        });
    return future;
  }
>>>>>>> ca6a71e3

  private void onSuccessfulRequest(
      NamedList<Object> result,
      String endpoint,
      Rsp rsp,
      boolean isZombie,
      RetryListener listener) {
    rsp.rsp = result;
    if (isZombie) {
      zombieServers.remove(endpoint);
    }
    listener.onSuccess(rsp);
  }

  private void onFailedRequest(
      Throwable oe,
      String endpoint,
      boolean isNonRetryable,
      boolean isZombie,
      RetryListener listener) {
    try {
      throw (Exception) oe;
    } catch (BaseHttpSolrClient.RemoteExecutionException e) {
      listener.onFailure(e, false);
    } catch (SolrException e) {
      // we retry on 404 or 403 or 503 or 500
      // unless it's an update - then we only retry on connect exception
      if (!isNonRetryable && RETRY_CODES.contains(e.code())) {
        listener.onFailure((!isZombie) ? addZombie(endpoint, e) : e, true);
      } else {
        // Server is alive but the request was likely malformed or invalid
        if (isZombie) {
          zombieServers.remove(endpoint);
        }
        listener.onFailure(e, false);
      }
    } catch (SocketException e) {
      if (!isNonRetryable || e instanceof ConnectException) {
        listener.onFailure((!isZombie) ? addZombie(endpoint, e) : e, true);
      } else {
        listener.onFailure(e, false);
      }
    } catch (SocketTimeoutException e) {
      if (!isNonRetryable) {
        listener.onFailure((!isZombie) ? addZombie(endpoint, e) : e, true);
      } else {
        listener.onFailure(e, false);
      }
    } catch (SolrServerException e) {
      Throwable rootCause = e.getRootCause();
      if (!isNonRetryable && rootCause instanceof IOException) {
        listener.onFailure((!isZombie) ? addZombie(endpoint, e) : e, true);
      } else if (isNonRetryable && rootCause instanceof ConnectException) {
        listener.onFailure((!isZombie) ? addZombie(endpoint, e) : e, true);
      } else {
        listener.onFailure(e, false);
      }
    } catch (Exception e) {
      listener.onFailure(new SolrServerException(e), false);
    }
  }

  public static class Builder {

    private final Http2SolrClient http2SolrClient;
    private final String[] baseSolrUrls;

    private LongConsumer delayedRequestListener;
    private long aliveCheckIntervalMillis =
        TimeUnit.MILLISECONDS.convert(60, TimeUnit.SECONDS); // 1 minute between checks
    protected String defaultCollection;

    /**
     * Create a Builder object, based on the provided solrClient and Solr URLs.
     *
     * <p>Two different paths can be specified as a part of the provided URLs:
     *
     * <p>1) A path pointing directly at a particular core
     *
     * <pre>
     *   SolrClient client = new LBHttp2SolrClient.Builder(client, "http://my-solr-server:8983/solr/core1").build();
     *   QueryResponse resp = client.query(new SolrQuery("*:*"));
     * </pre>
     *
     * Note that when a core is provided in the base URL, queries and other requests can be made
     * without mentioning the core explicitly. However, the client can only send requests to that
     * core. Attempts to make core-agnostic requests, or requests for other cores will fail.
     *
     * <p>Use of these core-based URLs is deprecated and will not be supported in Solr 10.0 Users
     * should instead provide base URLs as described below, and provide a "default collection" as
     * desired using {@link #withDefaultCollection(String)}
     *
     * <p>2) The path of the root Solr path ("/solr")
     *
     * <pre>
     *   SolrClient client = new LBHttp2SolrClient.Builder(client, "http://my-solr-server:8983/solr").build();
     *   QueryResponse resp = client.query("core1", new SolrQuery("*:*"));
     * </pre>
     *
     * In this case the client is more flexible and can be used to send requests to any cores. Users
     * can still provide a "default" collection if desired through use of {@link
     * #withDefaultCollection(String)}.
     *
     * @deprecated use {@link #Builder(Http2SolrClient, Endpoint...)} instead
     */
    @Deprecated
    public Builder(Http2SolrClient http2Client, String... baseSolrUrls) {
      this.http2SolrClient = http2Client;
      this.baseSolrUrls = baseSolrUrls;
    }

    public Builder setDelayedRequestListener(LongConsumer listener) {
      this.delayedRequestListener = listener;
      return this;
    }

    /**
     * Create a Builder object, based on the provided solrClient and endpoint objects.
     *
     * <p>Endpoint instances come in two main flavors:
     *
     * <p>1) Endpoints representing a particular core or collection
     *
     * <pre>
     *   SolrClient client = new LBHttp2SolrClient.Builder(
     *           client, new LBSolrClient.Endpoint("http://my-solr-server:8983/solr", "core1"))
     *       .build();
     *   QueryResponse resp = client.query(new SolrQuery("*:*"));
     * </pre>
     *
     * Note that when a core is provided in the endpoint, queries and other requests can be made
     * without mentioning the core explicitly. However, the client can only send requests to that
     * core. Attempts to make core-agnostic requests, or requests for other cores will fail.
     *
     * <p>2) Endpoints representing the root Solr path (i.e. "/solr")
     *
     * <pre>
     *   SolrClient client = new LBHttp2SolrClient.Builder(
     *           client, new LBSolrClient.Endpoint("http://my-solr-server:8983/solr"))
     *       .build();
     *   QueryResponse resp = client.query("core1", new SolrQuery("*:*"));
     * </pre>
     *
     * In this case the client is more flexible and can be used to send requests to any cores. Users
     * can still provide a "default" collection if desired through use of {@link
     * #withDefaultCollection(String)}.
     */
    public Builder(Http2SolrClient http2Client, Endpoint... endpoints) {
      this.http2SolrClient = http2Client;

      this.baseSolrUrls = new String[endpoints.length];
      for (int i = 0; i < endpoints.length; i++) {
        this.baseSolrUrls[i] = endpoints[i].getUrl();
      }
    }

    /**
     * LBHttpSolrServer keeps pinging the dead servers at fixed interval to find if it is alive. Use
     * this to set that interval
     *
     * @param aliveCheckInterval how often to ping for aliveness
     */
    public LBHttp2SolrClient.Builder setAliveCheckInterval(int aliveCheckInterval, TimeUnit unit) {
      if (aliveCheckInterval <= 0) {
        throw new IllegalArgumentException(
            "Alive check interval must be " + "positive, specified value = " + aliveCheckInterval);
      }
      this.aliveCheckIntervalMillis = TimeUnit.MILLISECONDS.convert(aliveCheckInterval, unit);
      return this;
    }

    /**
     * Sets a default for core or collection based requests.
     *
     * <p>This method should not be used if the client is provided a Solr URL which already contains
     * a core or collection name.
     */
    public LBHttp2SolrClient.Builder withDefaultCollection(String defaultCoreOrCollection) {
      this.defaultCollection = defaultCoreOrCollection;
      return this;
    }

    public LBHttp2SolrClient build() {
<<<<<<< HEAD
      LBHttp2SolrClient solrClient =
          new LBHttp2SolrClient(
              this.http2SolrClient, Arrays.asList(this.baseSolrUrls), delayedRequestListener);
      solrClient.aliveCheckIntervalMillis = this.aliveCheckIntervalMillis;
      return solrClient;
=======
      return new LBHttp2SolrClient(this);
>>>>>>> ca6a71e3
    }
  }
}<|MERGE_RESOLUTION|>--- conflicted
+++ resolved
@@ -29,7 +29,6 @@
 import java.util.concurrent.CompletableFuture;
 import java.util.concurrent.TimeUnit;
 import java.util.concurrent.atomic.AtomicReference;
-import java.util.function.LongConsumer;
 import org.apache.solr.client.solrj.ResponseParser;
 import org.apache.solr.client.solrj.SolrClient;
 import org.apache.solr.client.solrj.SolrServerException;
@@ -89,8 +88,6 @@
   private static final Logger log = LoggerFactory.getLogger(MethodHandles.lookup().lookupClass());
   private final Http2SolrClient solrClient;
 
-  private final LongConsumer delayedRequestListener;
-
   /**
    * @deprecated Use {@link LBHttp2SolrClient.Builder} instead
    */
@@ -98,23 +95,13 @@
   public LBHttp2SolrClient(Http2SolrClient solrClient, String... baseSolrUrls) {
     super(Arrays.asList(baseSolrUrls));
     this.solrClient = solrClient;
-    this.delayedRequestListener = DELAYED_REQ_LOGGER;
-  }
-
-<<<<<<< HEAD
-  private LBHttp2SolrClient(
-      Http2SolrClient solrClient, List<String> baseSolrUrls, LongConsumer delayedRequestListener) {
-    super(baseSolrUrls);
-    this.solrClient = solrClient;
-    this.delayedRequestListener =
-        delayedRequestListener == null ? DELAYED_REQ_LOGGER : delayedRequestListener;
-=======
+  }
+
   private LBHttp2SolrClient(Builder builder) {
     super(Arrays.asList(builder.baseSolrUrls));
     this.solrClient = builder.http2SolrClient;
     this.aliveCheckIntervalMillis = builder.aliveCheckIntervalMillis;
     this.defaultCollection = builder.defaultCollection;
->>>>>>> ca6a71e3
   }
 
   /**
@@ -298,24 +285,8 @@
     void onFailure(Exception e, boolean retryReq);
   }
 
-<<<<<<< HEAD
-  private static final long DELAY_WARN_THRESHOLD =
-      TimeUnit.NANOSECONDS.convert(2000, TimeUnit.MILLISECONDS);
-  static LongConsumer DELAYED_REQ_LOGGER =
-      it -> {
-        if (it > DELAY_WARN_THRESHOLD) {
-          log.info(
-              "Remote shard request delayed by {} milliseconds",
-              TimeUnit.MILLISECONDS.convert(it, TimeUnit.NANOSECONDS));
-        }
-      };
-
-  private Cancellable doRequest(
-      String baseUrl,
-=======
   private CompletableFuture<NamedList<Object>> doAsyncRequest(
       String endpoint,
->>>>>>> ca6a71e3
       Req req,
       Rsp rsp,
       boolean isNonRetryable,
@@ -324,33 +295,6 @@
     String baseUrl = endpoint.toString();
     rsp.server = baseUrl;
     req.getRequest().setBasePath(baseUrl);
-<<<<<<< HEAD
-    return ((Http2SolrClient) getClient(baseUrl))
-        .asyncRequest(
-            req.getRequest(),
-            null,
-            new AsyncListener<>() {
-              private final long requestSubmitTimeNanos = System.nanoTime();
-
-              @Override
-              public void onStart() {
-                // There should be negligible delay between request submission and actually sending
-                // the request. Here we add extra logging to notify us if this assumption is
-                // violated. See: SOLR-16099, SOLR-16129,
-                // https://github.com/fullstorydev/lucene-solr/commit/445508adb4a
-                delayedRequestListener.accept(System.nanoTime() - requestSubmitTimeNanos);
-                AsyncListener.super.onStart();
-              }
-
-              @Override
-              public void onSuccess(NamedList<Object> result) {
-                rsp.rsp = result;
-                if (isZombie) {
-                  zombieServers.remove(baseUrl);
-                }
-                listener.onSuccess(rsp);
-              }
-=======
     CompletableFuture<NamedList<Object>> future =
         ((Http2SolrClient) getClient(endpoint)).requestAsync(req.getRequest());
     future.whenComplete(
@@ -363,7 +307,6 @@
         });
     return future;
   }
->>>>>>> ca6a71e3
 
   private void onSuccessfulRequest(
       NamedList<Object> result,
@@ -431,7 +374,6 @@
     private final Http2SolrClient http2SolrClient;
     private final String[] baseSolrUrls;
 
-    private LongConsumer delayedRequestListener;
     private long aliveCheckIntervalMillis =
         TimeUnit.MILLISECONDS.convert(60, TimeUnit.SECONDS); // 1 minute between checks
     protected String defaultCollection;
@@ -475,11 +417,6 @@
       this.baseSolrUrls = baseSolrUrls;
     }
 
-    public Builder setDelayedRequestListener(LongConsumer listener) {
-      this.delayedRequestListener = listener;
-      return this;
-    }
-
     /**
      * Create a Builder object, based on the provided solrClient and endpoint objects.
      *
@@ -547,15 +484,7 @@
     }
 
     public LBHttp2SolrClient build() {
-<<<<<<< HEAD
-      LBHttp2SolrClient solrClient =
-          new LBHttp2SolrClient(
-              this.http2SolrClient, Arrays.asList(this.baseSolrUrls), delayedRequestListener);
-      solrClient.aliveCheckIntervalMillis = this.aliveCheckIntervalMillis;
-      return solrClient;
-=======
       return new LBHttp2SolrClient(this);
->>>>>>> ca6a71e3
     }
   }
 }