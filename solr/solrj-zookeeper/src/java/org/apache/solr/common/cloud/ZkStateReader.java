/*
 * Licensed to the Apache Software Foundation (ASF) under one or more
 * contributor license agreements.  See the NOTICE file distributed with
 * this work for additional information regarding copyright ownership.
 * The ASF licenses this file to You under the Apache License, Version 2.0
 * (the "License"); you may not use this file except in compliance with
 * the License.  You may obtain a copy of the License at
 *
 *     http://www.apache.org/licenses/LICENSE-2.0
 *
 * Unless required by applicable law or agreed to in writing, software
 * distributed under the License is distributed on an "AS IS" BASIS,
 * WITHOUT WARRANTIES OR CONDITIONS OF ANY KIND, either express or implied.
 * See the License for the specific language governing permissions and
 * limitations under the License.
 */
package org.apache.solr.common.cloud;

import static java.util.Collections.emptyMap;
import static java.util.Collections.emptySortedSet;

import java.lang.invoke.MethodHandles;
import java.util.ArrayList;
import java.util.Arrays;
import java.util.Collections;
import java.util.EnumSet;
import java.util.HashSet;
import java.util.LinkedHashMap;
import java.util.List;
import java.util.Map;
import java.util.Map.Entry;
import java.util.Objects;
import java.util.Set;
import java.util.SortedSet;
import java.util.TreeSet;
import java.util.concurrent.ConcurrentHashMap;
import java.util.concurrent.CountDownLatch;
import java.util.concurrent.ExecutorService;
import java.util.concurrent.Future;
import java.util.concurrent.RejectedExecutionException;
import java.util.concurrent.TimeUnit;
import java.util.concurrent.TimeoutException;
import java.util.concurrent.atomic.AtomicBoolean;
import java.util.concurrent.atomic.AtomicReference;
import java.util.function.BiFunction;
import java.util.function.Predicate;
import java.util.function.UnaryOperator;
import java.util.stream.Collectors;
import org.apache.solr.client.solrj.impl.CloudSolrClient;
import org.apache.solr.client.solrj.impl.ZkClientClusterStateProvider;
import org.apache.solr.common.AlreadyClosedException;
import org.apache.solr.common.SolrCloseable;
import org.apache.solr.common.SolrException;
import org.apache.solr.common.SolrException.ErrorCode;
import org.apache.solr.common.params.CollectionAdminParams;
import org.apache.solr.common.params.CoreAdminParams;
import org.apache.solr.common.util.CommonTestInjection;
import org.apache.solr.common.util.ExecutorUtil;
import org.apache.solr.common.util.ObjectReleaseTracker;
import org.apache.solr.common.util.SolrNamedThreadFactory;
import org.apache.solr.common.util.Utils;
import org.apache.zookeeper.KeeperException;
import org.apache.zookeeper.KeeperException.NoNodeException;
import org.apache.zookeeper.WatchedEvent;
import org.apache.zookeeper.Watcher;
import org.apache.zookeeper.Watcher.Event.EventType;
import org.apache.zookeeper.data.Stat;
import org.slf4j.Logger;
import org.slf4j.LoggerFactory;

public class ZkStateReader implements SolrCloseable {
  public static final int STATE_UPDATE_DELAY =
      Integer.getInteger(
          "solr.OverseerStateUpdateDelay", 2000); // delay between cloud state updates
  private static final Logger log = LoggerFactory.getLogger(MethodHandles.lookup().lookupClass());

  public static final String BASE_URL_PROP = "base_url";
  public static final String NODE_NAME_PROP = "node_name";
  public static final String CORE_NODE_NAME_PROP = "core_node_name";
  public static final String ROLES_PROP = "roles";
  public static final String STATE_PROP = "state";
  // if this flag equals to false and the replica does not exist in cluster state, set state op
  // become no op (default is true)
  public static final String FORCE_SET_STATE_PROP = Replica.ReplicaStateProps.FORCE_SET_STATE;
  /** SolrCore name. */
  public static final String CORE_NAME_PROP = "core";

  public static final String COLLECTION_PROP = "collection";
  public static final String ELECTION_NODE_PROP = "election_node";
  public static final String SHARD_ID_PROP = "shard";
  public static final String REPLICA_PROP = "replica";
  public static final String SHARD_RANGE_PROP = "shard_range";
  public static final String SHARD_STATE_PROP = "shard_state";
  public static final String SHARD_PARENT_PROP = "shard_parent";
  public static final String NUM_SHARDS_PROP = "numShards";
  public static final String LEADER_PROP = "leader";
  public static final String SHARED_STORAGE_PROP = "shared_storage";
  public static final String PROPERTY_PROP = "property";
  public static final String PROPERTY_PROP_PREFIX = "property.";
  public static final String PROPERTY_VALUE_PROP = "property.value";
  public static final String MAX_AT_ONCE_PROP = "maxAtOnce";
  public static final String MAX_WAIT_SECONDS_PROP = "maxWaitSeconds";
  public static final String STATE_TIMESTAMP_PROP = "stateTimestamp";
  public static final String COLLECTIONS_ZKNODE = "/collections";
  public static final String LIVE_NODES_ZKNODE = "/live_nodes";

  // TODO: Deprecate and remove support for roles.json in an upcoming release.
  /**
   * The following, node_roles and roles.json are for assigning roles to nodes. The node_roles is
   * the preferred way (using -Dsolr.node.roles param), and roles.json is used by legacy ADDROLE API
   * command.
   */
  public static final String NODE_ROLES = "/node_roles";

  public static final String ROLES = "/roles.json";

  public static final String ALIASES = "/aliases.json";
  /**
   * This ZooKeeper file is no longer used starting with Solr 9 but keeping the name around to check
   * if it is still present and non empty (in case of upgrade from previous Solr version). It used
   * to contain collection state for all collections in the cluster.
   */
  public static final String UNSUPPORTED_CLUSTER_STATE = "/clusterstate.json";

  public static final String CLUSTER_PROPS = "/clusterprops.json";
  public static final String COLLECTION_PROPS_ZKNODE = "collectionprops.json";
  public static final String REJOIN_AT_HEAD_PROP = "rejoinAtHead";
  public static final String SOLR_SECURITY_CONF_PATH = "/security.json";
  public static final String SOLR_PKGS_PATH = "/packages.json";

  public static final String DEFAULT_SHARD_PREFERENCES = "defaultShardPreferences";
  public static final String REPLICATION_FACTOR = "replicationFactor";
  public static final String MAX_CORES_PER_NODE = "maxCoresPerNode";
  public static final String PULL_REPLICAS = "pullReplicas";
  public static final String NRT_REPLICAS = "nrtReplicas";
  public static final String TLOG_REPLICAS = "tlogReplicas";
  public static final String READ_ONLY = "readOnly";

  public static final String CONFIGS_ZKNODE = "/configs";
  public static final String CONFIGNAME_PROP = "configName";

  /**
   * @deprecated use {@link org.apache.solr.common.params.CollectionAdminParams#DEFAULTS} instead.
   */
  @Deprecated public static final String COLLECTION_DEF = "collectionDefaults";

  public static final String URL_SCHEME = "urlScheme";
  public static final String HTTP = "http";
  public static final String HTTPS = "https";
  public static final String HTTPS_PORT_PROP = "solr.jetty.https.port";

  private static final String SOLR_ENVIRONMENT = "environment";

  public static final String REPLICA_TYPE = "type";

  public static final String CONTAINER_PLUGINS = "plugin";

  public static final String PLACEMENT_PLUGIN = "placement-plugin";

  /** A view of the current state of all collections. */
  protected volatile ClusterState clusterState;

  private static final int GET_LEADER_RETRY_INTERVAL_MS = 50;
  private static final int GET_LEADER_RETRY_DEFAULT_TIMEOUT =
      Integer.parseInt(System.getProperty("zkReaderGetLeaderRetryTimeoutMs", "4000"));
  ;

  public static final String LEADER_ELECT_ZKNODE = "leader_elect";

  public static final String SHARD_LEADERS_ZKNODE = "leaders";
  public static final String ELECTION_NODE = "election";

  /** "Interesting" but not actively watched Collections. */
  private final ConcurrentHashMap<String, LazyCollectionRef> lazyCollectionStates =
      new ConcurrentHashMap<>();

  /** Collection properties being actively watched */
  private final ConcurrentHashMap<String, VersionedCollectionProps> watchedCollectionProps =
      new ConcurrentHashMap<>();

  /** Watchers of Collection properties */
  private final ConcurrentHashMap<String, PropsWatcher> collectionPropsWatchers =
      new ConcurrentHashMap<>();

  private volatile SortedSet<String> liveNodes = emptySortedSet();

  private volatile Map<String, Object> clusterProperties = Collections.emptyMap();

  /**
   * Collections with active watches. The {@link StatefulCollectionWatch} inside for each collection
   * might also contain the latest DocCollection (state) observed
   */
  private DocCollectionWatches collectionWatches = new DocCollectionWatches();

  // named this observers so there's less confusion between CollectionPropsWatcher map and the
  // PropsWatcher map.
  private ConcurrentHashMap<String, CollectionWatch<CollectionPropsWatcher>>
      collectionPropsObservers = new ConcurrentHashMap<>();

  private Set<CloudCollectionsListener> cloudCollectionsListeners = ConcurrentHashMap.newKeySet();

  private final ExecutorService notifications = ExecutorUtil.newMDCAwareCachedThreadPool("watches");

  private Set<LiveNodesListener> liveNodesListeners = ConcurrentHashMap.newKeySet();

  private Set<ClusterPropertiesListener> clusterPropertiesListeners = ConcurrentHashMap.newKeySet();

  /** Used to submit notifications to Collection Properties watchers in order */
  private final ExecutorService collectionPropsNotifications =
      ExecutorUtil.newMDCAwareSingleThreadExecutor(
          new SolrNamedThreadFactory("collectionPropsNotifications"));

  private static final long LAZY_CACHE_TIME =
      TimeUnit.NANOSECONDS.convert(STATE_UPDATE_DELAY, TimeUnit.MILLISECONDS);

  // only kept to identify if the cleaner has already been started.
  private Future<?> collectionPropsCacheCleaner;

  /**
   * Gets the ZkStateReader inside a ZK based SolrClient.
   *
   * @throws IllegalArgumentException if solrClient isn't ZK based.
   */
  public static ZkStateReader from(CloudSolrClient solrClient) {
    try {
      var provider = (ZkClientClusterStateProvider) solrClient.getClusterStateProvider();
      return provider.getZkStateReader();
    } catch (ClassCastException e) {
      throw new IllegalArgumentException("client must be ZK based", e);
    }
  }

  private static class CollectionWatch<T> {

    int coreRefCount = 0;
    Set<T> stateWatchers = ConcurrentHashMap.newKeySet();

    public boolean canBeRemoved() {
      return coreRefCount + stateWatchers.size() == 0;
    }
  }

  /**
   * A ConcurrentHashMap of active watcher by collection name
   *
   * <p>Each watcher DocCollectionWatch also contains the latest DocCollection (state) observed
   */
  private static class DocCollectionWatches {
    private final ConcurrentHashMap<String, StatefulCollectionWatch>
        statefulWatchesByCollectionName = new ConcurrentHashMap<>();

    /**
     * Gets the DocCollection (state) of the collection which the corresponding watch last observed
     *
     * @param collection the collection name to get DocCollection on
     * @return The last observed DocCollection(state). if null, that means there's no such
     *     collection.
     */
    private DocCollection getDocCollection(String collection) {
      StatefulCollectionWatch watch = statefulWatchesByCollectionName.get(collection);
      return watch != null ? watch.currentState : null;
    }

    /**
     * Gets the active collections (collections that exist) being watched
     *
     * @return an immutable set of active collection names
     */
    private Set<String> activeCollections() {
      return statefulWatchesByCollectionName.entrySet().stream()
          .filter(
              (Entry<String, StatefulCollectionWatch> entry) ->
                  entry.getValue().currentState != null)
          .map(Entry::getKey)
          .collect(Collectors.toUnmodifiableSet());
    }

    /**
     * Gets the count of active collections (collections that exist) being watched
     *
     * @return the count of active collections
     */
    private long activeCollectionCount() {
      return statefulWatchesByCollectionName.entrySet().stream()
          .filter(
              (Entry<String, StatefulCollectionWatch> entry) ->
                  entry.getValue().currentState != null)
          .count();
    }

    /**
     * Gets a Set of watched collection names. The returned value is thread-safe and unmodifiable.
     *
     * @return Set of watched collection names
     */
    private Set<String> watchedCollections() {
      return Collections.unmodifiableSet(statefulWatchesByCollectionName.keySet());
    }

    private Set<Entry<String, StatefulCollectionWatch>> watchedCollectionEntries() {
      return Collections.unmodifiableSet(statefulWatchesByCollectionName.entrySet());
    }

    /**
     * Updates the latest observed DocCollection (state) of the {@link StatefulCollectionWatch} if
     * the collection is being watched
     *
     * @param collection the collection name
     * @param newState the new DocCollection (state) observed
     * @return whether the state has changed for the watched collection
     */
    private boolean updateDocCollection(String collection, DocCollection newState) {
      AtomicBoolean stateHasChanged = new AtomicBoolean(false);
      statefulWatchesByCollectionName.computeIfPresent(
          collection,
          (col, watch) -> {
            DocCollection oldState = watch.currentState;
            if (oldState == null && newState == null) {
              // OK, the collection not yet exist in ZK or already deleted
            } else if (oldState == null) {
              if (log.isDebugEnabled()) {
                log.debug("Add data for [{}] ver [{}]", collection, newState.getZNodeVersion());
              }
              watch.currentState = newState;
            } else if (newState == null) {
              log.debug("Removing cached collection state for [{}]", collection);
              watch.currentState = null;
            } else { // both new and old states are non-null
              long oldCVersion =
                  oldState.getPerReplicaStates() == null
                      ? -1
                      : oldState.getPerReplicaStates().pzxid;
              long newCVersion =
                  newState.getPerReplicaStates() == null
                      ? -1
                      : newState.getPerReplicaStates().pzxid;
              if (oldState.getZNodeVersion() < newState.getZNodeVersion()
                  || oldCVersion < newCVersion) {
                watch.currentState = newState;
                if (log.isDebugEnabled()) {
                  log.debug(
                      "Updating data for [{}] from [{}] to [{}]",
                      collection,
                      oldState.getZNodeVersion(),
                      newState.getZNodeVersion());
                }
              }
            }
            stateHasChanged.set(!Objects.equals(oldState, watch.currentState));
            return watch;
          });

      return stateHasChanged.get();
    }

    /**
     * Computes the new StatefulCollectionWatch by the supplied remappingFunction.
     *
     * @param collectionName collection name
     * @param remappingFunction remaps the StatefulCollectionWatch. If this returns null, the
     *     associated StatefulCollectionWatch will be removed; otherwise, the returned value will be
     *     assigned to such collection
     * @return the new StatefulCollectionWatch associated with the collection
     * @see ConcurrentHashMap#compute(Object, BiFunction)
     */
    private StatefulCollectionWatch compute(
        String collectionName,
        BiFunction<String, StatefulCollectionWatch, StatefulCollectionWatch> remappingFunction) {
      return statefulWatchesByCollectionName.compute(collectionName, remappingFunction);
    }

    public boolean isWatched(String coll) {
      return statefulWatchesByCollectionName.containsKey(coll);
    }
  }

  private class StatefulCollectionWatch extends CollectionWatch<DocCollectionWatcher> {
    private DocCollection currentState;

    Watcher persistentWatcher;

    final String coll;
    private final String collectionPath;

    private StatefulCollectionWatch(String coll) {
      this.coll = coll;
      this.collectionPath = DocCollection.getCollectionPath(coll);
    }

    public void handleWatch(WatchedEvent event) {
      if (!collectionWatches.isWatched(coll)) {
        return;
      }
      log.trace("an event happened for {}, event: {}", coll, event.toString());
      DocCollection collectionState = getCollection(coll);
      if (collectionPath.equals(event.getPath())) {
        DocCollection newState = null;
        try {
          newState = fetchCollectionState(coll, null);
        } catch (KeeperException.SessionExpiredException
            | KeeperException.ConnectionLossException e) {
          log.warn("ZooKeeper watch triggered, but Solr cannot talk to ZK: ", e);
        } catch (KeeperException e) {
          log.error("exception for collection: [{}]", coll, e);
          throw new ZooKeeperException(ErrorCode.SERVER_ERROR, "A ZK error has occurred", e);
        } catch (InterruptedException e) {
          Thread.currentThread().interrupt();
          log.error("exception for collection: [{}]", coll, e);
        }
        collectionWatches.updateDocCollection(coll, newState);
        synchronized (getUpdateLock()) {
          constructState(Collections.singleton(coll));
        }
      }
      if (collectionState != null && collectionState.isPerReplicaState()) {
        String path = event.getPath();
        if ((event.getType() == EventType.NodeCreated || event.getType() == EventType.NodeDeleted)
                && path.length() > collectionState.getZNode().length()
                && path.startsWith(collectionPath)) {
          log.debug("PRS node event : {}", event.getType());

          PerReplicaStates prs = collectionState.getPerReplicaStates();
          if (prs != null) {
            String stateStr = path.substring(collectionPath.length() + 1);
            PerReplicaStates.State newState = PerReplicaStates.State.parse(stateStr);
            PerReplicaStates.State oldState = prs.states.get(newState.replica);
            if (event.getType() == EventType.NodeCreated) {
              if (oldState != null && newState.version < oldState.version) {
                // we got a notification out of order? . Shouldn't happen
                log.trace("newState {} < oldState {}", newState, oldState);
                return;
              }
              if (oldState == null) {
                // the state does not exist now. fetch everything

                log.trace("fresh replica, force fetch all {}", collectionPath);

                prs = PerReplicaStatesFetcher.fetch(collectionPath, zkClient, null);
              } else {
                // the PRS entry is already available, need to do an update
                Stat stat = null;
                try {
                  // get the stat of this child node
                  stat = zkClient.exists(path, null, true);
                } catch (Exception e) {
                  throw new RuntimeException(e);
                }
                if (stat == null) {
                  // this got deleted so soon. nothing to do
                  return;
                }

                log.trace("PRS insert {}, v:{}", newState, stat.getCzxid());
                prs = prs.insert(newState, stat.getCzxid());
                if (prs == null) {
                  // something went wrong
                  prs = PerReplicaStatesFetcher.fetch(collectionPath, zkClient, null);
                }
              }
            } else if (event.getType() == EventType.NodeDeleted) {
              if (oldState == null) {
                // This is already removed (unlikely, but)
                return;
              }
              if (newState.version < oldState.version) {
                log.trace("PRS in-place remove {}", path);
                // removed the duplicate without modifying the PRS Object
                oldState.removeDuplicate(newState);
                return;
              } else {
                log.trace("Replica:  {} delete, force fetch", path);
                // a replica got removed. we can't get the pzxid reliably. fetch everything
                prs = PerReplicaStatesFetcher.fetch(collectionPath, zkClient, null);
              }
            }

          } else {
            log.trace("coll:{} does not have PRS, force fetch", collectionPath);
            prs = PerReplicaStatesFetcher.fetch(collectionPath, zkClient, null);
          }
          collectionState = collectionState.copyWith(prs);
          collectionWatches.updateDocCollection(coll, collectionState);
          synchronized (getUpdateLock()) {
            constructState(Collections.singleton(coll));
          }
        }
      }
    }

    public void removePersistentWatch() {
      try {
        log.info("removed persistent watch for {}", coll);
        zkClient.removePersistentWatch(
            DocCollection.getCollectionPathRoot(coll), persistentWatcher);
      } catch (InterruptedException e) {
        throw new RuntimeException(e);
      } catch (KeeperException e) {
        throw new RuntimeException(e);
      }
    }
  }

  public static final Set<String> KNOWN_CLUSTER_PROPS =
      Set.of(
          URL_SCHEME,
          CoreAdminParams.BACKUP_LOCATION,
          DEFAULT_SHARD_PREFERENCES,
          MAX_CORES_PER_NODE,
          SOLR_ENVIRONMENT,
          CollectionAdminParams.DEFAULTS,
          CONTAINER_PLUGINS,
          PLACEMENT_PLUGIN);

  private final SolrZkClient zkClient;

  private final boolean closeClient;

  private volatile boolean closed = false;

  private Set<CountDownLatch> waitLatches = ConcurrentHashMap.newKeySet();
  private final SecurityNodeWatcher securityNodeWatcher;

  public ZkStateReader(SolrZkClient zkClient) {
    this(zkClient, null);
  }

  public ZkStateReader(SolrZkClient zkClient, Runnable securityNodeListener) {
    this.zkClient = zkClient;
    this.closeClient = false;
    this.securityNodeWatcher = new SecurityNodeWatcher(this, securityNodeListener);
    assert ObjectReleaseTracker.track(this);
  }

  public ZkStateReader(String zkServerAddress, int zkClientTimeout, int zkClientConnectTimeout) {
    this.zkClient =
        new SolrZkClient.Builder()
            .withUrl(zkServerAddress)
            .withTimeout(zkClientTimeout, TimeUnit.MILLISECONDS)
            .withConnTimeOut(zkClientConnectTimeout, TimeUnit.MILLISECONDS)
            .withReconnectListener(
                () -> {
                  // on reconnect, reload cloud info
                  try {
                    this.createClusterStateWatchersAndUpdate();
                  } catch (KeeperException e) {
                    log.error("A ZK error has occurred", e);
                    throw new ZooKeeperException(
                        ErrorCode.SERVER_ERROR, "A ZK error has occurred", e);
                  } catch (InterruptedException e) {
                    // Restore the interrupted status
                    Thread.currentThread().interrupt();
                    log.error("Interrupted", e);
                    throw new ZooKeeperException(ErrorCode.SERVER_ERROR, "Interrupted", e);
                  }
                })
            .build();
    this.closeClient = true;
    this.securityNodeWatcher = null;

    assert ObjectReleaseTracker.track(this);
  }

  /**
   * Forcibly refresh cluster state from ZK. Do this only to avoid race conditions because it's
   * expensive.
   *
   * <p>It is cheaper to call {@link #forceUpdateCollection(String)} on a single collection if you
   * must.
   *
   * @lucene.internal
   */
  public void forciblyRefreshAllClusterStateSlow() throws KeeperException, InterruptedException {
    synchronized (getUpdateLock()) {
      if (clusterState == null) {
        // Never initialized, just run normal initialization.
        createClusterStateWatchersAndUpdate();
        return;
      }
      // No need to set watchers because we should already have watchers registered for everything.
      refreshCollectionList(null);
      refreshLiveNodes(null);

      Set<String> updatedCollections = new HashSet<>();

      // Iterate through the actively watched collections. Take note that the returned watched
      // collections might change during the iteration, but it should not throw exception as
      // it's thread-safe.
      // If such set is modified elsewhere during the iteration, the code logic should still
      // handle such missing/extra collection w/o issues.
      for (String coll : collectionWatches.watchedCollections()) {
        DocCollection newState = fetchCollectionState(coll, null);
        if (collectionWatches.updateDocCollection(coll, newState)) {
          updatedCollections.add(coll);
        }
      }
      constructState(updatedCollections);
    }
  }

  /**
   * Forcibly refresh a collection's internal state from ZK. Try to avoid having to resort to this
   * when a better design is possible.
   */
  // TODO shouldn't we call ZooKeeper.sync() at the right places to prevent reading a stale value?
  // We do so for aliases.
  public void forceUpdateCollection(String collection)
          throws KeeperException, InterruptedException {

    synchronized (getUpdateLock()) {
      if (clusterState == null) {
        log.warn("ClusterState watchers have not been initialized");
        return;
      }

      ClusterState.CollectionRef ref = clusterState.getCollectionRef(collection);
      if (ref == null) {
        // We either don't know anything about this collection (maybe it's new?).
        // see if it just got created.
        LazyCollectionRef tryLazyCollection = new LazyCollectionRef(collection);
        if (tryLazyCollection.get() != null) {
          // What do you know, it exists!
          log.debug("Adding lazily-loaded reference for collection {}", collection);
          lazyCollectionStates.putIfAbsent(collection, tryLazyCollection);
          constructState(Collections.singleton(collection));
        }
      } else if (ref.isLazilyLoaded()) {
        log.debug("Refreshing lazily-loaded state for collection {}", collection);
        if (ref.get() != null) {
          return;
        }
      } else if (collectionWatches.watchedCollections().contains(collection)) {
        // Exists as a watched collection, force a refresh.
        log.debug("Forcing refresh of watched collection state for {}", collection);
        DocCollection newState = fetchCollectionState(collection, null);
        if (collectionWatches.updateDocCollection(collection, newState)) {
          constructState(Collections.singleton(collection));
        }
      } else {
        log.error("Collection {} is not lazy nor watched!", collection);
      }
    }
  }

  /** Refresh the set of live nodes. */
  public void updateLiveNodes() throws KeeperException, InterruptedException {
    refreshLiveNodes(null);
  }

  public Integer compareStateVersions(String coll, int version) {
    DocCollection collection = clusterState.getCollectionOrNull(coll);
    if (collection == null) return null;
    if (collection.getZNodeVersion() < version) {
      if (log.isDebugEnabled()) {
        log.debug("Server older than client {}<{}", collection.getZNodeVersion(), version);
      }
      DocCollection nu = getCollectionLive(coll);
      if (nu == null) return -1;
      if (nu.getZNodeVersion() > collection.getZNodeVersion()) {
        if (collectionWatches.updateDocCollection(coll, nu)) {
          synchronized (getUpdateLock()) {
            constructState(Collections.singleton(coll));
          }
        }
        collection = nu;
      }
    }

    if (collection.getZNodeVersion() == version) {
      return null;
    }

    if (log.isDebugEnabled()) {
      log.debug("Wrong version from client [{}]!=[{}]", version, collection.getZNodeVersion());
    }

    return collection.getZNodeVersion();
  }

  @SuppressWarnings({"unchecked"})
  public synchronized void createClusterStateWatchersAndUpdate()
          throws KeeperException, InterruptedException {
    // We need to fetch the current cluster state and the set of live nodes

    log.debug("Updating cluster state from ZooKeeper... ");

    try {
      // on reconnect of SolrZkClient force refresh and re-add watches.
      loadClusterProperties();
      refreshLiveNodes(new LiveNodeWatcher());
      refreshCollections();
      refreshCollectionList(new CollectionsChildWatcher());
      refreshAliases(aliasesManager);

      if (securityNodeWatcher != null) {
        securityNodeWatcher.register();
      }

      collectionPropsObservers.forEach(
          (k, v) -> {
            collectionPropsWatchers.computeIfAbsent(k, PropsWatcher::new).refreshAndWatch(true);
          });
    } catch (KeeperException.NoNodeException nne) {
      throw new SolrException(
          ErrorCode.SERVICE_UNAVAILABLE,
          "Cannot connect to cluster at "
              + zkClient.getZkServerAddress()
              + ": cluster not found/not ready."
              + " Expected node '"
              + nne.getPath()
              + "' does not exist.");
    }
  }

  /**
   * Construct the total state view from all sources. Must hold {@link #getUpdateLock()} before
   * calling this.
   *
   * @param changedCollections collections that have changed since the last call, and that should
   *     fire notifications
   */
  private void constructState(Set<String> changedCollections) {

    Set<String> liveNodes = this.liveNodes; // volatile read

    Map<String, ClusterState.CollectionRef> result = new LinkedHashMap<>();

    // Add collections
    for (Entry<String, StatefulCollectionWatch> entry :
            collectionWatches.watchedCollectionEntries()) {
      if (entry.getValue().currentState != null) {
        // if the doc is null for the collection watch, then it should not be inserted into the
        // state
        result.put(entry.getKey(), new ClusterState.CollectionRef(entry.getValue().currentState));
      }
    }

    // Finally, add any lazy collections that aren't already accounted for.
    for (Map.Entry<String, LazyCollectionRef> entry : lazyCollectionStates.entrySet()) {
      result.putIfAbsent(entry.getKey(), entry.getValue());
    }

    this.clusterState = new ClusterState(result, liveNodes);

    if (log.isDebugEnabled()) {
      log.debug(
          "clusterStateSet: interesting [{}] watched [{}] lazy [{}] total [{}]",
          collectionWatches.watchedCollections().size(),
          collectionWatches.activeCollectionCount(),
          lazyCollectionStates.keySet().size(),
          clusterState.getCollectionStates().size());
    }

    if (log.isTraceEnabled()) {
      log.trace(
          "clusterStateSet: interesting [{}] watched [{}] lazy [{}] total [{}]",
          collectionWatches.watchedCollections(),
          collectionWatches.activeCollections(),
          lazyCollectionStates.keySet(),
          clusterState.getCollectionStates());
    }

    notifyCloudCollectionsListeners();

    for (String collection : changedCollections) {
      notifyStateWatchers(collection, clusterState.getCollectionOrNull(collection));
    }
  }

  /** Refresh collections. */
  private void refreshCollections() {
    for (String coll : collectionWatches.watchedCollections()) {
      new StateWatcher(coll).refreshAndWatch();
    }
  }

  // We don't get a Stat or track versions on getChildren() calls, so force linearization.
  private final Object refreshCollectionListLock = new Object();

  /** Search for any lazy-loadable collections. */
  private void refreshCollectionList(Watcher watcher) throws KeeperException, InterruptedException {
    synchronized (refreshCollectionListLock) {
      List<String> children = null;
      try {
        children = zkClient.getChildren(COLLECTIONS_ZKNODE, watcher, true);
      } catch (KeeperException.NoNodeException e) {
        log.warn("Error fetching collection names: ", e);
        // fall through
      }
      if (children == null || children.isEmpty()) {
        lazyCollectionStates.clear();
        return;
      }

      // Don't lock getUpdateLock() here, we don't need it and it would cause deadlock.
      // Don't mess with watchedCollections, they should self-manage.

      // First, drop any children that disappeared.
      this.lazyCollectionStates.keySet().retainAll(children);
      for (String coll : children) {
        // We will create an eager collection for any interesting collections, so don't add to lazy.
        if (!collectionWatches.watchedCollections().contains(coll)) {
          // Double check contains just to avoid allocating an object.
          LazyCollectionRef existing = lazyCollectionStates.get(coll);
          if (existing == null) {
            lazyCollectionStates.putIfAbsent(coll, new LazyCollectionRef(coll));
          }
        }
      }
    }
  }

  // We don't get a Stat or track versions on getChildren() calls, so force linearization.
  private final Object refreshCollectionsSetLock = new Object();
  // Ensures that only the latest getChildren fetch gets applied.
  private final AtomicReference<Set<String>> lastFetchedCollectionSet = new AtomicReference<>();

  /**
   * Register a CloudCollectionsListener to be called when the set of collections within a cloud
   * changes.
   */
  public void registerCloudCollectionsListener(CloudCollectionsListener cloudCollectionsListener) {
    cloudCollectionsListeners.add(cloudCollectionsListener);
    notifyNewCloudCollectionsListener(cloudCollectionsListener);
  }

  /** Remove a registered CloudCollectionsListener. */
  public void removeCloudCollectionsListener(CloudCollectionsListener cloudCollectionsListener) {
    cloudCollectionsListeners.remove(cloudCollectionsListener);
  }

  private void notifyNewCloudCollectionsListener(CloudCollectionsListener listener) {
    listener.onChange(Collections.emptySet(), lastFetchedCollectionSet.get());
  }

  private void notifyCloudCollectionsListeners() {
    notifyCloudCollectionsListeners(false);
  }

  private void notifyCloudCollectionsListeners(boolean notifyIfSame) {
    synchronized (refreshCollectionsSetLock) {
      final Set<String> newCollections = getCurrentCollections();
      final Set<String> oldCollections = lastFetchedCollectionSet.getAndSet(newCollections);
      if (!newCollections.equals(oldCollections) || notifyIfSame) {
        cloudCollectionsListeners.forEach(
            listener -> listener.onChange(oldCollections, newCollections));
      }
    }
  }

  public Set<String> getCurrentCollections() {
    Set<String> collections = new HashSet<>();
    collections.addAll(collectionWatches.activeCollections());
    collections.addAll(lazyCollectionStates.keySet());
    return collections;
  }

  private class LazyCollectionRef extends ClusterState.CollectionRef {
    private final String collName;
    private volatile long lastUpdateTime;
    private DocCollection cachedDocCollection;

    public LazyCollectionRef(String collName) {
      super(null);
      this.collName = collName;
      this.lastUpdateTime = -1;
    }

    @Override
    public synchronized DocCollection get(boolean allowCached) {
      gets.incrementAndGet();
      if (!allowCached
          || lastUpdateTime < 0
          || System.nanoTime() - lastUpdateTime > LAZY_CACHE_TIME) {
        boolean shouldFetch = true;
        if (cachedDocCollection != null) {
          Stat freshStats = null;
          try {
            freshStats = zkClient.exists(DocCollection.getCollectionPath(collName), null, true);
          } catch (Exception e) {
          }
          if (freshStats != null
                  && !cachedDocCollection.isModified(
                          freshStats.getVersion(), freshStats.getPzxid())) {
            shouldFetch = false;
          }
        }
        if (shouldFetch) {
          cachedDocCollection = getCollectionLive(collName);
          lastUpdateTime = System.nanoTime();
        }
      }
      return cachedDocCollection;
    }

    @Override
    public boolean isLazilyLoaded() {
      return true;
    }

    @Override
    public String toString() {
      return "LazyCollectionRef(" + collName + ")";
    }
  }

  // We don't get a Stat or track versions on getChildren() calls, so force linearization.
  private final Object refreshLiveNodesLock = new Object();
  // Ensures that only the latest getChildren fetch gets applied.
  private final AtomicReference<SortedSet<String>> lastFetchedLiveNodes = new AtomicReference<>();

  /** Refresh live_nodes. */
  private void refreshLiveNodes(Watcher watcher) throws KeeperException, InterruptedException {
    synchronized (refreshLiveNodesLock) {
      SortedSet<String> newLiveNodes;
      try {
        List<String> nodeList = zkClient.getChildren(LIVE_NODES_ZKNODE, watcher, true);
        newLiveNodes = new TreeSet<>(nodeList);
      } catch (KeeperException.NoNodeException e) {
        newLiveNodes = emptySortedSet();
      }
      lastFetchedLiveNodes.set(newLiveNodes);
    }

    // Can't lock getUpdateLock() until we release the other, it would cause deadlock.
    SortedSet<String> oldLiveNodes, newLiveNodes;
    synchronized (getUpdateLock()) {
      newLiveNodes = lastFetchedLiveNodes.getAndSet(null);
      if (newLiveNodes == null) {
        // Someone else won the race to apply the last update, just exit.
        return;
      }

      oldLiveNodes = this.liveNodes;
      this.liveNodes = newLiveNodes;
      if (clusterState != null) {
        clusterState.setLiveNodes(newLiveNodes);
      }
    }
    if (oldLiveNodes.size() != newLiveNodes.size()) {
      if (log.isInfoEnabled()) {
        log.info(
            "Updated live nodes from ZooKeeper... ({}) -> ({})",
            oldLiveNodes.size(),
            newLiveNodes.size());
      }
    }
    if (log.isDebugEnabled()) {
      log.debug("Updated live nodes from ZooKeeper... {} -> {}", oldLiveNodes, newLiveNodes);
    }
    if (!oldLiveNodes.equals(newLiveNodes)) { // fire listeners
      liveNodesListeners.forEach(
          listener -> {
            if (listener.onChange(new TreeSet<>(oldLiveNodes), new TreeSet<>(newLiveNodes))) {
              removeLiveNodesListener(listener);
            }
          });
    }
  }

  public void registerClusterPropertiesListener(ClusterPropertiesListener listener) {
    // fire it once with current properties
    if (listener.onChange(getClusterProperties())) {
      removeClusterPropertiesListener(listener);
    } else {
      clusterPropertiesListeners.add(listener);
    }
  }

  public void removeClusterPropertiesListener(ClusterPropertiesListener listener) {
    clusterPropertiesListeners.remove(listener);
  }

  public void registerLiveNodesListener(LiveNodesListener listener) {
    // fire it once with current live nodes
    if (listener.onChange(
        new TreeSet<>(getClusterState().getLiveNodes()),
        new TreeSet<>(getClusterState().getLiveNodes()))) {
      removeLiveNodesListener(listener);
    }

    liveNodesListeners.add(listener);
  }

  public void removeLiveNodesListener(LiveNodesListener listener) {
    liveNodesListeners.remove(listener);
  }

  /**
   * @return information about the cluster from ZooKeeper
   */
  public ClusterState getClusterState() {
    return clusterState;
  }

  public Object getUpdateLock() {
    return this;
  }

  @Override
  public void close() {
    this.closed = true;

    notifications.shutdownNow();

    waitLatches.parallelStream()
        .forEach(
            c -> {
              c.countDown();
            });

    ExecutorUtil.shutdownAndAwaitTermination(notifications);
    ExecutorUtil.shutdownAndAwaitTermination(collectionPropsNotifications);
    if (closeClient) {
      zkClient.close();
    }
    assert ObjectReleaseTracker.release(this);
  }

  @Override
  public boolean isClosed() {
    return closed;
  }

  public String getLeaderUrl(String collection, String shard, int timeout)
      throws InterruptedException {
    Replica replica = getLeaderRetry(collection, shard, timeout);
    if (replica == null || replica.getBaseUrl() == null) {
      return null;
    }
    ZkCoreNodeProps props = new ZkCoreNodeProps(replica);
    return props.getCoreUrl();
  }

  public Replica getLeader(Set<String> liveNodes, DocCollection docCollection, String shard) {
    Replica replica = docCollection != null ? docCollection.getLeader(shard) : null;
    if (replica != null && liveNodes.contains(replica.getNodeName())) {
      return replica;
    }
    return null;
  }

  public Replica getLeader(String collection, String shard) {
    if (clusterState != null) {
      DocCollection docCollection = clusterState.getCollectionOrNull(collection);
      Replica replica = docCollection != null ? docCollection.getLeader(shard) : null;
      if (replica != null && getClusterState().liveNodesContain(replica.getNodeName())) {
        return replica;
      }
    }
    return null;
  }

  public boolean isNodeLive(String node) {
    return liveNodes.contains(node);
  }

  /** Get shard leader properties, with retry if none exist. */
  public Replica getLeaderRetry(String collection, String shard) throws InterruptedException {
    return getLeaderRetry(collection, shard, GET_LEADER_RETRY_DEFAULT_TIMEOUT);
  }

  /** Get shard leader properties, with retry if none exist. */
  public Replica getLeaderRetry(String collection, String shard, int timeout)
      throws InterruptedException {
    AtomicReference<DocCollection> coll = new AtomicReference<>();
    AtomicReference<Replica> leader = new AtomicReference<>();
    try {
      waitForState(
          collection,
          timeout,
          TimeUnit.MILLISECONDS,
          (n, c) -> {
            if (c == null) return false;
            coll.set(c);
            Replica l = getLeader(n, c, shard);
            if (l != null) {
              log.debug("leader found for {}/{} to be {}", collection, shard, l);
              leader.set(l);
              return true;
            }
            return false;
          });
    } catch (TimeoutException e) {
      throw new SolrException(
          ErrorCode.SERVICE_UNAVAILABLE,
          "No registered leader was found after waiting for "
              + timeout
              + "ms "
              + ", collection: "
              + collection
              + " slice: "
              + shard
              + " saw state="
              + clusterState.getCollectionOrNull(collection)
              + " with live_nodes="
              + clusterState.getLiveNodes());
    }
    return leader.get();
  }

  /** Get path where shard leader properties live in zookeeper. */
  public static String getShardLeadersPath(String collection, String shardId) {
    return COLLECTIONS_ZKNODE
        + "/"
        + collection
        + "/"
        + SHARD_LEADERS_ZKNODE
        + (shardId != null ? ("/" + shardId) : "")
        + "/leader";
  }

  /** Get path where shard leader elections ephemeral nodes are. */
  public static String getShardLeadersElectPath(String collection, String shardId) {
    return COLLECTIONS_ZKNODE
        + "/"
        + collection
        + "/"
        + LEADER_ELECT_ZKNODE
        + (shardId != null ? ("/" + shardId + "/" + ELECTION_NODE) : "");
  }

  public List<ZkCoreNodeProps> getReplicaProps(
      String collection, String shardId, String thisCoreNodeName) {
    return getReplicaProps(collection, shardId, thisCoreNodeName, null);
  }

  public List<ZkCoreNodeProps> getReplicaProps(
      String collection,
      String shardId,
      String thisCoreNodeName,
      Replica.State mustMatchStateFilter) {
    return getReplicaProps(collection, shardId, thisCoreNodeName, mustMatchStateFilter, null);
  }

  public List<ZkCoreNodeProps> getReplicaProps(
      String collection,
      String shardId,
      String thisCoreNodeName,
      Replica.State mustMatchStateFilter,
      Replica.State mustNotMatchStateFilter) {
    // TODO: We don't need all these getReplicaProps method overloading. Also, it's odd that the
    // default is to return replicas of type TLOG and NRT only
    return getReplicaProps(
        collection,
        shardId,
        thisCoreNodeName,
        mustMatchStateFilter,
        null,
        EnumSet.of(Replica.Type.TLOG, Replica.Type.NRT));
  }

  public List<ZkCoreNodeProps> getReplicaProps(
      String collection,
      String shardId,
      String thisCoreNodeName,
      Replica.State mustMatchStateFilter,
      Replica.State mustNotMatchStateFilter,
      final EnumSet<Replica.Type> acceptReplicaType) {
    assert thisCoreNodeName != null;
    ClusterState clusterState = this.clusterState;
    if (clusterState == null) {
      return null;
    }
    final DocCollection docCollection = clusterState.getCollectionOrNull(collection);
    if (docCollection == null || docCollection.getSlicesMap() == null) {
      throw new ZooKeeperException(
          ErrorCode.BAD_REQUEST, "Could not find collection in zk: " + collection);
    }

    Map<String, Slice> slices = docCollection.getSlicesMap();
    Slice replicas = slices.get(shardId);
    if (replicas == null) {
      throw new ZooKeeperException(
              ErrorCode.BAD_REQUEST, "Could not find shardId in zk: " + shardId);
    }

    Map<String, Replica> shardMap = replicas.getReplicasMap();
    List<ZkCoreNodeProps> nodes = new ArrayList<>(shardMap.size());
    for (Entry<String, Replica> entry :
            shardMap.entrySet().stream()
                    .filter((e) -> acceptReplicaType.contains(e.getValue().getType()))
                    .collect(Collectors.toList())) {
      ZkCoreNodeProps nodeProps = new ZkCoreNodeProps(entry.getValue());

      String coreNodeName = entry.getValue().getName();

      if (clusterState.liveNodesContain(nodeProps.getNodeName())
              && !coreNodeName.equals(thisCoreNodeName)) {
        if (mustMatchStateFilter == null
                || mustMatchStateFilter == Replica.State.getState(nodeProps.getState())) {
          if (mustNotMatchStateFilter == null
                  || mustNotMatchStateFilter != Replica.State.getState(nodeProps.getState())) {
            nodes.add(nodeProps);
          }
        }
      }
    }
    if (nodes.size() == 0) {
      // no replicas
      return null;
    }

    return nodes;
  }

  public SolrZkClient getZkClient() {
    return zkClient;
  }

  /**
   * Get a cluster property
   *
   * <p>N.B. Cluster properties are updated via ZK watchers, and so may not necessarily be
   * completely up-to-date. If you need to get the latest version, then use a {@link
   * ClusterProperties} instance.
   *
   * @param key the property to read
   * @param defaultValue a default value to use if no such property exists
   * @param <T> the type of the property
   * @return the cluster property, or a default if the property is not set
   */
  @SuppressWarnings("unchecked")
  public <T> T getClusterProperty(String key, T defaultValue) {
    T value = (T) Utils.getObjectByPath(clusterProperties, false, key);
    if (value == null) return defaultValue;
    return value;
  }

  /**
   * Same as the above but allows a full json path as a list of parts
   *
   * @param keyPath path to the property example ["collectionDefauls", "numShards"]
   * @param defaultValue a default value to use if no such property exists
   * @return the cluster property, or a default if the property is not set
   */
  @SuppressWarnings({"unchecked"})
  public <T> T getClusterProperty(List<String> keyPath, T defaultValue) {
    T value = (T) Utils.getObjectByPath(clusterProperties, false, keyPath);
    if (value == null) return defaultValue;
    return value;
  }

  /**
   * Get all cluster properties for this cluster
   *
   * <p>N.B. Cluster properties are updated via ZK watchers, and so may not necessarily be
   * completely up-to-date. If you need to get the latest version, then use a {@link
   * ClusterProperties} instance.
   *
   * @return a Map of cluster properties
   */
  public Map<String, Object> getClusterProperties() {
    return Collections.unmodifiableMap(clusterProperties);
  }

  private final Watcher clusterPropertiesWatcher =
      event -> {
        // session events are not change events, and do not remove the watcher
        if (Watcher.Event.EventType.None.equals(event.getType())) {
          return;
        }
        loadClusterProperties();
      };

  private void loadClusterProperties() {
    try {
      while (true) {
        try {
          byte[] data =
              zkClient.getData(
                  ZkStateReader.CLUSTER_PROPS, clusterPropertiesWatcher, new Stat(), true);
          @SuppressWarnings("unchecked")
          Map<String, Object> properties = (Map<String, Object>) Utils.fromJSON(data);
          this.clusterProperties =
              ClusterProperties.convertCollectionDefaultsToNestedFormat(properties);
          log.debug("Loaded cluster properties: {}", this.clusterProperties);

          for (ClusterPropertiesListener listener : clusterPropertiesListeners) {
            listener.onChange(getClusterProperties());
          }
          return;
        } catch (KeeperException.NoNodeException e) {
          this.clusterProperties = Collections.emptyMap();
          log.debug("Loaded empty cluster properties");
          // set an exists watch, and if the node has been created since the last call,
          // read the data again
          if (zkClient.exists(ZkStateReader.CLUSTER_PROPS, clusterPropertiesWatcher, true) == null)
            return;
        }
      }
    } catch (KeeperException | InterruptedException e) {
      log.error(
          "Error reading cluster properties from zookeeper", SolrZkClient.checkInterrupted(e));
    }
  }

  /**
   * Get collection properties for a given collection. If the collection is watched, simply return
   * it from the cache, otherwise fetch it directly from zookeeper. This is a convenience for {@code
   * getCollectionProperties(collection,0)}
   *
   * @param collection the collection for which properties are desired
   * @return a map representing the key/value properties for the collection.
   */
  public Map<String, String> getCollectionProperties(final String collection) {
    return getCollectionProperties(collection, 0);
  }

  /**
   * Get and cache collection properties for a given collection. If the collection is watched, or
   * still cached simply return it from the cache, otherwise fetch it directly from zookeeper and
   * retain the value for at least cacheForMillis milliseconds. Cached properties are watched in
   * zookeeper and updated automatically. This version of {@code getCollectionProperties} should be
   * used when properties need to be consulted frequently in the absence of an active {@link
   * CollectionPropsWatcher}.
   *
   * @param collection The collection for which properties are desired
   * @param cacheForMillis The minimum number of milliseconds to maintain a cache for the specified
   *     collection's properties. Setting a {@code CollectionPropsWatcher} will override this value
   *     and retain the cache for the life of the watcher. A lack of changes in zookeeper may allow
   *     the caching to remain for a greater duration up to the cycle time of {@code CacheCleaner}.
   *     Passing zero for this value will explicitly remove the cached copy if and only if it is due
   *     to expire and no watch exists. Any positive value will extend the expiration time if
   *     required.
   * @return a map representing the key/value properties for the collection.
   */
  public Map<String, String> getCollectionProperties(final String collection, long cacheForMillis) {
    synchronized (watchedCollectionProps) { // making decisions based on the result of a get...
      Watcher watcher = null;
      if (cacheForMillis > 0) {
        watcher =
            collectionPropsWatchers.compute(
                collection,
                (c, w) ->
                    w == null ? new PropsWatcher(c, cacheForMillis) : w.renew(cacheForMillis));
      }
      VersionedCollectionProps vprops = watchedCollectionProps.get(collection);
      boolean haveUnexpiredProps = vprops != null && vprops.cacheUntilNs > System.nanoTime();
      long untilNs =
          System.nanoTime() + TimeUnit.NANOSECONDS.convert(cacheForMillis, TimeUnit.MILLISECONDS);
      Map<String, String> properties;
      if (haveUnexpiredProps) {
        properties = vprops.props;
        vprops.cacheUntilNs = Math.max(vprops.cacheUntilNs, untilNs);
      } else {
        try {
          VersionedCollectionProps vcp = fetchCollectionProperties(collection, watcher);
          properties = vcp.props;
          if (cacheForMillis > 0) {
            vcp.cacheUntilNs = untilNs;
            watchedCollectionProps.put(collection, vcp);
          } else {
            // we're synchronized on watchedCollectionProps and we can only get here if we have
            // found an expired vprops above, so it is safe to remove the cached value and let the
            // GC free up some mem a bit sooner.
            if (!collectionPropsObservers.containsKey(collection)) {
              watchedCollectionProps.remove(collection);
            }
          }
        } catch (Exception e) {
          throw new SolrException(
              ErrorCode.SERVER_ERROR,
              "Error reading collection properties",
              SolrZkClient.checkInterrupted(e));
        }
      }
      return properties;
    }
  }

  private static class VersionedCollectionProps {
    int zkVersion;
    Map<String, String> props;
    long cacheUntilNs = 0;

    VersionedCollectionProps(int zkVersion, Map<String, String> props) {
      this.zkVersion = zkVersion;
      this.props = props;
    }
  }

  static String getCollectionPropsPath(final String collection) {
    return COLLECTIONS_ZKNODE + '/' + collection + '/' + COLLECTION_PROPS_ZKNODE;
  }

  private VersionedCollectionProps fetchCollectionProperties(String collection, Watcher watcher)
      throws KeeperException, InterruptedException {
    final String znodePath = getCollectionPropsPath(collection);
    // lazy init cache cleaner once we know someone is using collection properties.
    if (collectionPropsCacheCleaner == null) {
      synchronized (this) { // There can be only one! :)
        if (collectionPropsCacheCleaner == null) {
          collectionPropsCacheCleaner = notifications.submit(new CacheCleaner());
        }
      }
    }
    while (true) {
      try {
        Stat stat = new Stat();
        byte[] data = zkClient.getData(znodePath, watcher, stat, true);
        @SuppressWarnings("unchecked")
        Map<String, String> props = (Map<String, String>) Utils.fromJSON(data);
        return new VersionedCollectionProps(stat.getVersion(), props);
      } catch (ClassCastException e) {
        throw new SolrException(
            ErrorCode.SERVER_ERROR,
            "Unable to parse collection properties for collection " + collection,
            e);
      } catch (KeeperException.NoNodeException e) {
        if (watcher != null) {
          // Leave an exists watch in place in case a collectionprops.json is created later.
          Stat exists = zkClient.exists(znodePath, watcher, true);
          if (exists != null) {
            // Rare race condition, we tried to fetch the data and couldn't find it, then we found
            // it exists. Loop and try again.
            continue;
          }
        }
        return new VersionedCollectionProps(-1, emptyMap());
      }
    }
  }

  /**
   * Returns the content of /security.json from ZooKeeper as a Map If the files doesn't exist, it
   * returns null.
   */
  public ConfigData getSecurityProps(boolean getFresh) {
    if (securityNodeWatcher == null) return new ConfigData(emptyMap(), -1);
    return securityNodeWatcher.getSecurityProps(getFresh);
  }

  /**
   * Returns the baseURL corresponding to a given node's nodeName -- NOTE: does not (currently)
   * imply that the nodeName (or resulting baseURL) exists in the cluster.
   *
   * @lucene.experimental
   */
  public String getBaseUrlForNodeName(final String nodeName) {
    return Utils.getBaseUrlForNodeName(nodeName, getClusterProperty(URL_SCHEME, "http"));
  }

  /** Watches a single collection's state.json. */
  class StateWatcher implements Watcher {
    private final String coll;
    StateWatcher(String coll) {
      this.coll = coll;
    }

    @Override
    public void process(WatchedEvent event) {

    }

    public void refreshAndWatch() {
      refreshAndWatch(null);
    }

    /**
     * Refresh collection state from ZK and leave a watch for future changes. As a side effect,
     * updates {@link #clusterState} and collection ref within {@link #collectionWatches} with the
     * results of the refresh.
     */
    public void refreshAndWatch(EventType eventType) {
      try {
        StatefulCollectionWatch s = collectionWatches.statefulWatchesByCollectionName.get(coll);
        if (s.persistentWatcher != null) return;
        synchronized (s) {
          if (s.persistentWatcher != null) return;
          s.persistentWatcher =
                  zkClient.persistentRecursiveWatch(
                          DocCollection.getCollectionPathRoot(coll), s::handleWatch);
        }
        refreshAndWatchChildren();
      } catch (KeeperException.SessionExpiredException
               | KeeperException.ConnectionLossException e) {
        log.warn("ZooKeeper watch triggered, but Solr cannot talk to ZK: ", e);
      } catch (KeeperException e) {
        log.error("Unwatched collection: [{}]", coll, e);
        throw new ZooKeeperException(ErrorCode.SERVER_ERROR, "A ZK error has occurred", e);
      } catch (InterruptedException e) {
        Thread.currentThread().interrupt();
        log.error("Unwatched collection: [{}]", coll, e);
      }
    }

    private void refreshAndWatchChildren() throws KeeperException, InterruptedException {
      String collectionPath = DocCollection.getCollectionPath(coll);
      Stat stat = new Stat();
      List<String> replicaStates = null;
      try {
        replicaStates = zkClient.getChildren(collectionPath, this, stat, true);
        PerReplicaStates newStates =
                new PerReplicaStates(collectionPath, stat.getPzxid(), replicaStates);
        DocCollection oldState = collectionWatches.getDocCollection(coll);
        final DocCollection newState =
<<<<<<< HEAD
                oldState != null ? oldState.copyWith(newStates) : fetchCollectionState(coll, null);
=======
            oldState != null
                ? oldState.setPerReplicaStates(newStates)
                : fetchCollectionState(coll, null);
>>>>>>> e89ab86e
        collectionWatches.updateDocCollection(coll, newState);
        synchronized (getUpdateLock()) {
          constructState(Collections.singleton(coll));
        }
        if (log.isDebugEnabled()) {
          log.debug(
                  "updated per-replica states changed for: {}, ver: {} , new vals: {}",
                  coll,
                  stat.getCversion(),
                  replicaStates);
        }

      } catch (NoNodeException e) {
        log.info("{} is deleted, stop watching children", collectionPath);
      }
    }
  }

  /** Watches collection properties */
  class PropsWatcher implements Watcher {
    private final String coll;
    private long watchUntilNs;

    PropsWatcher(String coll) {
      this.coll = coll;
      watchUntilNs = 0;
    }

    PropsWatcher(String coll, long forMillis) {
      this.coll = coll;
      watchUntilNs =
          System.nanoTime() + TimeUnit.NANOSECONDS.convert(forMillis, TimeUnit.MILLISECONDS);
    }

    public PropsWatcher renew(long forMillis) {
      watchUntilNs =
          System.nanoTime() + TimeUnit.NANOSECONDS.convert(forMillis, TimeUnit.MILLISECONDS);
      return this;
    }

    @Override
    public void process(WatchedEvent event) {
      // session events are not change events, and do not remove the watcher
      if (EventType.None.equals(event.getType())) {
        return;
      }

      boolean expired = System.nanoTime() > watchUntilNs;
      if (!collectionPropsObservers.containsKey(coll) && expired) {
        // No one can be notified of the change, we can ignore it and "unset" the watch
        log.debug("Ignoring property change for collection {}", coll);
        return;
      }

      log.info(
          "A collection property change: [{}] for collection [{}] has occurred - updating...",
          event,
          coll);

      refreshAndWatch(true);
    }

    /**
     * Refresh collection properties from ZK and leave a watch for future changes. Updates the
     * properties in watchedCollectionProps with the results of the refresh. Optionally notifies
     * watchers
     */
    void refreshAndWatch(boolean notifyWatchers) {
      try {
        synchronized (watchedCollectionProps) { // making decisions based on the result of a get...
          VersionedCollectionProps vcp = fetchCollectionProperties(coll, this);
          Map<String, String> properties = vcp.props;
          VersionedCollectionProps existingVcp = watchedCollectionProps.get(coll);
          if (existingVcp == null
              || // never called before, record what we found
              vcp.zkVersion > existingVcp.zkVersion
              || // newer info we should update
              vcp.zkVersion == -1) { // node was deleted start over
            watchedCollectionProps.put(coll, vcp);
            if (notifyWatchers) {
              notifyPropsWatchers(coll, properties);
            }
            if (vcp.zkVersion == -1 && existingVcp != null) { // Collection DELETE detected

              // We should not be caching a collection that has been deleted.
              watchedCollectionProps.remove(coll);

              // core ref counting not relevant here, don't need canRemove(), we just sent
              // a notification of an empty set of properties, no reason to watch what doesn't
              // exist.
              collectionPropsObservers.remove(coll);

              // This is the one time we know it's safe to throw this out. We just failed to set the
              // watch due to an NoNodeException, so it isn't held by ZK and can't re-set itself due
              // to an update.
              collectionPropsWatchers.remove(coll);
            }
          }
        }
      } catch (KeeperException.SessionExpiredException
               | KeeperException.ConnectionLossException e) {
        log.warn("ZooKeeper watch triggered, but Solr cannot talk to ZK: ", e);
      } catch (KeeperException e) {
        log.error("Lost collection property watcher for {} due to ZK error", coll, e);
        throw new ZooKeeperException(ErrorCode.SERVER_ERROR, "A ZK error has occurred", e);
      } catch (InterruptedException e) {
        Thread.currentThread().interrupt();
        log.error(
            "Lost collection property watcher for {} due to the thread being interrupted", coll, e);
      }
    }
  }

  /** Watches /collections children . */
  class CollectionsChildWatcher implements Watcher {

    @Override
    public void process(WatchedEvent event) {
      if (ZkStateReader.this.closed) {
        return;
      }

      // session events are not change events, and do not remove the watcher
      if (EventType.None.equals(event.getType())) {
        return;
      }
      log.debug("A collections change: [{}], has occurred - updating...", event);
      refreshAndWatch();
      synchronized (getUpdateLock()) {
        constructState(Collections.emptySet());
      }
    }

    /** Must hold {@link #getUpdateLock()} before calling this method. */
    public void refreshAndWatch() {
      try {
        refreshCollectionList(this);
      } catch (KeeperException.SessionExpiredException
          | KeeperException.ConnectionLossException e) {
        log.warn("ZooKeeper watch triggered, but Solr cannot talk to ZK: ", e);
      } catch (KeeperException e) {
        log.error("A ZK error has occurred", e);
        throw new ZooKeeperException(
            SolrException.ErrorCode.SERVER_ERROR, "A ZK error has occurred", e);
      } catch (InterruptedException e) {
        // Restore the interrupted status
        Thread.currentThread().interrupt();
        log.warn("Interrupted", e);
      }
    }
  }

  /** Watches the live_nodes and syncs changes. */
  class LiveNodeWatcher implements Watcher {

    @Override
    public void process(WatchedEvent event) {
      // session events are not change events, and do not remove the watcher
      if (EventType.None.equals(event.getType())) {
        return;
      }
      if (log.isDebugEnabled()) {
        log.debug(
            "A live node change: [{}], has occurred - updating... (live nodes size: [{}])",
            event,
            liveNodes.size());
      }
      refreshAndWatch();
    }

    public void refreshAndWatch() {
      try {
        refreshLiveNodes(this);
      } catch (KeeperException.SessionExpiredException
          | KeeperException.ConnectionLossException e) {
        log.warn("ZooKeeper watch triggered, but Solr cannot talk to ZK: ", e);
      } catch (KeeperException e) {
        log.error("A ZK error has occurred", e);
        throw new ZooKeeperException(
            SolrException.ErrorCode.SERVER_ERROR, "A ZK error has occurred", e);
      } catch (InterruptedException e) {
        // Restore the interrupted status
        Thread.currentThread().interrupt();
        log.warn("Interrupted", e);
      }
    }
  }

  public DocCollection getCollectionLive(String coll) {
    try {
      return fetchCollectionState(coll, null);
    } catch (KeeperException e) {
      throw new SolrException(
          ErrorCode.BAD_REQUEST, "Could not load collection from ZK: " + coll, e);
    } catch (InterruptedException e) {
      Thread.currentThread().interrupt();
      throw new SolrException(
          ErrorCode.BAD_REQUEST, "Could not load collection from ZK: " + coll, e);
    }
  }

  private DocCollection fetchCollectionState(String coll, Watcher watcher)
      throws KeeperException, InterruptedException {
    String collectionPath = DocCollection.getCollectionPath(coll);
    while (true) {
      try {
        Stat stat = new Stat();
        byte[] data = zkClient.getData(collectionPath, watcher, stat, true);

        // This factory method can detect a missing configName and supply it by reading it from the
        // old ZK location.
        // TODO in Solr 10 remove that factory method
        ClusterState state =
            ZkClientClusterStateProvider.createFromJsonSupportingLegacyConfigName(
                stat.getVersion(), data, Collections.emptySet(), coll, zkClient);

        ClusterState.CollectionRef collectionRef = state.getCollectionStates().get(coll);
        return collectionRef == null ? null : collectionRef.get();
      } catch (KeeperException.NoNodeException e) {
        if (watcher != null) {
          // Leave an exists watch in place in case a state.json is created later.
          Stat exists = zkClient.exists(collectionPath, watcher, true);
          if (exists != null) {
            // Rare race condition, we tried to fetch the data and couldn't find it, then we found
            // it exists. Loop and try again.
            continue;
          }
        }
        return null;
      }
    }
  }

  @Deprecated // see DocCollection
  public static String getCollectionPathRoot(String coll) {
    return DocCollection.getCollectionPathRoot(coll);
  }

  @Deprecated // see DocCollection
  public static String getCollectionPath(String coll) {
    return DocCollection.getCollectionPath(coll);
  }

  /**
   * Notify this reader that a local Core is a member of a collection, and so that collection state
   * should be watched.
   *
   * <p>Not a public API. This method should only be called from ZkController.
   *
   * <p>The number of cores per-collection is tracked, and adding multiple cores from the same
   * collection does not increase the number of watches.
   *
   * @param collection the collection that the core is a member of
   * @see ZkStateReader#unregisterCore(String)
   */
  public void registerCore(String collection) {
    AtomicBoolean reconstructState = new AtomicBoolean(false);
    collectionWatches.compute(
        collection,
        (k, v) -> {
          if (v == null) {
            reconstructState.set(true);
            v = new StatefulCollectionWatch(collection);
          }
          v.coreRefCount++;
          return v;
        });
    if (reconstructState.get()) {
      new StateWatcher(collection).refreshAndWatch();
    }
  }

  /**
   * Notify this reader that a local core that is a member of a collection has been closed.
   *
   * <p>Not a public API. This method should only be called from ZkController.
   *
   * <p>If no cores are registered for a collection, and there are no {@link
   * CollectionStateWatcher}s for that collection either, the collection watch will be removed.
   *
   * @param collection the collection that the core belongs to
   */
  public void unregisterCore(String collection) {
    AtomicBoolean reconstructState = new AtomicBoolean(false);
    collectionWatches.compute(
        collection,
        (k, v) -> {
          if (v == null) return null;
          if (v.coreRefCount > 0) v.coreRefCount--;
          if (v.canBeRemoved()) {
            lazyCollectionStates.put(collection, new LazyCollectionRef(collection));
            reconstructState.set(true);
            v.removePersistentWatch();
            return null;
          }
          return v;
        });
    if (reconstructState.get()) {
      synchronized (getUpdateLock()) {
        constructState(Collections.emptySet());
      }
    }
  }

  /**
   * Register a CollectionStateWatcher to be called when the state of a collection changes
   * <em>or</em> the set of live nodes changes.
   *
   * <p>The Watcher will automatically be removed when it's <code>onStateChanged</code> returns
   * <code>true</code>
   *
   * <p>This is method is just syntactic sugar for registering both a {@link DocCollectionWatcher}
   * and a {@link LiveNodesListener}. Callers that only care about one or the other (but not both)
   * are encouraged to use the more specific methods register methods as it may reduce the number of
   * ZooKeeper watchers needed, and reduce the amount of network/cpu used.
   *
   * @param collection the collection to watch
   * @param stateWatcher a watcher that will be called when the state changes
   * @see #registerDocCollectionWatcher
   * @see #registerLiveNodesListener
   */
  public void registerCollectionStateWatcher(
      String collection, CollectionStateWatcher stateWatcher) {
    final DocCollectionAndLiveNodesWatcherWrapper wrapper =
        new DocCollectionAndLiveNodesWatcherWrapper(collection, stateWatcher);

    registerDocCollectionWatcher(collection, wrapper);
    registerLiveNodesListener(wrapper);

    DocCollection state = clusterState.getCollectionOrNull(collection);
    if (stateWatcher.onStateChanged(liveNodes, state) == true) {
      removeCollectionStateWatcher(collection, stateWatcher);
    }
  }

  /**
   * Register a DocCollectionWatcher to be called when the cluster state for a collection changes.
   *
   * <p>The Watcher will automatically be removed when it's <code>onStateChanged</code> returns
   * <code>true</code>
   */
  public void registerDocCollectionWatcher(String collection, DocCollectionWatcher stateWatcher) {
    AtomicBoolean watchSet = new AtomicBoolean(false);
    collectionWatches.compute(
        collection,
        (k, v) -> {
          if (v == null) {
            v = new StatefulCollectionWatch(collection);
            watchSet.set(true);
          }
          v.stateWatchers.add(stateWatcher);
          return v;
        });

    if (watchSet.get()) {
      new StateWatcher(collection).refreshAndWatch();
    }

    DocCollection state = clusterState.getCollectionOrNull(collection);
    if (stateWatcher.onStateChanged(state) == true) {
      removeDocCollectionWatcher(collection, stateWatcher);
    }
  }

  /**
   * Block until a CollectionStatePredicate returns true, or the wait times out
   *
   * <p>Note that the predicate may be called again even after it has returned true, so implementors
   * should avoid changing state within the predicate call itself.
   *
   * <p>This implementation utilizes {@link CollectionStateWatcher} internally. Callers that don't
   * care about liveNodes are encouraged to use a {@link DocCollection} {@link Predicate} instead
   *
   * @param collection the collection to watch
   * @param wait how long to wait
   * @param unit the units of the wait parameter
   * @param predicate the predicate to call on state changes
   * @throws InterruptedException on interrupt
   * @throws TimeoutException on timeout
   * @see #waitForState(String, long, TimeUnit, Predicate)
   * @see #registerCollectionStateWatcher
   */
  public void waitForState(
      final String collection, long wait, TimeUnit unit, CollectionStatePredicate predicate)
      throws InterruptedException, TimeoutException {

    if (closed) {
      throw new AlreadyClosedException();
    }

    final CountDownLatch latch = new CountDownLatch(1);
    waitLatches.add(latch);
    AtomicReference<DocCollection> docCollection = new AtomicReference<>();
    CollectionStateWatcher watcher =
        (n, c) -> {
          docCollection.set(c);
          boolean matches = predicate.matches(n, c);
          if (matches) latch.countDown();

          return matches;
        };

    try {
      registerCollectionStateWatcher(collection, watcher);
      // wait for the watcher predicate to return true, or time out
      if (!latch.await(wait, unit))
        throw new TimeoutException(
            "Timeout waiting to see state for collection="
                + collection
                + " :"
                + docCollection.get());

    } finally {
      removeCollectionStateWatcher(collection, watcher);
      waitLatches.remove(latch);
    }
  }

  /**
   * Block until a Predicate returns true, or the wait times out
   *
   * <p>Note that the predicate may be called again even after it has returned true, so implementors
   * should avoid changing state within the predicate call itself. The predicate may also be called
   * concurrently when multiple state changes are seen in rapid succession.
   *
   * @param collection the collection to watch
   * @param wait how long to wait
   * @param unit the units of the wait parameter
   * @param predicate the predicate to call on state changes
   * @return the state of the doc collection after the predicate succeeds
   * @throws InterruptedException on interrupt
   * @throws TimeoutException on timeout
   */
  public DocCollection waitForState(
      final String collection, long wait, TimeUnit unit, Predicate<DocCollection> predicate)
      throws InterruptedException, TimeoutException {
    if (log.isDebugEnabled()) {
      log.debug("Waiting up to {}ms for state {}", unit.toMillis(wait), predicate);
    }
    if (closed) {
      throw new AlreadyClosedException();
    }

    final CountDownLatch latch = new CountDownLatch(1);
    waitLatches.add(latch);
    AtomicReference<DocCollection> docCollection = new AtomicReference<>();
    DocCollectionWatcher watcher =
        (c) -> {
          docCollection.set(c);
          boolean matches = predicate.test(c);
          if (matches) latch.countDown();

          return matches;
        };

    try {
      registerDocCollectionWatcher(collection, watcher);
      // wait for the watcher predicate to return true, or time out
      if (!latch.await(wait, unit))
        throw new TimeoutException(
            "Timeout waiting to see state for collection="
                + collection
                + " :"
                + docCollection.get());
      return docCollection.get();
    } finally {
      removeDocCollectionWatcher(collection, watcher);
      waitLatches.remove(latch);
      if (log.isDebugEnabled()) {
        log.debug("Completed wait for {}", predicate);
      }
    }
  }

  /**
   * Block until a LiveNodesStatePredicate returns true, or the wait times out
   *
   * <p>Note that the predicate may be called again even after it has returned true, so implementors
   * should avoid changing state within the predicate call itself.
   *
   * @param wait how long to wait
   * @param unit the units of the wait parameter
   * @param predicate the predicate to call on state changes
   * @throws InterruptedException on interrupt
   * @throws TimeoutException on timeout
   */
  public void waitForLiveNodes(long wait, TimeUnit unit, LiveNodesPredicate predicate)
      throws InterruptedException, TimeoutException {

    if (closed) {
      throw new AlreadyClosedException();
    }

    final CountDownLatch latch = new CountDownLatch(1);
    waitLatches.add(latch);

    LiveNodesListener listener =
        (o, n) -> {
          boolean matches = predicate.matches(o, n);
          if (matches) latch.countDown();
          return matches;
        };

    registerLiveNodesListener(listener);

    try {
      // wait for the watcher predicate to return true, or time out
      if (!latch.await(wait, unit))
        throw new TimeoutException(
            "Timeout waiting for live nodes, currently they are: "
                + getClusterState().getLiveNodes());

    } finally {
      removeLiveNodesListener(listener);
      waitLatches.remove(latch);
    }
  }

  /**
   * Remove a watcher from a collection's watch list.
   *
   * <p>This allows Zookeeper watches to be removed if there is no interest in the collection.
   *
   * @param collection the collection
   * @param watcher the watcher
   * @see #registerCollectionStateWatcher
   */
  public void removeCollectionStateWatcher(String collection, CollectionStateWatcher watcher) {
    final DocCollectionAndLiveNodesWatcherWrapper wrapper =
        new DocCollectionAndLiveNodesWatcherWrapper(collection, watcher);

    removeDocCollectionWatcher(collection, wrapper);
    removeLiveNodesListener(wrapper);
  }

  /**
   * Remove a watcher from a collection's watch list.
   *
   * <p>This allows Zookeeper watches to be removed if there is no interest in the collection.
   *
   * @param collection the collection
   * @param watcher the watcher
   * @see #registerDocCollectionWatcher
   */
  public void removeDocCollectionWatcher(String collection, DocCollectionWatcher watcher) {
    AtomicBoolean reconstructState = new AtomicBoolean(false);
    collectionWatches.compute(
        collection,
        (k, v) -> {
          if (v == null) return null;
          v.stateWatchers.remove(watcher);
          if (v.canBeRemoved()) {
            lazyCollectionStates.put(collection, new LazyCollectionRef(collection));
            reconstructState.set(true);
            assert CommonTestInjection.injectDelay(); // To unit test race condition
            return null;
          }
          return v;
        });
    if (reconstructState.get()) {
      synchronized (getUpdateLock()) {
        constructState(Collections.emptySet());
      }
    }
  }

  /* package-private for testing */
  Set<DocCollectionWatcher> getStateWatchers(String collection) {
    final Set<DocCollectionWatcher> watchers = new HashSet<>();
    collectionWatches.compute(
        collection,
        (k, v) -> {
          if (v != null) {
            watchers.addAll(v.stateWatchers);
          }
          return v;
        });
    return watchers;
  }

  public void registerCollectionPropsWatcher(
      final String collection, CollectionPropsWatcher propsWatcher) {
    AtomicBoolean watchSet = new AtomicBoolean(false);
    collectionPropsObservers.compute(
        collection,
        (k, v) -> {
          if (v == null) {
            v = new CollectionWatch<>();
            watchSet.set(true);
          }
          v.stateWatchers.add(propsWatcher);
          return v;
        });

    if (watchSet.get()) {
      collectionPropsWatchers.computeIfAbsent(collection, PropsWatcher::new).refreshAndWatch(false);
    }
  }

  public void removeCollectionPropsWatcher(String collection, CollectionPropsWatcher watcher) {
    collectionPropsObservers.compute(
        collection,
        (k, v) -> {
          if (v == null) return null;
          v.stateWatchers.remove(watcher);
          if (v.canBeRemoved()) {
            // don't want this to happen in middle of other blocks that might add it back.
            synchronized (watchedCollectionProps) {
              watchedCollectionProps.remove(collection);
            }
            return null;
          }
          return v;
        });
  }

  public static class ConfigData {
    public Map<String, Object> data;
    public int version;

    public ConfigData() {}

    public ConfigData(Map<String, Object> data, int version) {
      this.data = data;
      this.version = version;
    }
  }

  private void notifyStateWatchers(String collection, DocCollection collectionState) {
    if (this.closed) {
      return;
    }
    try {
      notifications.submit(new Notification(collection, collectionState));
    } catch (RejectedExecutionException e) {
      if (closed == false) {
        log.error("Couldn't run collection notifications for {}", collection, e);
      }
    }
  }

  private class Notification implements Runnable {

    final String collection;
    final DocCollection collectionState;

    private Notification(String collection, DocCollection collectionState) {
      this.collection = collection;
      this.collectionState = collectionState;
    }

    @Override
    public void run() {
      List<DocCollectionWatcher> watchers = new ArrayList<>();
      collectionWatches.compute(
          collection,
          (k, v) -> {
            if (v == null) return null;
            watchers.addAll(v.stateWatchers);
            return v;
          });
      for (DocCollectionWatcher watcher : watchers) {
        try {
          if (watcher.onStateChanged(collectionState)) {
            removeDocCollectionWatcher(collection, watcher);
          }
        } catch (Exception exception) {
          log.warn("Error on calling watcher", exception);
        }
      }
    }
  }

  //
  //  Aliases related
  //

  /** Access to the {@link Aliases}. */
  public final AliasesManager aliasesManager = new AliasesManager();

  /**
   * Get an immutable copy of the present state of the aliases. References to this object should not
   * be retained in any context where it will be important to know if aliases have changed.
   *
   * @return The current aliases, Aliases.EMPTY if not solr cloud, or no aliases have existed yet.
   *     Never returns null.
   */
  public Aliases getAliases() {
    return aliasesManager.getAliases();
  }

  public AliasesManager getAliasesManager() {
    return aliasesManager;
  }

  // called by createClusterStateWatchersAndUpdate()
  private void refreshAliases(AliasesManager watcher) throws KeeperException, InterruptedException {
    synchronized (getUpdateLock()) {
      constructState(Collections.emptySet());
      zkClient.exists(ALIASES, watcher, true);
    }
    aliasesManager.update();
  }

  /**
   * A class to manage the aliases instance, including watching for changes. There should only ever
   * be one instance of this class per instance of ZkStateReader. Normally it will not be useful to
   * create a new instance since this watcher automatically re-registers itself every time it is
   * updated.
   */
  public class AliasesManager implements Watcher { // the holder is a Zk watcher
    // note: as of this writing, this class if very generic. Is it useful to use for other ZK
    // managed things?
    private final Logger log = LoggerFactory.getLogger(MethodHandles.lookup().lookupClass());

    private volatile Aliases aliases = Aliases.EMPTY;

    public Aliases getAliases() {
      return aliases; // volatile read
    }

    /**
     * Writes an updated {@link Aliases} to zk. It will retry if there are races with other
     * modifications, giving up after 30 seconds with a SolrException. The caller should understand
     * it's possible the aliases has further changed if it examines it.
     */
    public void applyModificationAndExportToZk(UnaryOperator<Aliases> op) {
      // The current aliases hasn't been update()'ed yet -- which is impossible?  Any way just
      // update it first.
      if (aliases.getZNodeVersion() == -1) {
        try {
          boolean updated = update();
          assert updated;
        } catch (InterruptedException e) {
          Thread.currentThread().interrupt();
          throw new ZooKeeperException(ErrorCode.SERVER_ERROR, e.toString(), e);
        } catch (KeeperException e) {
          throw new ZooKeeperException(ErrorCode.SERVER_ERROR, e.toString(), e);
        }
      }

      final long deadlineNanos = System.nanoTime() + TimeUnit.SECONDS.toNanos(30);
      // note: triesLeft tuning is based on ConcurrentCreateRoutedAliasTest
      for (int triesLeft = 30; triesLeft > 0; triesLeft--) {
        // we could synchronize on "this" but there doesn't seem to be a point; we have a retry
        // loop.
        Aliases curAliases = getAliases();
        Aliases modAliases = op.apply(curAliases);
        final byte[] modAliasesJson = modAliases.toJSON();
        if (curAliases == modAliases) {
          log.debug(
              "Current aliases has the desired modification; no further ZK interaction needed.");
          return;
        }

        try {
          try {
            final Stat stat =
                getZkClient().setData(ALIASES, modAliasesJson, curAliases.getZNodeVersion(), true);
            setIfNewer(new SolrZkClient.NodeData(stat, modAliasesJson));
            return;
          } catch (KeeperException.BadVersionException e) {
            log.debug("{}", e, e);
            log.warn(
                "Couldn't save aliases due to race with another modification; will update and retry until timeout");
            // considered a backoff here, but we really do want to compete strongly since the normal
            // case is that we will do one update and succeed. This is left as a hot loop for
            // limited tries intentionally. More failures than that here probably indicate a bug or
            // a very strange high write frequency usage for aliases.json, timeouts mean zk is being
            // very slow to respond, or this node is being crushed by other processing and just
            // can't find any cpu cycles at all.
            update();
            if (deadlineNanos < System.nanoTime()) {
              throw new SolrException(
                  ErrorCode.SERVER_ERROR,
                  "Timed out trying to update aliases! "
                      + "Either zookeeper or this node may be overloaded.");
            }
          }
        } catch (InterruptedException e) {
          Thread.currentThread().interrupt();
          throw new ZooKeeperException(ErrorCode.SERVER_ERROR, e.toString(), e);
        } catch (KeeperException e) {
          throw new ZooKeeperException(ErrorCode.SERVER_ERROR, e.toString(), e);
        }
      }
      throw new SolrException(
          ErrorCode.SERVER_ERROR, "Too many successive version failures trying to update aliases");
    }

    /**
     * Ensures the internal aliases is up to date. If there is a change, return true.
     *
     * @return true if an update was performed
     */
    public boolean update() throws KeeperException, InterruptedException {
      if (log.isDebugEnabled()) {
        log.debug("Checking ZK for most up to date Aliases {}", ALIASES);
      }
      // Call sync() first to ensure the subsequent read (getData) is up to date.
      zkClient.getZooKeeper().sync(ALIASES, null, null);
      return setIfNewer(zkClient.getNode(ALIASES, null, true));
    }

    // ZK Watcher interface
    @Override
    public void process(WatchedEvent event) {
      // session events are not change events, and do not remove the watcher
      if (EventType.None.equals(event.getType())) {
        return;
      }
      try {
        log.debug("Aliases: updating");

        // re-register the watch
        setIfNewer(zkClient.getNode(ALIASES, this, true));
      } catch (NoNodeException e) {
        // /aliases.json will not always exist
      } catch (KeeperException.ConnectionLossException
          | KeeperException.SessionExpiredException e) {
        // note: aliases.json is required to be present
        log.warn("ZooKeeper watch triggered, but Solr cannot talk to ZK: ", e);
      } catch (KeeperException e) {
        log.error("A ZK error has occurred", e);
        throw new ZooKeeperException(ErrorCode.SERVER_ERROR, "A ZK error has occurred", e);
      } catch (InterruptedException e) {
        // Restore the interrupted status
        Thread.currentThread().interrupt();
        log.warn("Interrupted", e);
      }
    }

    /**
     * Update the internal aliases reference with a new one, provided that its ZK version has
     * increased.
     *
     * @param n the node data
     * @return true if aliases have been updated to a new version, false otherwise
     */
    private boolean setIfNewer(SolrZkClient.NodeData n) {
      assert n.stat.getVersion() >= 0;
      synchronized (this) {
        int cmp = Integer.compare(aliases.getZNodeVersion(), n.stat.getVersion());
        if (cmp < 0) {
          if (log.isDebugEnabled()) {
            log.debug(
                "Aliases: cmp={}, new definition is: {}",
                cmp,
                Aliases.fromJSON(n.data, n.stat.getVersion()));
          }
          aliases = Aliases.fromJSON(n.data, n.stat.getVersion());
          this.notifyAll();
          return true;
        } else {
          if (log.isDebugEnabled()) {
            log.debug("Aliases: cmp={}, not overwriting ZK version.", cmp);
          }
          assert cmp != 0 || Arrays.equals(aliases.toJSON(), n.data)
              : aliases + " != " + Aliases.fromJSON(n.data, n.stat.getVersion());
          return false;
        }
      }
    }
  }

  private void notifyPropsWatchers(String collection, Map<String, String> properties) {
    try {
      collectionPropsNotifications.submit(new PropsNotification(collection, properties));
    } catch (RejectedExecutionException e) {
      if (!closed) {
        log.error("Couldn't run collection properties notifications for {}", collection, e);
      }
    }
  }

  private class PropsNotification implements Runnable {

    private final String collection;
    private final Map<String, String> collectionProperties;
    private final List<CollectionPropsWatcher> watchers = new ArrayList<>();

    private PropsNotification(String collection, Map<String, String> collectionProperties) {
      this.collection = collection;
      this.collectionProperties = collectionProperties;
      // guarantee delivery of notification regardless of what happens to collectionPropsObservers
      // while we wait our turn in the executor by capturing the list on creation.
      collectionPropsObservers.compute(
          collection,
          (k, v) -> {
            if (v == null) return null;
            watchers.addAll(v.stateWatchers);
            return v;
          });
    }

    @Override
    public void run() {
      for (CollectionPropsWatcher watcher : watchers) {
        if (watcher.onStateChanged(collectionProperties)) {
          removeCollectionPropsWatcher(collection, watcher);
        }
      }
    }
  }

  private class CacheCleaner implements Runnable {
    @Override
    public void run() {
      while (!Thread.interrupted()) {
        try {
          Thread.sleep(60000);
        } catch (InterruptedException e) {
          // Executor shutdown will send us an interrupt
          break;
        }
        watchedCollectionProps
            .entrySet()
            .removeIf(
                entry ->
                    entry.getValue().cacheUntilNs < System.nanoTime()
                        && !collectionPropsObservers.containsKey(entry.getKey()));
      }
    }
  }

  /**
   * Helper class that acts as both a {@link DocCollectionWatcher} and a {@link LiveNodesListener}
   * while wraping and delegating to a {@link CollectionStateWatcher}
   */
  private final class DocCollectionAndLiveNodesWatcherWrapper
      implements DocCollectionWatcher, LiveNodesListener {
    private final String collectionName;
    private final CollectionStateWatcher delegate;

    @Override
    public int hashCode() {
      return collectionName.hashCode() * delegate.hashCode();
    }

    @Override
    public boolean equals(Object other) {
      if (other instanceof DocCollectionAndLiveNodesWatcherWrapper) {
        DocCollectionAndLiveNodesWatcherWrapper that =
            (DocCollectionAndLiveNodesWatcherWrapper) other;
        return this.collectionName.equals(that.collectionName)
            && this.delegate.equals(that.delegate);
      }
      return false;
    }

    public DocCollectionAndLiveNodesWatcherWrapper(
            final String collectionName, final CollectionStateWatcher delegate) {
      this.collectionName = collectionName;
      this.delegate = delegate;
    }

    @Override
    public boolean onStateChanged(DocCollection collectionState) {
      final boolean result = delegate.onStateChanged(ZkStateReader.this.liveNodes, collectionState);
      if (result) {
        // it might be a while before live nodes changes, so proactively remove ourselves
        removeLiveNodesListener(this);
      }
      return result;
    }

    @Override
    public boolean onChange(SortedSet<String> oldLiveNodes, SortedSet<String> newLiveNodes) {
      final DocCollection collection =
          ZkStateReader.this.clusterState.getCollectionOrNull(collectionName);
      final boolean result = delegate.onStateChanged(newLiveNodes, collection);
      if (result) {
        // it might be a while before collection changes, so proactively remove ourselves
        removeDocCollectionWatcher(collectionName, this);
      }
      return result;
    }
  }

  public DocCollection getCollection(String collection) {
    return clusterState == null ? null : clusterState.getCollectionOrNull(collection);
  }
}<|MERGE_RESOLUTION|>--- conflicted
+++ resolved
@@ -1494,13 +1494,9 @@
                 new PerReplicaStates(collectionPath, stat.getPzxid(), replicaStates);
         DocCollection oldState = collectionWatches.getDocCollection(coll);
         final DocCollection newState =
-<<<<<<< HEAD
-                oldState != null ? oldState.copyWith(newStates) : fetchCollectionState(coll, null);
-=======
             oldState != null
                 ? oldState.setPerReplicaStates(newStates)
                 : fetchCollectionState(coll, null);
->>>>>>> e89ab86e
         collectionWatches.updateDocCollection(coll, newState);
         synchronized (getUpdateLock()) {
           constructState(Collections.singleton(coll));
