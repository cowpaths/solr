--- conflicted
+++ resolved
@@ -45,74 +45,7 @@
     return new SimplePlacementPlugin();
   }
 
-<<<<<<< HEAD
-  public static class SimplePlacementPlugin implements PlacementPlugin {
-    @Override
-    public List<PlacementPlan> computePlacements(
-        Collection<PlacementRequest> requests, PlacementContext placementContext)
-        throws PlacementException {
-      List<PlacementPlan> placementPlans = new ArrayList<>(requests.size());
-      Map<Node, ReplicaCount> nodeVsShardCount = getNodeVsShardCount(placementContext);
-      for (PlacementRequest request : requests) {
-        int totalReplicasPerShard = 0;
-        for (Replica.ReplicaType rt : Replica.ReplicaType.values()) {
-          totalReplicasPerShard += request.getCountReplicasToCreate(rt);
-        }
-
-        Set<ReplicaPlacement> replicaPlacements =
-            new HashSet<>(totalReplicasPerShard * request.getShardNames().size());
-
-        Collection<ReplicaCount> replicaCounts = nodeVsShardCount.values();
-
-        if (request.getTargetNodes().size() < replicaCounts.size()) {
-          replicaCounts =
-              replicaCounts.stream()
-                  .filter(rc -> request.getTargetNodes().contains(rc.node()))
-                  .collect(Collectors.toList());
-        }
-
-        for (String shard : request.getShardNames()) {
-          // Reset the ordering of the nodes for each shard, using the replicas added in the
-          // previous shards and assign requests
-          List<Node> nodeList =
-              replicaCounts.stream()
-                  .sorted(
-                      Comparator.<ReplicaCount>comparingInt(
-                              rc -> rc.weight(request.getCollection().getName()))
-                          .thenComparing(ReplicaCount::nodeName))
-                  .map(ReplicaCount::node)
-                  .collect(Collectors.toList());
-          int replicaNumOfShard = 0;
-          for (Replica.ReplicaType replicaType : Replica.ReplicaType.values()) {
-            for (int i = 0; i < request.getCountReplicasToCreate(replicaType); i++) {
-              Node assignedNode = nodeList.get(replicaNumOfShard++ % nodeList.size());
-
-              replicaPlacements.add(
-                  placementContext
-                      .getPlacementPlanFactory()
-                      .createReplicaPlacement(
-                          request.getCollection(), shard, assignedNode, replicaType));
-
-              ReplicaCount replicaCount =
-                  nodeVsShardCount.computeIfAbsent(assignedNode, ReplicaCount::new);
-              replicaCount.addReplica(request.getCollection().getName());
-            }
-          }
-        }
-
-        placementPlans.add(
-            placementContext
-                .getPlacementPlanFactory()
-                .createPlacementPlan(request, replicaPlacements));
-      }
-      return placementPlans;
-    }
-
-    private Map<Node, ReplicaCount> getNodeVsShardCount(PlacementContext placementContext) {
-      HashMap<Node, ReplicaCount> nodeVsShardCount = new HashMap<>();
-=======
   public static class SimplePlacementPlugin extends OrderedNodePlacementPlugin {
->>>>>>> 179ed481
 
     @Override
     protected Map<Node, WeightedNode> getBaseWeightedNodes(
@@ -126,21 +59,6 @@
         nodeVsShardCount.computeIfAbsent(n, SameCollWeightedNode::new);
       }
 
-<<<<<<< HEAD
-      // if we get here we were not given a createNodeList, build a map with real counts.
-      for (SolrCollection collection : placementContext.getCluster().collections()) {
-        // identify suitable nodes  by checking the no:of cores in each of them
-        for (Shard shard : collection.shards()) {
-          for (Replica replica : shard.replicas()) {
-            ReplicaCount count = nodeVsShardCount.get(replica.getNode());
-            if (count != null) {
-              count.addReplica(collection.getName());
-            }
-          }
-        }
-      }
-=======
->>>>>>> 179ed481
       return nodeVsShardCount;
     }
   }
@@ -202,12 +120,6 @@
       return totalWeight;
     }
 
-<<<<<<< HEAD
-    public void addReplica(String collection) {
-      // Used to "weigh" whether this node should be used later.
-      collectionReplicas.merge(collection, 1, Integer::sum);
-      totalReplicas++;
-=======
     @Override
     public int calcRelevantWeightWithReplica(Replica replica) {
       // Don't add 1 to the individual replica Counts, because 1 is subtracted from each when
@@ -221,7 +133,6 @@
           + 1
           + colReplicaCount * SAME_COL_MULT
           + shardReplicaCount * SAME_SHARD_MULT;
->>>>>>> 179ed481
     }
 
     @Override
