/*
 * Licensed to the Apache Software Foundation (ASF) under one or more
 * contributor license agreements.  See the NOTICE file distributed with
 * this work for additional information regarding copyright ownership.
 * The ASF licenses this file to You under the Apache License, Version 2.0
 * (the "License"); you may not use this file except in compliance with
 * the License.  You may obtain a copy of the License at
 *
 *     http://www.apache.org/licenses/LICENSE-2.0
 *
 * Unless required by applicable law or agreed to in writing, software
 * distributed under the License is distributed on an "AS IS" BASIS,
 * WITHOUT WARRANTIES OR CONDITIONS OF ANY KIND, either express or implied.
 * See the License for the specific language governing permissions and
 * limitations under the License.
 */
package org.apache.solr.cloud.overseer;

import java.io.Closeable;
import java.io.IOException;
import java.lang.invoke.MethodHandles;
import java.nio.file.Path;
import java.util.Arrays;
import java.util.Collections;
import java.util.HashMap;
import java.util.Map;
import java.util.Set;
import java.util.concurrent.CountDownLatch;
import java.util.concurrent.ExecutorService;
import java.util.concurrent.TimeUnit;
import java.util.concurrent.atomic.AtomicBoolean;
import java.util.concurrent.atomic.AtomicReference;
import org.apache.lucene.util.IOUtils;
import org.apache.solr.SolrTestCaseJ4;
import org.apache.solr.cloud.OverseerTest;
import org.apache.solr.cloud.Stats;
import org.apache.solr.cloud.ZkController;
import org.apache.solr.cloud.ZkTestServer;
import org.apache.solr.common.cloud.ClusterState;
import org.apache.solr.common.cloud.DocCollection;
import org.apache.solr.common.cloud.DocCollectionWatcher;
import org.apache.solr.common.cloud.DocRouter;
import org.apache.solr.common.cloud.PerReplicaStates;
import org.apache.solr.common.cloud.PerReplicaStatesFetcher;
import org.apache.solr.common.cloud.PerReplicaStatesOps;
import org.apache.solr.common.cloud.Replica;
import org.apache.solr.common.cloud.SolrZkClient;
import org.apache.solr.common.cloud.ZkStateReader;
import org.apache.solr.common.util.CommonTestInjection;
import org.apache.solr.common.util.ExecutorUtil;
import org.apache.solr.common.util.SolrNamedThreadFactory;
import org.apache.solr.common.util.TimeSource;
import org.apache.solr.common.util.ZLibCompressor;
import org.apache.solr.handler.admin.ConfigSetsHandler;
import org.apache.solr.util.LogLevel;
import org.apache.solr.util.TimeOut;
import org.junit.After;
import org.junit.Before;
import org.slf4j.Logger;
import org.slf4j.LoggerFactory;

@LogLevel(
    "org.apache.solr.common.cloud.ZkStateReader=DEBUG;org.apache.solr.common.cloud.PerReplicaStatesOps=DEBUG")
public class ZkStateReaderTest extends SolrTestCaseJ4 {
  private static final Logger log = LoggerFactory.getLogger(MethodHandles.lookup().lookupClass());
  private static final long TIMEOUT = 30;

  private static class TestFixture implements Closeable {
    private final ZkTestServer server;
    private final SolrZkClient zkClient;
    private final ZkStateReader reader;
    private final ZkStateWriter writer;

    private TestFixture(
        ZkTestServer server, SolrZkClient zkClient, ZkStateReader reader, ZkStateWriter writer) {
      this.server = server;
      this.zkClient = zkClient;
      this.reader = reader;
      this.writer = writer;
    }

    @Override
    public void close() throws IOException {
      IOUtils.close(reader, zkClient);
      try {
        server.shutdown();
      } catch (InterruptedException e) {
        // ok. Shutting down anyway
      }
    }
  }

  private TestFixture fixture = null;

  @Override
  @Before
  public void setUp() throws Exception {
    super.setUp();
    fixture = setupTestFixture(getTestName(), -1);
  }

  @Override
  @After
  public void tearDown() throws Exception {
    if (fixture != null) {
      fixture.close();
    }
    super.tearDown();
  }

<<<<<<< HEAD
  private static TestFixture setupTestFixture(String testPrefix, int minimumStateSizeForCompression)
=======
  private static TestFixture setupTestFixture(String testPrefix, int minStateByteLenForCompression)
>>>>>>> fa72d986
      throws Exception {
    Path zkDir = createTempDir(testPrefix);
    ZkTestServer server = new ZkTestServer(zkDir);
    server.run();
    SolrZkClient zkClient =
        new SolrZkClient.Builder()
            .withUrl(server.getZkAddress())
            .withTimeout(OverseerTest.DEFAULT_CONNECTION_TIMEOUT, TimeUnit.MILLISECONDS)
            .build();
    ZkController.createClusterZkNodes(zkClient);

    ZkStateReader reader = new ZkStateReader(zkClient);
    reader.createClusterStateWatchersAndUpdate();

<<<<<<< HEAD
    ZkStateWriter writer = new ZkStateWriter(reader, new Stats(), minimumStateSizeForCompression);
=======
    ZkStateWriter writer =
        new ZkStateWriter(reader, new Stats(), minStateByteLenForCompression, new ZLibCompressor());
>>>>>>> fa72d986

    return new TestFixture(server, zkClient, reader, writer);
  }

  public void testExternalCollectionWatchedNotWatched() throws Exception {
    ZkStateWriter writer = fixture.writer;
    ZkStateReader reader = fixture.reader;
    fixture.zkClient.makePath(ZkStateReader.COLLECTIONS_ZKNODE + "/c1", true);

    // create new collection
    ZkWriteCommand c1 =
        new ZkWriteCommand(
            "c1",
            new DocCollection(
                "c1",
                new HashMap<>(),
                Map.of(ZkStateReader.CONFIGNAME_PROP, ConfigSetsHandler.DEFAULT_CONFIGSET_NAME),
                DocRouter.DEFAULT,
                0,
                new PerReplicaStatesFetcher.LazyPrsSupplier(
                    fixture.zkClient, DocCollection.getCollectionPath("c1"))));

    writer.enqueueUpdate(reader.getClusterState(), Collections.singletonList(c1), null);
    writer.writePendingUpdates();
    reader.forceUpdateCollection("c1");

    assertTrue(reader.getClusterState().getCollectionRef("c1").isLazilyLoaded());
    reader.registerCore("c1");
    assertFalse(reader.getClusterState().getCollectionRef("c1").isLazilyLoaded());
    reader.unregisterCore("c1");
    assertTrue(reader.getClusterState().getCollectionRef("c1").isLazilyLoaded());
  }

  public void testCollectionStateWatcherCaching() throws Exception {
    ZkStateWriter writer = fixture.writer;
    ZkStateReader reader = fixture.reader;

    fixture.zkClient.makePath(ZkStateReader.COLLECTIONS_ZKNODE + "/c1", true);

    DocCollection state =
        new DocCollection(
            "c1",
            new HashMap<>(),
            Map.of(ZkStateReader.CONFIGNAME_PROP, ConfigSetsHandler.DEFAULT_CONFIGSET_NAME),
            DocRouter.DEFAULT,
            0,
            new PerReplicaStatesFetcher.LazyPrsSupplier(
                fixture.zkClient, DocCollection.getCollectionPath("c1")));
    ZkWriteCommand wc = new ZkWriteCommand("c1", state);
    writer.enqueueUpdate(reader.getClusterState(), Collections.singletonList(wc), null);
    writer.writePendingUpdates();
    assertTrue(fixture.zkClient.exists(ZkStateReader.COLLECTIONS_ZKNODE + "/c1/state.json", true));
    reader.waitForState(
        "c1", 1, TimeUnit.SECONDS, (liveNodes, collectionState) -> collectionState != null);

    Map<String, Object> props = new HashMap<>();
    props.put("x", "y");
    props.put(ZkStateReader.CONFIGNAME_PROP, ConfigSetsHandler.DEFAULT_CONFIGSET_NAME);
    state =
        new DocCollection(
            "c1",
            new HashMap<>(),
            props,
            DocRouter.DEFAULT,
            0,
            new PerReplicaStatesFetcher.LazyPrsSupplier(
                fixture.zkClient, DocCollection.getCollectionPath("c1")));
    wc = new ZkWriteCommand("c1", state);
    writer.enqueueUpdate(reader.getClusterState(), Collections.singletonList(wc), null);
    writer.writePendingUpdates();

    boolean found = false;
    TimeOut timeOut = new TimeOut(5, TimeUnit.SECONDS, TimeSource.NANO_TIME);
    while (!timeOut.hasTimedOut()) {
      DocCollection c1 = reader.getClusterState().getCollection("c1");
      if ("y".equals(c1.getStr("x"))) {
        found = true;
        break;
      }
    }
    assertTrue("Could not find updated property in collection c1 even after 5 seconds", found);
  }

  public void testWatchedCollectionCreation() throws Exception {
    ZkStateWriter writer = fixture.writer;
    ZkStateReader reader = fixture.reader;

    reader.registerCore("c1");

    // Initially there should be no c1 collection.
    assertNull(reader.getClusterState().getCollectionRef("c1"));

    fixture.zkClient.makePath(ZkStateReader.COLLECTIONS_ZKNODE + "/c1", true);
    reader.forceUpdateCollection("c1");

    // Still no c1 collection, despite a collection path.
    assertNull(reader.getClusterState().getCollectionRef("c1"));

    // create new collection
    DocCollection state =
        new DocCollection(
            "c1",
            new HashMap<>(),
            Map.of(ZkStateReader.CONFIGNAME_PROP, ConfigSetsHandler.DEFAULT_CONFIGSET_NAME),
            DocRouter.DEFAULT,
            0,
            new PerReplicaStatesFetcher.LazyPrsSupplier(
                fixture.zkClient, DocCollection.getCollectionPath("c1")));
    ZkWriteCommand wc = new ZkWriteCommand("c1", state);
    writer.enqueueUpdate(reader.getClusterState(), Collections.singletonList(wc), null);
    writer.writePendingUpdates();

    assertTrue(fixture.zkClient.exists(ZkStateReader.COLLECTIONS_ZKNODE + "/c1/state.json", true));

    // reader.forceUpdateCollection("c1");
    reader.waitForState("c1", TIMEOUT, TimeUnit.SECONDS, (n, c) -> c != null);
    ClusterState.CollectionRef ref = reader.getClusterState().getCollectionRef("c1");
    assertNotNull(ref);
    assertFalse(ref.isLazilyLoaded());
  }

  /**
   * Verifies that znode and child versions are correct and version changes trigger cluster state
   * updates
   */
  public void testNodeVersion() throws Exception {
    ZkStateWriter writer = fixture.writer;
    ZkStateReader reader = fixture.reader;

    fixture.zkClient.makePath(ZkStateReader.COLLECTIONS_ZKNODE + "/c1", true);

    ClusterState clusterState = reader.getClusterState();
    // create new collection
    DocCollection state =
        new DocCollection(
            "c1",
            new HashMap<>(),
            Map.of(
                ZkStateReader.CONFIGNAME_PROP,
                ConfigSetsHandler.DEFAULT_CONFIGSET_NAME,
                DocCollection.CollectionStateProps.PER_REPLICA_STATE,
                "true"),
            DocRouter.DEFAULT,
            0,
            new PerReplicaStatesFetcher.LazyPrsSupplier(
                fixture.zkClient, DocCollection.getCollectionPath("c1")));
    ZkWriteCommand wc = new ZkWriteCommand("c1", state);
    writer.enqueueUpdate(clusterState, Collections.singletonList(wc), null);
    clusterState = writer.writePendingUpdates();

    // have to register it here after the updates, otherwise the child node watch will not be
    // inserted
    reader.registerCore("c1");

    TimeOut timeOut = new TimeOut(5000, TimeUnit.MILLISECONDS, TimeSource.NANO_TIME);
    timeOut.waitFor(
        "Timeout on waiting for c1 to show up in cluster state",
        () -> reader.getClusterState().getCollectionOrNull("c1") != null);

    ClusterState.CollectionRef ref = reader.getClusterState().getCollectionRef("c1");
    assertFalse(ref.isLazilyLoaded());
    assertEquals(0, ref.get().getZNodeVersion());
    // no more dummy node
    assertEquals(0, ref.get().getChildNodesVersion());

    DocCollection collection = ref.get();
    PerReplicaStates prs =
        PerReplicaStatesFetcher.fetch(
            collection.getZNode(), fixture.zkClient, collection.getPerReplicaStates());
    PerReplicaStatesOps.addReplica("r1", Replica.State.DOWN, false, prs)
        .persist(collection.getZNode(), fixture.zkClient);
    timeOut.waitFor(
        "Timeout on waiting for c1 updated to have PRS state r1",
        () -> {
          DocCollection c = reader.getCollection("c1");
          return c.getPerReplicaStates() != null
              && c.getPerReplicaStates().get("r1") != null
              && c.getPerReplicaStates().get("r1").state == Replica.State.DOWN;
        });

    ref = reader.getClusterState().getCollectionRef("c1");
    assertEquals(0, ref.get().getZNodeVersion()); // no change in Znode version
    assertEquals(1, ref.get().getChildNodesVersion()); // but child version should be 1 now

    prs = ref.get().getPerReplicaStates();
    PerReplicaStatesOps.flipState("r1", Replica.State.ACTIVE, prs)
        .persist(collection.getZNode(), fixture.zkClient);
    timeOut.waitFor(
        "Timeout on waiting for c1 updated to have PRS state r1 marked as DOWN",
        () ->
            reader.getCollection("c1").getPerReplicaStates().get("r1").state
                == Replica.State.ACTIVE);

    ref = reader.getClusterState().getCollectionRef("c1");
    assertEquals(0, ref.get().getZNodeVersion()); // no change in Znode version
    // but child version should be 3 now (1 del + 1 add)
    assertEquals(3, ref.get().getChildNodesVersion());

    // now delete the collection
    wc = new ZkWriteCommand("c1", null);
    writer.enqueueUpdate(clusterState, Collections.singletonList(wc), null);
    clusterState = writer.writePendingUpdates();
    timeOut.waitFor(
        "Timeout on waiting for c1 to be removed from cluster state",
        () -> reader.getClusterState().getCollectionOrNull("c1") == null);

    reader.unregisterCore("c1");
    // re-add the same collection
    wc = new ZkWriteCommand("c1", state);
    writer.enqueueUpdate(clusterState, Collections.singletonList(wc), null);
    clusterState = writer.writePendingUpdates();
    // re-register, otherwise the child watch would be missing from collection deletion
    reader.registerCore("c1");

    // reader.forceUpdateCollection("c1");
    timeOut.waitFor(
        "Timeout on waiting for c1 to show up in cluster state again",
        () -> reader.getClusterState().getCollectionOrNull("c1") != null);
    ref = reader.getClusterState().getCollectionRef("c1");
    assertFalse(ref.isLazilyLoaded());
    assertEquals(0, ref.get().getZNodeVersion());
    assertEquals(0, ref.get().getChildNodesVersion()); // child node version is reset

    // re-add PRS
    collection = ref.get();
    prs =
        PerReplicaStatesFetcher.fetch(
            collection.getZNode(), fixture.zkClient, collection.getPerReplicaStates());
    PerReplicaStatesOps.addReplica("r1", Replica.State.DOWN, false, prs)
        .persist(collection.getZNode(), fixture.zkClient);
    timeOut.waitFor(
        "Timeout on waiting for c1 updated to have PRS state r1",
        () -> {
          DocCollection c = reader.getCollection("c1");
          return c.getPerReplicaStates() != null
              && c.getPerReplicaStates().get("r1") != null
              && c.getPerReplicaStates().get("r1").state == Replica.State.DOWN;
        });

    ref = reader.getClusterState().getCollectionRef("c1");

    // child version should be reset since the state.json node was deleted and re-created
    assertEquals(1, ref.get().getChildNodesVersion());
  }

  public void testForciblyRefreshAllClusterState() throws Exception {
    ZkStateWriter writer = fixture.writer;
    ZkStateReader reader = fixture.reader;

    reader.registerCore("c1"); // watching c1, so it should get non lazy reference
    fixture.zkClient.makePath(ZkStateReader.COLLECTIONS_ZKNODE + "/c1", true);

    reader.forciblyRefreshAllClusterStateSlow();
    // Initially there should be no c1 collection.
    assertNull(reader.getClusterState().getCollectionRef("c1"));

    // create new collection
    DocCollection state =
        new DocCollection(
            "c1",
            new HashMap<>(),
            Map.of(ZkStateReader.CONFIGNAME_PROP, ConfigSetsHandler.DEFAULT_CONFIGSET_NAME),
            DocRouter.DEFAULT,
            0,
            new PerReplicaStatesFetcher.LazyPrsSupplier(
                fixture.zkClient, DocCollection.getCollectionPath("c1")));
    ZkWriteCommand wc = new ZkWriteCommand("c1", state);
    writer.enqueueUpdate(reader.getClusterState(), Collections.singletonList(wc), null);
    writer.writePendingUpdates();

    assertTrue(fixture.zkClient.exists(ZkStateReader.COLLECTIONS_ZKNODE + "/c1/state.json", true));

    reader.forciblyRefreshAllClusterStateSlow();
    ClusterState.CollectionRef ref = reader.getClusterState().getCollectionRef("c1");
    assertNotNull(ref);
    assertFalse(ref.isLazilyLoaded());
    assertEquals(0, ref.get().getZNodeVersion());

    // update the collection
    state =
        new DocCollection(
            "c1",
            new HashMap<>(),
            Map.of(ZkStateReader.CONFIGNAME_PROP, ConfigSetsHandler.DEFAULT_CONFIGSET_NAME),
            DocRouter.DEFAULT,
            ref.get().getZNodeVersion(),
            new PerReplicaStatesFetcher.LazyPrsSupplier(
                fixture.zkClient, DocCollection.getCollectionPath("c1")));
    wc = new ZkWriteCommand("c1", state);
    writer.enqueueUpdate(reader.getClusterState(), Collections.singletonList(wc), null);
    writer.writePendingUpdates();

    reader.forciblyRefreshAllClusterStateSlow();
    ref = reader.getClusterState().getCollectionRef("c1");
    assertNotNull(ref);
    assertFalse(ref.isLazilyLoaded());
    assertEquals(1, ref.get().getZNodeVersion());

    // delete the collection c1, add a collection c2 that is NOT watched
    ZkWriteCommand wc1 = new ZkWriteCommand("c1", null);

    fixture.zkClient.makePath(ZkStateReader.COLLECTIONS_ZKNODE + "/c2", true);
    state =
        new DocCollection(
            "c2",
            new HashMap<>(),
            Map.of(ZkStateReader.CONFIGNAME_PROP, ConfigSetsHandler.DEFAULT_CONFIGSET_NAME),
            DocRouter.DEFAULT,
            0,
            new PerReplicaStatesFetcher.LazyPrsSupplier(
                fixture.zkClient, DocCollection.getCollectionPath("c2")));
    ZkWriteCommand wc2 = new ZkWriteCommand("c2", state);

    writer.enqueueUpdate(reader.getClusterState(), Arrays.asList(wc1, wc2), null);
    writer.writePendingUpdates();

    reader.forciblyRefreshAllClusterStateSlow();
    ref = reader.getClusterState().getCollectionRef("c1");
    assertNull(ref);

    ref = reader.getClusterState().getCollectionRef("c2");
    assertNotNull(ref);
    assertTrue(
        "c2 should have been lazily loaded but is not!",
        ref.isLazilyLoaded()); // c2 should be lazily loaded as it's not watched
    assertEquals(0, ref.get().getZNodeVersion());
  }

  public void testForciblyRefreshAllClusterStateCompressed() throws Exception {
    fixture.close();
    fixture = setupTestFixture(getTestName(), 0);
    ZkStateWriter writer = fixture.writer;
    ZkStateReader reader = fixture.reader;

    reader.registerCore("c1"); // watching c1, so it should get non lazy reference
    fixture.zkClient.makePath(ZkStateReader.COLLECTIONS_ZKNODE + "/c1", true);

    reader.forciblyRefreshAllClusterStateSlow();
    // Initially there should be no c1 collection.
    assertNull(reader.getClusterState().getCollectionRef("c1"));

    // create new collection
    DocCollection state =
        new DocCollection(
            "c1",
            new HashMap<>(),
            Map.of(ZkStateReader.CONFIGNAME_PROP, ConfigSetsHandler.DEFAULT_CONFIGSET_NAME),
            DocRouter.DEFAULT,
            0);
    ZkWriteCommand wc = new ZkWriteCommand("c1", state);
    writer.enqueueUpdate(reader.getClusterState(), Collections.singletonList(wc), null);
    writer.writePendingUpdates();

    assertTrue(fixture.zkClient.exists(ZkStateReader.COLLECTIONS_ZKNODE + "/c1/state.json", true));

    reader.forciblyRefreshAllClusterStateSlow();
    ClusterState.CollectionRef ref = reader.getClusterState().getCollectionRef("c1");
    assertNotNull(ref);
    assertFalse(ref.isLazilyLoaded());
    assertEquals(0, ref.get().getZNodeVersion());

    // update the collection
    state =
        new DocCollection(
            "c1",
            new HashMap<>(),
            Map.of(ZkStateReader.CONFIGNAME_PROP, ConfigSetsHandler.DEFAULT_CONFIGSET_NAME),
            DocRouter.DEFAULT,
            ref.get().getZNodeVersion());
    wc = new ZkWriteCommand("c1", state);
    writer.enqueueUpdate(reader.getClusterState(), Collections.singletonList(wc), null);
    writer.writePendingUpdates();

    reader.forciblyRefreshAllClusterStateSlow();
    ref = reader.getClusterState().getCollectionRef("c1");
    assertNotNull(ref);
    assertFalse(ref.isLazilyLoaded());
    assertEquals(1, ref.get().getZNodeVersion());

    // delete the collection c1, add a collection c2 that is NOT watched
    ZkWriteCommand wc1 = new ZkWriteCommand("c1", null);

    fixture.zkClient.makePath(ZkStateReader.COLLECTIONS_ZKNODE + "/c2", true);
    state =
        new DocCollection(
            "c2",
            new HashMap<>(),
            Map.of(ZkStateReader.CONFIGNAME_PROP, ConfigSetsHandler.DEFAULT_CONFIGSET_NAME),
            DocRouter.DEFAULT,
            0);
    ZkWriteCommand wc2 = new ZkWriteCommand("c2", state);

    writer.enqueueUpdate(reader.getClusterState(), Arrays.asList(wc1, wc2), null);
    writer.writePendingUpdates();

    reader.forciblyRefreshAllClusterStateSlow();
    ref = reader.getClusterState().getCollectionRef("c1");
    assertNull(ref);

    ref = reader.getClusterState().getCollectionRef("c2");
    assertNotNull(ref);
    assertTrue(
        "c2 should have been lazily loaded but is not!",
        ref.isLazilyLoaded()); // c2 should be lazily loaded as it's not watched
    assertEquals(0, ref.get().getZNodeVersion());
  }

  public void testForciblyRefreshAllClusterStateCompressed() throws Exception {
    fixture.close();
    fixture = setupTestFixture(getTestName(), 0);
    ZkStateWriter writer = fixture.writer;
    ZkStateReader reader = fixture.reader;

    reader.registerCore("c1"); // watching c1, so it should get non lazy reference
    fixture.zkClient.makePath(ZkStateReader.COLLECTIONS_ZKNODE + "/c1", true);

    reader.forciblyRefreshAllClusterStateSlow();
    // Initially there should be no c1 collection.
    assertNull(reader.getClusterState().getCollectionRef("c1"));

    // create new collection
    DocCollection state =
        new DocCollection(
            "c1",
            new HashMap<>(),
            Map.of(ZkStateReader.CONFIGNAME_PROP, ConfigSetsHandler.DEFAULT_CONFIGSET_NAME),
            DocRouter.DEFAULT,
            0);
    ZkWriteCommand wc = new ZkWriteCommand("c1", state);
    writer.enqueueUpdate(reader.getClusterState(), Collections.singletonList(wc), null);
    writer.writePendingUpdates();

    assertTrue(fixture.zkClient.exists(ZkStateReader.COLLECTIONS_ZKNODE + "/c1/state.json", true));

    reader.forciblyRefreshAllClusterStateSlow();
    ClusterState.CollectionRef ref = reader.getClusterState().getCollectionRef("c1");
    assertNotNull(ref);
    assertFalse(ref.isLazilyLoaded());
    assertEquals(0, ref.get().getZNodeVersion());

    // update the collection
    state =
        new DocCollection(
            "c1",
            new HashMap<>(),
            Map.of(ZkStateReader.CONFIGNAME_PROP, ConfigSetsHandler.DEFAULT_CONFIGSET_NAME),
            DocRouter.DEFAULT,
            ref.get().getZNodeVersion());
    wc = new ZkWriteCommand("c1", state);
    writer.enqueueUpdate(reader.getClusterState(), Collections.singletonList(wc), null);
    writer.writePendingUpdates();

    reader.forciblyRefreshAllClusterStateSlow();
    ref = reader.getClusterState().getCollectionRef("c1");
    assertNotNull(ref);
    assertFalse(ref.isLazilyLoaded());
    assertEquals(1, ref.get().getZNodeVersion());

    // delete the collection c1, add a collection c2 that is NOT watched
    ZkWriteCommand wc1 = new ZkWriteCommand("c1", null);

    fixture.zkClient.makePath(ZkStateReader.COLLECTIONS_ZKNODE + "/c2", true);
    state =
        new DocCollection(
            "c2",
            new HashMap<>(),
            Map.of(ZkStateReader.CONFIGNAME_PROP, ConfigSetsHandler.DEFAULT_CONFIGSET_NAME),
            DocRouter.DEFAULT,
            0);
    ZkWriteCommand wc2 = new ZkWriteCommand("c2", state);

    writer.enqueueUpdate(reader.getClusterState(), Arrays.asList(wc1, wc2), null);
    writer.writePendingUpdates();

    reader.forciblyRefreshAllClusterStateSlow();
    ref = reader.getClusterState().getCollectionRef("c1");
    assertNull(ref);

    ref = reader.getClusterState().getCollectionRef("c2");
    assertNotNull(ref);
    assertTrue(
        "c2 should have been lazily loaded but is not!",
        ref.isLazilyLoaded()); // c2 should be lazily loaded as it's not watched
    assertEquals(0, ref.get().getZNodeVersion());
  }

  public void testGetCurrentCollections() throws Exception {
    ZkStateWriter writer = fixture.writer;
    ZkStateReader reader = fixture.reader;

    reader.registerCore("c1"); // listen to c1. not yet exist
    fixture.zkClient.makePath(ZkStateReader.COLLECTIONS_ZKNODE + "/c1", true);
    reader.forceUpdateCollection("c1");
    Set<String> currentCollections = reader.getCurrentCollections();
    assertEquals(0, currentCollections.size()); // no active collections yet

    // now create both c1 (watched) and c2 (not watched)
    DocCollection state1 =
        new DocCollection(
            "c1",
            new HashMap<>(),
            Map.of(ZkStateReader.CONFIGNAME_PROP, ConfigSetsHandler.DEFAULT_CONFIGSET_NAME),
            DocRouter.DEFAULT,
            0,
            new PerReplicaStatesFetcher.LazyPrsSupplier(
                fixture.zkClient, DocCollection.getCollectionPath("c1")));
    ZkWriteCommand wc1 = new ZkWriteCommand("c1", state1);
    DocCollection state2 =
        new DocCollection(
            "c2",
            new HashMap<>(),
            Map.of(ZkStateReader.CONFIGNAME_PROP, ConfigSetsHandler.DEFAULT_CONFIGSET_NAME),
            DocRouter.DEFAULT,
            0,
            new PerReplicaStatesFetcher.LazyPrsSupplier(
                fixture.zkClient, DocCollection.getCollectionPath("c1")));

    // do not listen to c2
    fixture.zkClient.makePath(ZkStateReader.COLLECTIONS_ZKNODE + "/c2", true);
    ZkWriteCommand wc2 = new ZkWriteCommand("c2", state2);

    writer.enqueueUpdate(reader.getClusterState(), Arrays.asList(wc1, wc2), null);
    writer.writePendingUpdates();

    reader.forceUpdateCollection("c1");
    reader.forceUpdateCollection("c2");

    // should detect both collections (c1 watched, c2 lazy loaded)
    currentCollections = reader.getCurrentCollections();
    assertEquals(2, currentCollections.size());
  }

  /**
   * Simulates race condition that might arise when state updates triggered by watch notification
   * contend with removal of collection watches.
   *
   * <p>Such race condition should no longer exist with the new code that uses a single map for both
   * "collection watches" and "latest state of watched collection"
   */
  public void testWatchRaceCondition() throws Exception {
    ExecutorService executorService =
        ExecutorUtil.newMDCAwareSingleThreadExecutor(
            new SolrNamedThreadFactory("zkStateReaderTest"));
    CommonTestInjection.setDelay(1000);
    final AtomicBoolean stopMutatingThread = new AtomicBoolean(false);
    try {
      ZkStateWriter writer = fixture.writer;
      final ZkStateReader reader = fixture.reader;
      fixture.zkClient.makePath(ZkStateReader.COLLECTIONS_ZKNODE + "/c1", true);

      // start another thread to constantly updating the state
      final AtomicReference<Exception> updateException = new AtomicReference<>();
      executorService.submit(
          () -> {
            try {
              ClusterState clusterState = reader.getClusterState();
              while (!stopMutatingThread.get()) {
                DocCollection collection = clusterState.getCollectionOrNull("c1");
                int currentVersion = collection != null ? collection.getZNodeVersion() : 0;
                // create new collection
                DocCollection state =
                    new DocCollection(
                        "c1",
                        new HashMap<>(),
                        Map.of(
                            ZkStateReader.CONFIGNAME_PROP,
                            ConfigSetsHandler.DEFAULT_CONFIGSET_NAME),
                        DocRouter.DEFAULT,
                        currentVersion,
                        new PerReplicaStatesFetcher.LazyPrsSupplier(
                            fixture.zkClient, DocCollection.getCollectionPath("c1")));
                ZkWriteCommand wc = new ZkWriteCommand("c1", state);
                writer.enqueueUpdate(clusterState, Collections.singletonList(wc), null);
                clusterState = writer.writePendingUpdates();
                TimeUnit.MILLISECONDS.sleep(100);
              }
            } catch (Exception e) {
              updateException.set(e);
            }
            return null;
          });
      executorService.shutdown();

      reader.waitForState(
          "c1",
          10,
          TimeUnit.SECONDS,
          slices -> slices != null); // wait for the state to become available

      final CountDownLatch latch = new CountDownLatch(2);

      // remove itself on 2nd trigger
      DocCollectionWatcher dummyWatcher =
          collection -> {
            latch.countDown();
            return latch.getCount() == 0;
          };
      reader.registerDocCollectionWatcher("c1", dummyWatcher);
      assertTrue(
          "Missing expected collection updates after the wait", latch.await(10, TimeUnit.SECONDS));
      reader.removeDocCollectionWatcher("c1", dummyWatcher);

      // cluster state might not be updated right the way from the removeDocCollectionWatcher call
      // above as org.apache.solr.common.cloud.ZkStateReader.Notification might remove the watcher
      // as well and might still be in the middle of updating the cluster state.
      TimeOut timeOut = new TimeOut(2000, TimeUnit.MILLISECONDS, TimeSource.NANO_TIME);
      timeOut.waitFor(
          "The ref is not lazily loaded after waiting",
          () -> reader.getClusterState().getCollectionRef("c1").isLazilyLoaded());

      if (updateException.get() != null) {
        throw (updateException.get());
      }
    } finally {
      stopMutatingThread.set(true);
      CommonTestInjection.reset();
      ExecutorUtil.awaitTermination(executorService);
    }
  }
}<|MERGE_RESOLUTION|>--- conflicted
+++ resolved
@@ -108,11 +108,7 @@
     super.tearDown();
   }
 
-<<<<<<< HEAD
-  private static TestFixture setupTestFixture(String testPrefix, int minimumStateSizeForCompression)
-=======
   private static TestFixture setupTestFixture(String testPrefix, int minStateByteLenForCompression)
->>>>>>> fa72d986
       throws Exception {
     Path zkDir = createTempDir(testPrefix);
     ZkTestServer server = new ZkTestServer(zkDir);
@@ -127,12 +123,8 @@
     ZkStateReader reader = new ZkStateReader(zkClient);
     reader.createClusterStateWatchersAndUpdate();
 
-<<<<<<< HEAD
-    ZkStateWriter writer = new ZkStateWriter(reader, new Stats(), minimumStateSizeForCompression);
-=======
     ZkStateWriter writer =
         new ZkStateWriter(reader, new Stats(), minStateByteLenForCompression, new ZLibCompressor());
->>>>>>> fa72d986
 
     return new TestFixture(server, zkClient, reader, writer);
   }
@@ -444,85 +436,6 @@
             0,
             new PerReplicaStatesFetcher.LazyPrsSupplier(
                 fixture.zkClient, DocCollection.getCollectionPath("c2")));
-    ZkWriteCommand wc2 = new ZkWriteCommand("c2", state);
-
-    writer.enqueueUpdate(reader.getClusterState(), Arrays.asList(wc1, wc2), null);
-    writer.writePendingUpdates();
-
-    reader.forciblyRefreshAllClusterStateSlow();
-    ref = reader.getClusterState().getCollectionRef("c1");
-    assertNull(ref);
-
-    ref = reader.getClusterState().getCollectionRef("c2");
-    assertNotNull(ref);
-    assertTrue(
-        "c2 should have been lazily loaded but is not!",
-        ref.isLazilyLoaded()); // c2 should be lazily loaded as it's not watched
-    assertEquals(0, ref.get().getZNodeVersion());
-  }
-
-  public void testForciblyRefreshAllClusterStateCompressed() throws Exception {
-    fixture.close();
-    fixture = setupTestFixture(getTestName(), 0);
-    ZkStateWriter writer = fixture.writer;
-    ZkStateReader reader = fixture.reader;
-
-    reader.registerCore("c1"); // watching c1, so it should get non lazy reference
-    fixture.zkClient.makePath(ZkStateReader.COLLECTIONS_ZKNODE + "/c1", true);
-
-    reader.forciblyRefreshAllClusterStateSlow();
-    // Initially there should be no c1 collection.
-    assertNull(reader.getClusterState().getCollectionRef("c1"));
-
-    // create new collection
-    DocCollection state =
-        new DocCollection(
-            "c1",
-            new HashMap<>(),
-            Map.of(ZkStateReader.CONFIGNAME_PROP, ConfigSetsHandler.DEFAULT_CONFIGSET_NAME),
-            DocRouter.DEFAULT,
-            0);
-    ZkWriteCommand wc = new ZkWriteCommand("c1", state);
-    writer.enqueueUpdate(reader.getClusterState(), Collections.singletonList(wc), null);
-    writer.writePendingUpdates();
-
-    assertTrue(fixture.zkClient.exists(ZkStateReader.COLLECTIONS_ZKNODE + "/c1/state.json", true));
-
-    reader.forciblyRefreshAllClusterStateSlow();
-    ClusterState.CollectionRef ref = reader.getClusterState().getCollectionRef("c1");
-    assertNotNull(ref);
-    assertFalse(ref.isLazilyLoaded());
-    assertEquals(0, ref.get().getZNodeVersion());
-
-    // update the collection
-    state =
-        new DocCollection(
-            "c1",
-            new HashMap<>(),
-            Map.of(ZkStateReader.CONFIGNAME_PROP, ConfigSetsHandler.DEFAULT_CONFIGSET_NAME),
-            DocRouter.DEFAULT,
-            ref.get().getZNodeVersion());
-    wc = new ZkWriteCommand("c1", state);
-    writer.enqueueUpdate(reader.getClusterState(), Collections.singletonList(wc), null);
-    writer.writePendingUpdates();
-
-    reader.forciblyRefreshAllClusterStateSlow();
-    ref = reader.getClusterState().getCollectionRef("c1");
-    assertNotNull(ref);
-    assertFalse(ref.isLazilyLoaded());
-    assertEquals(1, ref.get().getZNodeVersion());
-
-    // delete the collection c1, add a collection c2 that is NOT watched
-    ZkWriteCommand wc1 = new ZkWriteCommand("c1", null);
-
-    fixture.zkClient.makePath(ZkStateReader.COLLECTIONS_ZKNODE + "/c2", true);
-    state =
-        new DocCollection(
-            "c2",
-            new HashMap<>(),
-            Map.of(ZkStateReader.CONFIGNAME_PROP, ConfigSetsHandler.DEFAULT_CONFIGSET_NAME),
-            DocRouter.DEFAULT,
-            0);
     ZkWriteCommand wc2 = new ZkWriteCommand("c2", state);
 
     writer.enqueueUpdate(reader.getClusterState(), Arrays.asList(wc1, wc2), null);
