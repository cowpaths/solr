/*
 * Licensed to the Apache Software Foundation (ASF) under one or more
 * contributor license agreements.  See the NOTICE file distributed with
 * this work for additional information regarding copyright ownership.
 * The ASF licenses this file to You under the Apache License, Version 2.0
 * (the "License"); you may not use this file except in compliance with
 * the License.  You may obtain a copy of the License at
 *
 *     http://www.apache.org/licenses/LICENSE-2.0
 *
 * Unless required by applicable law or agreed to in writing, software
 * distributed under the License is distributed on an "AS IS" BASIS,
 * WITHOUT WARRANTIES OR CONDITIONS OF ANY KIND, either express or implied.
 * See the License for the specific language governing permissions and
 * limitations under the License.
 */
package org.apache.solr.common.cloud;

import static java.util.Collections.emptyMap;
import static java.util.Collections.emptySortedSet;

import java.lang.invoke.MethodHandles;
import java.util.ArrayList;
import java.util.Arrays;
import java.util.Collections;
import java.util.EnumSet;
import java.util.HashSet;
import java.util.LinkedHashMap;
import java.util.List;
import java.util.Map;
import java.util.Map.Entry;
import java.util.Objects;
import java.util.Set;
import java.util.SortedSet;
import java.util.TreeSet;
import java.util.concurrent.ConcurrentHashMap;
import java.util.concurrent.CountDownLatch;
import java.util.concurrent.ExecutorService;
import java.util.concurrent.Future;
import java.util.concurrent.RejectedExecutionException;
import java.util.concurrent.TimeUnit;
import java.util.concurrent.TimeoutException;
import java.util.concurrent.atomic.AtomicBoolean;
import java.util.concurrent.atomic.AtomicReference;
import java.util.function.BiFunction;
import java.util.function.Predicate;
import java.util.function.UnaryOperator;
import java.util.stream.Collectors;
import org.apache.solr.client.solrj.impl.CloudSolrClient;
import org.apache.solr.client.solrj.impl.ZkClientClusterStateProvider;
import org.apache.solr.common.AlreadyClosedException;
import org.apache.solr.common.SolrCloseable;
import org.apache.solr.common.SolrException;
import org.apache.solr.common.SolrException.ErrorCode;
import org.apache.solr.common.params.CollectionAdminParams;
import org.apache.solr.common.params.CoreAdminParams;
import org.apache.solr.common.util.CommonTestInjection;
import org.apache.solr.common.util.ExecutorUtil;
import org.apache.solr.common.util.ObjectReleaseTracker;
import org.apache.solr.common.util.SolrNamedThreadFactory;
import org.apache.solr.common.util.Utils;
import org.apache.zookeeper.KeeperException;
import org.apache.zookeeper.KeeperException.NoNodeException;
import org.apache.zookeeper.WatchedEvent;
import org.apache.zookeeper.Watcher;
import org.apache.zookeeper.Watcher.Event.EventType;
import org.apache.zookeeper.data.Stat;
import org.slf4j.Logger;
import org.slf4j.LoggerFactory;

public class ZkStateReader implements SolrCloseable {
  public static final int STATE_UPDATE_DELAY =
      Integer.getInteger(
          "solr.OverseerStateUpdateDelay", 2000); // delay between cloud state updates
  private static final Logger log = LoggerFactory.getLogger(MethodHandles.lookup().lookupClass());

  public static final String BASE_URL_PROP = "base_url";
  public static final String NODE_NAME_PROP = "node_name";
  public static final String CORE_NODE_NAME_PROP = "core_node_name";
  public static final String ROLES_PROP = "roles";
  public static final String STATE_PROP = "state";
  // if this flag equals to false and the replica does not exist in cluster state, set state op
  // become no op (default is true)
  public static final String FORCE_SET_STATE_PROP = Replica.ReplicaStateProps.FORCE_SET_STATE;
  /** SolrCore name. */
  public static final String CORE_NAME_PROP = "core";

  public static final String COLLECTION_PROP = "collection";
  public static final String ELECTION_NODE_PROP = "election_node";
  public static final String SHARD_ID_PROP = "shard";
  public static final String REPLICA_PROP = "replica";
  public static final String SHARD_RANGE_PROP = "shard_range";
  public static final String SHARD_STATE_PROP = "shard_state";
  public static final String SHARD_PARENT_PROP = "shard_parent";
  public static final String NUM_SHARDS_PROP = "numShards";
  public static final String LEADER_PROP = "leader";
  public static final String SHARED_STORAGE_PROP = "shared_storage";
  public static final String PROPERTY_PROP = "property";
  public static final String PROPERTY_PROP_PREFIX = "property.";
  public static final String PROPERTY_VALUE_PROP = "property.value";
  public static final String MAX_AT_ONCE_PROP = "maxAtOnce";
  public static final String MAX_WAIT_SECONDS_PROP = "maxWaitSeconds";
  public static final String STATE_TIMESTAMP_PROP = "stateTimestamp";
  public static final String COLLECTIONS_ZKNODE = "/collections";
  public static final String LIVE_NODES_ZKNODE = "/live_nodes";

  // TODO: Deprecate and remove support for roles.json in an upcoming release.
  /**
   * The following, node_roles and roles.json are for assigning roles to nodes. The node_roles is
   * the preferred way (using -Dsolr.node.roles param), and roles.json is used by legacy ADDROLE API
   * command.
   */
  public static final String NODE_ROLES = "/node_roles";

  public static final String ROLES = "/roles.json";

  public static final String ALIASES = "/aliases.json";
  /**
   * This ZooKeeper file is no longer used starting with Solr 9 but keeping the name around to check
   * if it is still present and non empty (in case of upgrade from previous Solr version). It used
   * to contain collection state for all collections in the cluster.
   */
  public static final String UNSUPPORTED_CLUSTER_STATE = "/clusterstate.json";

  public static final String CLUSTER_PROPS = "/clusterprops.json";
  public static final String COLLECTION_PROPS_ZKNODE = "collectionprops.json";
  public static final String REJOIN_AT_HEAD_PROP = "rejoinAtHead";
  public static final String SOLR_SECURITY_CONF_PATH = "/security.json";
  public static final String SOLR_PKGS_PATH = "/packages.json";

  public static final String DEFAULT_SHARD_PREFERENCES = "defaultShardPreferences";
  public static final String REPLICATION_FACTOR = "replicationFactor";
  public static final String MAX_CORES_PER_NODE = "maxCoresPerNode";
  public static final String PULL_REPLICAS = "pullReplicas";
  public static final String NRT_REPLICAS = "nrtReplicas";
  public static final String TLOG_REPLICAS = "tlogReplicas";
  public static final String READ_ONLY = "readOnly";

  public static final String CONFIGS_ZKNODE = "/configs";
  public static final String CONFIGNAME_PROP = "configName";

  /**
   * @deprecated use {@link org.apache.solr.common.params.CollectionAdminParams#DEFAULTS} instead.
   */
  @Deprecated public static final String COLLECTION_DEF = "collectionDefaults";

  public static final String URL_SCHEME = "urlScheme";
  public static final String HTTP = "http";
  public static final String HTTPS = "https";
  public static final String HTTPS_PORT_PROP = "solr.jetty.https.port";

  private static final String SOLR_ENVIRONMENT = "environment";

  public static final String REPLICA_TYPE = "type";

  public static final String CONTAINER_PLUGINS = "plugin";

  public static final String PLACEMENT_PLUGIN = "placement-plugin";

  /** A view of the current state of all collections. */
  protected volatile ClusterState clusterState;

  private static final int GET_LEADER_RETRY_INTERVAL_MS = 50;
  private static final int GET_LEADER_RETRY_DEFAULT_TIMEOUT =
      Integer.parseInt(System.getProperty("zkReaderGetLeaderRetryTimeoutMs", "4000"));
  ;

  public static final String LEADER_ELECT_ZKNODE = "leader_elect";

  public static final String SHARD_LEADERS_ZKNODE = "leaders";
  public static final String ELECTION_NODE = "election";

  /** "Interesting" but not actively watched Collections. */
  private final ConcurrentHashMap<String, LazyCollectionRef> lazyCollectionStates =
      new ConcurrentHashMap<>();

  /** Collection properties being actively watched */
  private final ConcurrentHashMap<String, VersionedCollectionProps> watchedCollectionProps =
      new ConcurrentHashMap<>();

  /** Watchers of Collection properties */
  private final ConcurrentHashMap<String, PropsWatcher> collectionPropsWatchers =
      new ConcurrentHashMap<>();

  private volatile SortedSet<String> liveNodes = emptySortedSet();

  private volatile Map<String, Object> clusterProperties = Collections.emptyMap();

  /**
   * Collections with active watches. The {@link StatefulCollectionWatch} inside for each collection
   * might also contain the latest DocCollection (state) observed
   */
  private DocCollectionWatches collectionWatches = new DocCollectionWatches();

  // named this observers so there's less confusion between CollectionPropsWatcher map and the
  // PropsWatcher map.
  private ConcurrentHashMap<String, CollectionWatch<CollectionPropsWatcher>>
      collectionPropsObservers = new ConcurrentHashMap<>();

  private Set<CloudCollectionsListener> cloudCollectionsListeners = ConcurrentHashMap.newKeySet();

  private final ExecutorService notifications = ExecutorUtil.newMDCAwareCachedThreadPool("watches");

  private Set<LiveNodesListener> liveNodesListeners = ConcurrentHashMap.newKeySet();

  private Set<ClusterPropertiesListener> clusterPropertiesListeners = ConcurrentHashMap.newKeySet();

  /** Used to submit notifications to Collection Properties watchers in order */
  private final ExecutorService collectionPropsNotifications =
      ExecutorUtil.newMDCAwareSingleThreadExecutor(
          new SolrNamedThreadFactory("collectionPropsNotifications"));

  private static final long LAZY_CACHE_TIME =
      TimeUnit.NANOSECONDS.convert(STATE_UPDATE_DELAY, TimeUnit.MILLISECONDS);

  // only kept to identify if the cleaner has already been started.
  private Future<?> collectionPropsCacheCleaner;

  /**
   * Gets the ZkStateReader inside a ZK based SolrClient.
   *
   * @throws IllegalArgumentException if solrClient isn't ZK based.
   */
  public static ZkStateReader from(CloudSolrClient solrClient) {
    try {
      var provider = (ZkClientClusterStateProvider) solrClient.getClusterStateProvider();
      return provider.getZkStateReader();
    } catch (ClassCastException e) {
      throw new IllegalArgumentException("client must be ZK based", e);
    }
  }

  private static class CollectionWatch<T> {

    int coreRefCount = 0;
    Set<T> stateWatchers = ConcurrentHashMap.newKeySet();

    public boolean canBeRemoved() {
      return coreRefCount + stateWatchers.size() == 0;
    }
  }

  /**
   * A ConcurrentHashMap of active watcher by collection name
   *
   * <p>Each watcher DocCollectionWatch also contains the latest DocCollection (state) observed
   */
  private static class DocCollectionWatches {
    private final ConcurrentHashMap<String, StatefulCollectionWatch>
        statefulWatchesByCollectionName = new ConcurrentHashMap<>();

    /**
     * Gets the DocCollection (state) of the collection which the corresponding watch last observed
     *
     * @param collection the collection name to get DocCollection on
     * @return The last observed DocCollection(state). if null, that means there's no such
     *     collection.
     */
    private DocCollection getDocCollection(String collection) {
      StatefulCollectionWatch watch = statefulWatchesByCollectionName.get(collection);
      return watch != null ? watch.currentState : null;
    }

    /**
     * Gets the active collections (collections that exist) being watched
     *
     * @return an immutable set of active collection names
     */
    private Set<String> activeCollections() {
      return statefulWatchesByCollectionName.entrySet().stream()
          .filter(
              (Entry<String, StatefulCollectionWatch> entry) ->
                  entry.getValue().currentState != null)
          .map(Entry::getKey)
          .collect(Collectors.toUnmodifiableSet());
    }

    /**
     * Gets the count of active collections (collections that exist) being watched
     *
     * @return the count of active collections
     */
    private long activeCollectionCount() {
      return statefulWatchesByCollectionName.entrySet().stream()
          .filter(
              (Entry<String, StatefulCollectionWatch> entry) ->
                  entry.getValue().currentState != null)
          .count();
    }

    /**
     * Gets a Set of watched collection names. The returned value is thread-safe and unmodifiable.
     *
     * @return Set of watched collection names
     */
    private Set<String> watchedCollections() {
      return Collections.unmodifiableSet(statefulWatchesByCollectionName.keySet());
    }

    private Set<Entry<String, StatefulCollectionWatch>> watchedCollectionEntries() {
      return Collections.unmodifiableSet(statefulWatchesByCollectionName.entrySet());
    }

    /**
     * Updates the latest observed DocCollection (state) of the {@link StatefulCollectionWatch} if
     * the collection is being watched
     *
     * @param collection the collection name
     * @param newState the new DocCollection (state) observed
     * @return whether the state has changed for the watched collection
     */
    private boolean updateDocCollection(String collection, DocCollection newState) {
      AtomicBoolean stateHasChanged = new AtomicBoolean(false);
      statefulWatchesByCollectionName.computeIfPresent(
          collection,
          (col, watch) -> {
            DocCollection oldState = watch.currentState;
            if (oldState == null && newState == null) {
              // OK, the collection not yet exist in ZK or already deleted
            } else if (oldState == null) {
              if (log.isDebugEnabled()) {
                log.debug("Add data for [{}] ver [{}]", collection, newState.getZNodeVersion());
              }
              watch.currentState = newState;
            } else if (newState == null) {
              log.debug("Removing cached collection state for [{}]", collection);
              watch.currentState = null;
            } else { // both new and old states are non-null
              int oldCVersion =
                  oldState.getPerReplicaStates() == null
                      ? -1
                      : oldState.getPerReplicaStates().cversion;
              int newCVersion =
                  newState.getPerReplicaStates() == null
                      ? -1
                      : newState.getPerReplicaStates().cversion;
              if (oldState.getZNodeVersion() < newState.getZNodeVersion()
                  || oldCVersion < newCVersion) {
                watch.currentState = newState;
                if (log.isDebugEnabled()) {
                  log.debug(
                      "Updating data for [{}] from [{}] to [{}]",
                      collection,
                      oldState.getZNodeVersion(),
                      newState.getZNodeVersion());
                }
              }
            }
            stateHasChanged.set(!Objects.equals(oldState, watch.currentState));
            return watch;
          });

      return stateHasChanged.get();
    }

    /**
     * Computes the new StatefulCollectionWatch by the supplied remappingFunction.
     *
     * @param collectionName collection name
     * @param remappingFunction remaps the StatefulCollectionWatch. If this returns null, the
     *     associated StatefulCollectionWatch will be removed; otherwise, the returned value will be
     *     assigned to such collection
     * @return the new StatefulCollectionWatch associated with the collection
     * @see ConcurrentHashMap#compute(Object, BiFunction)
     */
    private StatefulCollectionWatch compute(
        String collectionName,
        BiFunction<String, StatefulCollectionWatch, StatefulCollectionWatch> remappingFunction) {
      return statefulWatchesByCollectionName.compute(collectionName, remappingFunction);
    }
  }

  private static class StatefulCollectionWatch extends CollectionWatch<DocCollectionWatcher> {
    private DocCollection currentState;
  }

  public static final Set<String> KNOWN_CLUSTER_PROPS =
      Set.of(
          URL_SCHEME,
          CoreAdminParams.BACKUP_LOCATION,
          DEFAULT_SHARD_PREFERENCES,
          MAX_CORES_PER_NODE,
          SOLR_ENVIRONMENT,
          CollectionAdminParams.DEFAULTS,
          CONTAINER_PLUGINS,
          PLACEMENT_PLUGIN);

  private final SolrZkClient zkClient;

  private final boolean closeClient;

  private volatile boolean closed = false;

  private Set<CountDownLatch> waitLatches = ConcurrentHashMap.newKeySet();
  private final SecurityNodeWatcher securityNodeWatcher;

  public ZkStateReader(SolrZkClient zkClient) {
    this(zkClient, null);
  }

  public ZkStateReader(SolrZkClient zkClient, Runnable securityNodeListener) {
    this.zkClient = zkClient;
    this.closeClient = false;
    this.securityNodeWatcher = new SecurityNodeWatcher(this, securityNodeListener);
    assert ObjectReleaseTracker.track(this);
  }

  public ZkStateReader(String zkServerAddress, int zkClientTimeout, int zkClientConnectTimeout) {
    this.zkClient =
        new SolrZkClient.Builder()
            .withUrl(zkServerAddress)
            .withTimeout(zkClientTimeout, TimeUnit.MILLISECONDS)
            .withConnTimeOut(zkClientConnectTimeout, TimeUnit.MILLISECONDS)
            .withReconnectListener(
                () -> {
                  // on reconnect, reload cloud info
                  try {
                    this.createClusterStateWatchersAndUpdate();
                  } catch (KeeperException e) {
                    log.error("A ZK error has occurred", e);
                    throw new ZooKeeperException(
                        ErrorCode.SERVER_ERROR, "A ZK error has occurred", e);
                  } catch (InterruptedException e) {
                    // Restore the interrupted status
                    Thread.currentThread().interrupt();
                    log.error("Interrupted", e);
                    throw new ZooKeeperException(ErrorCode.SERVER_ERROR, "Interrupted", e);
                  }
                })
            .build();
    this.closeClient = true;
    this.securityNodeWatcher = null;

    assert ObjectReleaseTracker.track(this);
  }

  /**
   * Forcibly refresh cluster state from ZK. Do this only to avoid race conditions because it's
   * expensive.
   *
   * <p>It is cheaper to call {@link #forceUpdateCollection(String)} on a single collection if you
   * must.
   *
   * @lucene.internal
   */
  public void forciblyRefreshAllClusterStateSlow() throws KeeperException, InterruptedException {
    synchronized (getUpdateLock()) {
      if (clusterState == null) {
        // Never initialized, just run normal initialization.
        createClusterStateWatchersAndUpdate();
        return;
      }
      // No need to set watchers because we should already have watchers registered for everything.
      refreshCollectionList(null);
      refreshLiveNodes(null);

      Set<String> updatedCollections = new HashSet<>();

      // Iterate through the actively watched collections. Take note that the returned watched
      // collections might change during the iteration, but it should not throw exception as
      // it's thread-safe.
      // If such set is modified elsewhere during the iteration, the code logic should still
      // handle such missing/extra collection w/o issues.
      for (String coll : collectionWatches.watchedCollections()) {
        DocCollection newState = fetchCollectionState(coll, null);
        if (collectionWatches.updateDocCollection(coll, newState)) {
          updatedCollections.add(coll);
        }
      }
      constructState(updatedCollections);
    }
  }

  /**
   * Forcibly refresh a collection's internal state from ZK. Try to avoid having to resort to this
   * when a better design is possible.
   */
  // TODO shouldn't we call ZooKeeper.sync() at the right places to prevent reading a stale value?
  // We do so for aliases.
  public void forceUpdateCollection(String collection)
      throws KeeperException, InterruptedException {

    synchronized (getUpdateLock()) {
      if (clusterState == null) {
        log.warn("ClusterState watchers have not been initialized");
        return;
      }

      ClusterState.CollectionRef ref = clusterState.getCollectionRef(collection);
      if (ref == null) {
        // We either don't know anything about this collection (maybe it's new?).
        // see if it just got created.
        LazyCollectionRef tryLazyCollection = new LazyCollectionRef(collection);
        if (tryLazyCollection.get() != null) {
          // What do you know, it exists!
          log.debug("Adding lazily-loaded reference for collection {}", collection);
          lazyCollectionStates.putIfAbsent(collection, tryLazyCollection);
          constructState(Collections.singleton(collection));
        }
      } else if (ref.isLazilyLoaded()) {
        log.debug("Refreshing lazily-loaded state for collection {}", collection);
        if (ref.get() != null) {
          return;
        }
      } else if (collectionWatches.watchedCollections().contains(collection)) {
        // Exists as a watched collection, force a refresh.
        log.debug("Forcing refresh of watched collection state for {}", collection);
        DocCollection newState = fetchCollectionState(collection, null);
        if (collectionWatches.updateDocCollection(collection, newState)) {
          constructState(Collections.singleton(collection));
        }
      } else {
        log.error("Collection {} is not lazy nor watched!", collection);
      }
    }
  }

  /** Refresh the set of live nodes. */
  public void updateLiveNodes() throws KeeperException, InterruptedException {
    refreshLiveNodes(null);
  }

  public Integer compareStateVersions(String coll, int version) {
    DocCollection collection = clusterState.getCollectionOrNull(coll);
    if (collection == null) return null;
    if (collection.getZNodeVersion() < version) {
      if (log.isDebugEnabled()) {
        log.debug("Server older than client {}<{}", collection.getZNodeVersion(), version);
      }
      DocCollection nu = getCollectionLive(coll);
      if (nu == null) return -1;
      if (nu.getZNodeVersion() > collection.getZNodeVersion()) {
        if (collectionWatches.updateDocCollection(coll, nu)) {
          synchronized (getUpdateLock()) {
            constructState(Collections.singleton(coll));
          }
        }
        collection = nu;
      }
    }

    if (collection.getZNodeVersion() == version) {
      return null;
    }

    if (log.isDebugEnabled()) {
      log.debug("Wrong version from client [{}]!=[{}]", version, collection.getZNodeVersion());
    }

    return collection.getZNodeVersion();
  }

  @SuppressWarnings({"unchecked"})
  public synchronized void createClusterStateWatchersAndUpdate()
      throws KeeperException, InterruptedException {
    // We need to fetch the current cluster state and the set of live nodes

    log.debug("Updating cluster state from ZooKeeper... ");

    try {
      // on reconnect of SolrZkClient force refresh and re-add watches.
      loadClusterProperties();
      refreshLiveNodes(new LiveNodeWatcher());
      refreshCollections();
      refreshCollectionList(new CollectionsChildWatcher());
      refreshAliases(aliasesManager);

      if (securityNodeWatcher != null) {
        securityNodeWatcher.register();
      }

      collectionPropsObservers.forEach(
          (k, v) -> {
            collectionPropsWatchers.computeIfAbsent(k, PropsWatcher::new).refreshAndWatch(true);
          });
    } catch (KeeperException.NoNodeException nne) {
      throw new SolrException(
          ErrorCode.SERVICE_UNAVAILABLE,
          "Cannot connect to cluster at "
              + zkClient.getZkServerAddress()
              + ": cluster not found/not ready."
              + " Expected node '"
              + nne.getPath()
              + "' does not exist.");
    }
  }

  /**
   * Construct the total state view from all sources. Must hold {@link #getUpdateLock()} before
   * calling this.
   *
   * @param changedCollections collections that have changed since the last call, and that should
   *     fire notifications
   */
  private void constructState(Set<String> changedCollections) {

    Set<String> liveNodes = this.liveNodes; // volatile read

    Map<String, ClusterState.CollectionRef> result = new LinkedHashMap<>();

    // Add collections
    for (Entry<String, StatefulCollectionWatch> entry :
        collectionWatches.watchedCollectionEntries()) {
      if (entry.getValue().currentState != null) {
        // if the doc is null for the collection watch, then it should not be inserted into the
        // state
        result.put(entry.getKey(), new ClusterState.CollectionRef(entry.getValue().currentState));
      }
    }

    // Finally, add any lazy collections that aren't already accounted for.
    for (Map.Entry<String, LazyCollectionRef> entry : lazyCollectionStates.entrySet()) {
      result.putIfAbsent(entry.getKey(), entry.getValue());
    }

    this.clusterState = new ClusterState(result, liveNodes);

    if (log.isDebugEnabled()) {
      log.debug(
          "clusterStateSet: interesting [{}] watched [{}] lazy [{}] total [{}]",
          collectionWatches.watchedCollections().size(),
          collectionWatches.activeCollectionCount(),
          lazyCollectionStates.keySet().size(),
          clusterState.getCollectionStates().size());
    }

    if (log.isTraceEnabled()) {
      log.trace(
          "clusterStateSet: interesting [{}] watched [{}] lazy [{}] total [{}]",
          collectionWatches.watchedCollections(),
          collectionWatches.activeCollections(),
          lazyCollectionStates.keySet(),
          clusterState.getCollectionStates());
    }

    notifyCloudCollectionsListeners();

    for (String collection : changedCollections) {
      notifyStateWatchers(collection, clusterState.getCollectionOrNull(collection));
    }
  }

  /** Refresh collections. */
  private void refreshCollections() {
    for (String coll : collectionWatches.watchedCollections()) {
      new StateWatcher(coll).refreshAndWatch();
    }
  }

  // We don't get a Stat or track versions on getChildren() calls, so force linearization.
  private final Object refreshCollectionListLock = new Object();

  /** Search for any lazy-loadable collections. */
  private void refreshCollectionList(Watcher watcher) throws KeeperException, InterruptedException {
    synchronized (refreshCollectionListLock) {
      List<String> children = null;
      try {
        children = zkClient.getChildren(COLLECTIONS_ZKNODE, watcher, true);
      } catch (KeeperException.NoNodeException e) {
        log.warn("Error fetching collection names: ", e);
        // fall through
      }
      if (children == null || children.isEmpty()) {
        lazyCollectionStates.clear();
        return;
      }

      // Don't lock getUpdateLock() here, we don't need it and it would cause deadlock.
      // Don't mess with watchedCollections, they should self-manage.

      // First, drop any children that disappeared.
      this.lazyCollectionStates.keySet().retainAll(children);
      for (String coll : children) {
        // We will create an eager collection for any interesting collections, so don't add to lazy.
        if (!collectionWatches.watchedCollections().contains(coll)) {
          // Double check contains just to avoid allocating an object.
          LazyCollectionRef existing = lazyCollectionStates.get(coll);
          if (existing == null) {
            lazyCollectionStates.putIfAbsent(coll, new LazyCollectionRef(coll));
          }
        }
      }
    }
  }

  // We don't get a Stat or track versions on getChildren() calls, so force linearization.
  private final Object refreshCollectionsSetLock = new Object();
  // Ensures that only the latest getChildren fetch gets applied.
  private final AtomicReference<Set<String>> lastFetchedCollectionSet = new AtomicReference<>();

  /**
   * Register a CloudCollectionsListener to be called when the set of collections within a cloud
   * changes.
   */
  public void registerCloudCollectionsListener(CloudCollectionsListener cloudCollectionsListener) {
    cloudCollectionsListeners.add(cloudCollectionsListener);
    notifyNewCloudCollectionsListener(cloudCollectionsListener);
  }

  /** Remove a registered CloudCollectionsListener. */
  public void removeCloudCollectionsListener(CloudCollectionsListener cloudCollectionsListener) {
    cloudCollectionsListeners.remove(cloudCollectionsListener);
  }

  private void notifyNewCloudCollectionsListener(CloudCollectionsListener listener) {
    listener.onChange(Collections.emptySet(), lastFetchedCollectionSet.get());
  }

  private void notifyCloudCollectionsListeners() {
    notifyCloudCollectionsListeners(false);
  }

  private void notifyCloudCollectionsListeners(boolean notifyIfSame) {
    synchronized (refreshCollectionsSetLock) {
      final Set<String> newCollections = getCurrentCollections();
      final Set<String> oldCollections = lastFetchedCollectionSet.getAndSet(newCollections);
      if (!newCollections.equals(oldCollections) || notifyIfSame) {
        cloudCollectionsListeners.forEach(
            listener -> listener.onChange(oldCollections, newCollections));
      }
    }
  }

  public Set<String> getCurrentCollections() {
    Set<String> collections = new HashSet<>();
    collections.addAll(collectionWatches.activeCollections());
    collections.addAll(lazyCollectionStates.keySet());
    return collections;
  }

  private class LazyCollectionRef extends ClusterState.CollectionRef {
    private final String collName;
    private volatile long lastUpdateTime;
    private DocCollection cachedDocCollection;

    public LazyCollectionRef(String collName) {
      super(null);
      this.collName = collName;
      this.lastUpdateTime = -1;
    }

    @Override
    public synchronized DocCollection get(boolean allowCached) {
      gets.incrementAndGet();
      if (!allowCached
          || lastUpdateTime < 0
          || System.nanoTime() - lastUpdateTime > LAZY_CACHE_TIME) {
        boolean shouldFetch = true;
        if (cachedDocCollection != null) {
          Stat freshStats = null;
          try {
            freshStats = zkClient.exists(DocCollection.getCollectionPath(collName), null, true);
          } catch (Exception e) {
          }
          if (freshStats != null
              && !cachedDocCollection.isModified(
                  freshStats.getVersion(), freshStats.getCversion())) {
            shouldFetch = false;
          }
        }
        if (shouldFetch) {
          cachedDocCollection = getCollectionLive(collName);
          lastUpdateTime = System.nanoTime();
        }
      }
      return cachedDocCollection;
    }

    @Override
    public boolean isLazilyLoaded() {
      return true;
    }

    @Override
    public String toString() {
      return "LazyCollectionRef(" + collName + ")";
    }
  }

  // We don't get a Stat or track versions on getChildren() calls, so force linearization.
  private final Object refreshLiveNodesLock = new Object();
  // Ensures that only the latest getChildren fetch gets applied.
  private final AtomicReference<SortedSet<String>> lastFetchedLiveNodes = new AtomicReference<>();

  /** Refresh live_nodes. */
  private void refreshLiveNodes(Watcher watcher) throws KeeperException, InterruptedException {
    synchronized (refreshLiveNodesLock) {
      SortedSet<String> newLiveNodes;
      try {
        List<String> nodeList = zkClient.getChildren(LIVE_NODES_ZKNODE, watcher, true);
        newLiveNodes = new TreeSet<>(nodeList);
      } catch (KeeperException.NoNodeException e) {
        newLiveNodes = emptySortedSet();
      }
      lastFetchedLiveNodes.set(newLiveNodes);
    }

    // Can't lock getUpdateLock() until we release the other, it would cause deadlock.
    SortedSet<String> oldLiveNodes, newLiveNodes;
    synchronized (getUpdateLock()) {
      newLiveNodes = lastFetchedLiveNodes.getAndSet(null);
      if (newLiveNodes == null) {
        // Someone else won the race to apply the last update, just exit.
        return;
      }

      oldLiveNodes = this.liveNodes;
      this.liveNodes = newLiveNodes;
      if (clusterState != null) {
        clusterState.setLiveNodes(newLiveNodes);
      }
    }
    if (oldLiveNodes.size() != newLiveNodes.size()) {
      if (log.isInfoEnabled()) {
        log.info(
            "Updated live nodes from ZooKeeper... ({}) -> ({})",
            oldLiveNodes.size(),
            newLiveNodes.size());
      }
    }
    if (log.isDebugEnabled()) {
      log.debug("Updated live nodes from ZooKeeper... {} -> {}", oldLiveNodes, newLiveNodes);
    }
    if (!oldLiveNodes.equals(newLiveNodes)) { // fire listeners
      liveNodesListeners.forEach(
          listener -> {
            if (listener.onChange(new TreeSet<>(oldLiveNodes), new TreeSet<>(newLiveNodes))) {
              removeLiveNodesListener(listener);
            }
          });
    }
  }

  public void registerClusterPropertiesListener(ClusterPropertiesListener listener) {
    // fire it once with current properties
    if (listener.onChange(getClusterProperties())) {
      removeClusterPropertiesListener(listener);
    } else {
      clusterPropertiesListeners.add(listener);
    }
  }

  public void removeClusterPropertiesListener(ClusterPropertiesListener listener) {
    clusterPropertiesListeners.remove(listener);
  }

  public void registerLiveNodesListener(LiveNodesListener listener) {
    // fire it once with current live nodes
    if (listener.onChange(
        new TreeSet<>(getClusterState().getLiveNodes()),
        new TreeSet<>(getClusterState().getLiveNodes()))) {
      removeLiveNodesListener(listener);
    }

    liveNodesListeners.add(listener);
  }

  public void removeLiveNodesListener(LiveNodesListener listener) {
    liveNodesListeners.remove(listener);
  }

  /**
   * @return information about the cluster from ZooKeeper
   */
  public ClusterState getClusterState() {
    return clusterState;
  }

  public Object getUpdateLock() {
    return this;
  }

  @Override
  public void close() {
    this.closed = true;

    notifications.shutdownNow();

    waitLatches.parallelStream()
        .forEach(
            c -> {
              c.countDown();
            });

    ExecutorUtil.shutdownAndAwaitTermination(notifications);
    ExecutorUtil.shutdownAndAwaitTermination(collectionPropsNotifications);
    if (closeClient) {
      zkClient.close();
    }
    assert ObjectReleaseTracker.release(this);
  }

  @Override
  public boolean isClosed() {
    return closed;
  }

  public String getLeaderUrl(String collection, String shard, int timeout)
      throws InterruptedException {
    Replica replica = getLeaderRetry(collection, shard, timeout);
    if (replica == null || replica.getBaseUrl() == null) {
      return null;
    }
    ZkCoreNodeProps props = new ZkCoreNodeProps(replica);
    return props.getCoreUrl();
  }

  public Replica getLeader(Set<String> liveNodes, DocCollection docCollection, String shard) {
    Replica replica = docCollection != null ? docCollection.getLeader(shard) : null;
    if (replica != null && liveNodes.contains(replica.getNodeName())) {
      return replica;
    }
    return null;
  }

  public Replica getLeader(String collection, String shard) {
    if (clusterState != null) {
      DocCollection docCollection = clusterState.getCollectionOrNull(collection);
      Replica replica = docCollection != null ? docCollection.getLeader(shard) : null;
      if (replica != null && getClusterState().liveNodesContain(replica.getNodeName())) {
        return replica;
      }
    }
    return null;
  }

  public boolean isNodeLive(String node) {
    return liveNodes.contains(node);
  }

  /** Get shard leader properties, with retry if none exist. */
  public Replica getLeaderRetry(String collection, String shard) throws InterruptedException {
    return getLeaderRetry(collection, shard, GET_LEADER_RETRY_DEFAULT_TIMEOUT);
  }

  /** Get shard leader properties, with retry if none exist. */
  public Replica getLeaderRetry(String collection, String shard, int timeout)
      throws InterruptedException {
    AtomicReference<Replica> leader = new AtomicReference<>();
    try {
      waitForState(
          collection,
          timeout,
          TimeUnit.MILLISECONDS,
          (n, c) -> {
            if (c == null) return false;
            Replica l = getLeader(n, c, shard);
            if (l != null) {
              log.debug("leader found for {}/{} to be {}", collection, shard, l);
              leader.set(l);
              return true;
            }
            return false;
          });
    } catch (TimeoutException e) {
      throw new SolrException(
          ErrorCode.SERVICE_UNAVAILABLE,
          "No registered leader was found after waiting for "
              + timeout
              + "ms "
              + ", collection: "
              + collection
              + " slice: "
              + shard
              + " saw state="
              + clusterState.getCollectionOrNull(collection)
              + " with live_nodes="
              + clusterState.getLiveNodes());
    }
    return leader.get();
  }

  /** Get path where shard leader properties live in zookeeper. */
  public static String getShardLeadersPath(String collection, String shardId) {
    return COLLECTIONS_ZKNODE
        + "/"
        + collection
        + "/"
        + SHARD_LEADERS_ZKNODE
        + (shardId != null ? ("/" + shardId) : "")
        + "/leader";
  }

  /** Get path where shard leader elections ephemeral nodes are. */
  public static String getShardLeadersElectPath(String collection, String shardId) {
    return COLLECTIONS_ZKNODE
        + "/"
        + collection
        + "/"
        + LEADER_ELECT_ZKNODE
        + (shardId != null ? ("/" + shardId + "/" + ELECTION_NODE) : "");
  }

  public List<ZkCoreNodeProps> getReplicaProps(
      String collection, String shardId, String thisCoreNodeName) {
    return getReplicaProps(collection, shardId, thisCoreNodeName, null);
  }

  public List<ZkCoreNodeProps> getReplicaProps(
      String collection,
      String shardId,
      String thisCoreNodeName,
      Replica.State mustMatchStateFilter) {
    return getReplicaProps(collection, shardId, thisCoreNodeName, mustMatchStateFilter, null);
  }

  public List<ZkCoreNodeProps> getReplicaProps(
      String collection,
      String shardId,
      String thisCoreNodeName,
      Replica.State mustMatchStateFilter,
      Replica.State mustNotMatchStateFilter) {
    // TODO: We don't need all these getReplicaProps method overloading. Also, it's odd that the
    // default is to return replicas of type TLOG and NRT only
    return getReplicaProps(
        collection,
        shardId,
        thisCoreNodeName,
        mustMatchStateFilter,
        null,
        EnumSet.of(Replica.Type.TLOG, Replica.Type.NRT));
  }

  public List<ZkCoreNodeProps> getReplicaProps(
      String collection,
      String shardId,
      String thisCoreNodeName,
      Replica.State mustMatchStateFilter,
      Replica.State mustNotMatchStateFilter,
      final EnumSet<Replica.Type> acceptReplicaType) {
    assert thisCoreNodeName != null;
    ClusterState clusterState = this.clusterState;
    if (clusterState == null) {
      return null;
    }
    final DocCollection docCollection = clusterState.getCollectionOrNull(collection);
    if (docCollection == null || docCollection.getSlicesMap() == null) {
      throw new ZooKeeperException(
          ErrorCode.BAD_REQUEST, "Could not find collection in zk: " + collection);
    }

    Map<String, Slice> slices = docCollection.getSlicesMap();
    Slice replicas = slices.get(shardId);
    if (replicas == null) {
      throw new ZooKeeperException(
          ErrorCode.BAD_REQUEST, "Could not find shardId in zk: " + shardId);
    }

    Map<String, Replica> shardMap = replicas.getReplicasMap();
    List<ZkCoreNodeProps> nodes = new ArrayList<>(shardMap.size());
    for (Entry<String, Replica> entry :
        shardMap.entrySet().stream()
            .filter((e) -> acceptReplicaType.contains(e.getValue().getType()))
            .collect(Collectors.toList())) {
      ZkCoreNodeProps nodeProps = new ZkCoreNodeProps(entry.getValue());

      String coreNodeName = entry.getValue().getName();

      if (clusterState.liveNodesContain(nodeProps.getNodeName())
          && !coreNodeName.equals(thisCoreNodeName)) {
        if (mustMatchStateFilter == null
            || mustMatchStateFilter == Replica.State.getState(nodeProps.getState())) {
          if (mustNotMatchStateFilter == null
              || mustNotMatchStateFilter != Replica.State.getState(nodeProps.getState())) {
            nodes.add(nodeProps);
          }
        }
      }
    }
    if (nodes.size() == 0) {
      // no replicas
      return null;
    }

    return nodes;
  }

  public SolrZkClient getZkClient() {
    return zkClient;
  }

  /**
   * Get a cluster property
   *
   * <p>N.B. Cluster properties are updated via ZK watchers, and so may not necessarily be
   * completely up-to-date. If you need to get the latest version, then use a {@link
   * ClusterProperties} instance.
   *
   * @param key the property to read
   * @param defaultValue a default value to use if no such property exists
   * @param <T> the type of the property
   * @return the cluster property, or a default if the property is not set
   */
  @SuppressWarnings("unchecked")
  public <T> T getClusterProperty(String key, T defaultValue) {
    T value = (T) Utils.getObjectByPath(clusterProperties, false, key);
    if (value == null) return defaultValue;
    return value;
  }

  /**
   * Same as the above but allows a full json path as a list of parts
   *
   * @param keyPath path to the property example ["collectionDefauls", "numShards"]
   * @param defaultValue a default value to use if no such property exists
   * @return the cluster property, or a default if the property is not set
   */
  @SuppressWarnings({"unchecked"})
  public <T> T getClusterProperty(List<String> keyPath, T defaultValue) {
    T value = (T) Utils.getObjectByPath(clusterProperties, false, keyPath);
    if (value == null) return defaultValue;
    return value;
  }

  /**
   * Get all cluster properties for this cluster
   *
   * <p>N.B. Cluster properties are updated via ZK watchers, and so may not necessarily be
   * completely up-to-date. If you need to get the latest version, then use a {@link
   * ClusterProperties} instance.
   *
   * @return a Map of cluster properties
   */
  public Map<String, Object> getClusterProperties() {
    return Collections.unmodifiableMap(clusterProperties);
  }

  private final Watcher clusterPropertiesWatcher =
      event -> {
        // session events are not change events, and do not remove the watcher
        if (Watcher.Event.EventType.None.equals(event.getType())) {
          return;
        }
        loadClusterProperties();
      };

  private void loadClusterProperties() {
    try {
      while (true) {
        try {
          byte[] data =
              zkClient.getData(
                  ZkStateReader.CLUSTER_PROPS, clusterPropertiesWatcher, new Stat(), true);
          @SuppressWarnings("unchecked")
          Map<String, Object> properties = (Map<String, Object>) Utils.fromJSON(data);
          this.clusterProperties =
              ClusterProperties.convertCollectionDefaultsToNestedFormat(properties);
          log.debug("Loaded cluster properties: {}", this.clusterProperties);

          for (ClusterPropertiesListener listener : clusterPropertiesListeners) {
            listener.onChange(getClusterProperties());
          }
          return;
        } catch (KeeperException.NoNodeException e) {
          this.clusterProperties = Collections.emptyMap();
          log.debug("Loaded empty cluster properties");
          // set an exists watch, and if the node has been created since the last call,
          // read the data again
          if (zkClient.exists(ZkStateReader.CLUSTER_PROPS, clusterPropertiesWatcher, true) == null)
            return;
        }
      }
    } catch (KeeperException | InterruptedException e) {
      log.error(
          "Error reading cluster properties from zookeeper", SolrZkClient.checkInterrupted(e));
    }
  }

  /**
   * Get collection properties for a given collection. If the collection is watched, simply return
   * it from the cache, otherwise fetch it directly from zookeeper. This is a convenience for {@code
   * getCollectionProperties(collection,0)}
   *
   * @param collection the collection for which properties are desired
   * @return a map representing the key/value properties for the collection.
   */
  public Map<String, String> getCollectionProperties(final String collection) {
    return getCollectionProperties(collection, 0);
  }

  /**
   * Get and cache collection properties for a given collection. If the collection is watched, or
   * still cached simply return it from the cache, otherwise fetch it directly from zookeeper and
   * retain the value for at least cacheForMillis milliseconds. Cached properties are watched in
   * zookeeper and updated automatically. This version of {@code getCollectionProperties} should be
   * used when properties need to be consulted frequently in the absence of an active {@link
   * CollectionPropsWatcher}.
   *
   * @param collection The collection for which properties are desired
   * @param cacheForMillis The minimum number of milliseconds to maintain a cache for the specified
   *     collection's properties. Setting a {@code CollectionPropsWatcher} will override this value
   *     and retain the cache for the life of the watcher. A lack of changes in zookeeper may allow
   *     the caching to remain for a greater duration up to the cycle time of {@code CacheCleaner}.
   *     Passing zero for this value will explicitly remove the cached copy if and only if it is due
   *     to expire and no watch exists. Any positive value will extend the expiration time if
   *     required.
   * @return a map representing the key/value properties for the collection.
   */
  public Map<String, String> getCollectionProperties(final String collection, long cacheForMillis) {
    synchronized (watchedCollectionProps) { // making decisions based on the result of a get...
      Watcher watcher = null;
      if (cacheForMillis > 0) {
        watcher =
            collectionPropsWatchers.compute(
                collection,
                (c, w) ->
                    w == null ? new PropsWatcher(c, cacheForMillis) : w.renew(cacheForMillis));
      }
      VersionedCollectionProps vprops = watchedCollectionProps.get(collection);
      boolean haveUnexpiredProps = vprops != null && vprops.cacheUntilNs > System.nanoTime();
      long untilNs =
          System.nanoTime() + TimeUnit.NANOSECONDS.convert(cacheForMillis, TimeUnit.MILLISECONDS);
      Map<String, String> properties;
      if (haveUnexpiredProps) {
        properties = vprops.props;
        vprops.cacheUntilNs = Math.max(vprops.cacheUntilNs, untilNs);
      } else {
        try {
          VersionedCollectionProps vcp = fetchCollectionProperties(collection, watcher);
          properties = vcp.props;
          if (cacheForMillis > 0) {
            vcp.cacheUntilNs = untilNs;
            watchedCollectionProps.put(collection, vcp);
          } else {
            // we're synchronized on watchedCollectionProps and we can only get here if we have
            // found an expired vprops above, so it is safe to remove the cached value and let the
            // GC free up some mem a bit sooner.
            if (!collectionPropsObservers.containsKey(collection)) {
              watchedCollectionProps.remove(collection);
            }
          }
        } catch (Exception e) {
          throw new SolrException(
              ErrorCode.SERVER_ERROR,
              "Error reading collection properties",
              SolrZkClient.checkInterrupted(e));
        }
      }
      return properties;
    }
  }

  private static class VersionedCollectionProps {
    int zkVersion;
    Map<String, String> props;
    long cacheUntilNs = 0;

    VersionedCollectionProps(int zkVersion, Map<String, String> props) {
      this.zkVersion = zkVersion;
      this.props = props;
    }
  }

  static String getCollectionPropsPath(final String collection) {
    return COLLECTIONS_ZKNODE + '/' + collection + '/' + COLLECTION_PROPS_ZKNODE;
  }

  private VersionedCollectionProps fetchCollectionProperties(String collection, Watcher watcher)
      throws KeeperException, InterruptedException {
    final String znodePath = getCollectionPropsPath(collection);
    // lazy init cache cleaner once we know someone is using collection properties.
    if (collectionPropsCacheCleaner == null) {
      synchronized (this) { // There can be only one! :)
        if (collectionPropsCacheCleaner == null) {
          collectionPropsCacheCleaner = notifications.submit(new CacheCleaner());
        }
      }
    }
    while (true) {
      try {
        Stat stat = new Stat();
        byte[] data = zkClient.getData(znodePath, watcher, stat, true);
        @SuppressWarnings("unchecked")
        Map<String, String> props = (Map<String, String>) Utils.fromJSON(data);
        return new VersionedCollectionProps(stat.getVersion(), props);
      } catch (ClassCastException e) {
        throw new SolrException(
            ErrorCode.SERVER_ERROR,
            "Unable to parse collection properties for collection " + collection,
            e);
      } catch (KeeperException.NoNodeException e) {
        if (watcher != null) {
          // Leave an exists watch in place in case a collectionprops.json is created later.
          Stat exists = zkClient.exists(znodePath, watcher, true);
          if (exists != null) {
            // Rare race condition, we tried to fetch the data and couldn't find it, then we found
            // it exists. Loop and try again.
            continue;
          }
        }
        return new VersionedCollectionProps(-1, emptyMap());
      }
    }
  }

  /**
   * Returns the content of /security.json from ZooKeeper as a Map If the files doesn't exist, it
   * returns null.
   */
  public ConfigData getSecurityProps(boolean getFresh) {
    if (securityNodeWatcher == null) return new ConfigData(emptyMap(), -1);
    return securityNodeWatcher.getSecurityProps(getFresh);
  }

  /**
   * Returns the baseURL corresponding to a given node's nodeName -- NOTE: does not (currently)
   * imply that the nodeName (or resulting baseURL) exists in the cluster.
   *
   * @lucene.experimental
   */
  public String getBaseUrlForNodeName(final String nodeName) {
    return Utils.getBaseUrlForNodeName(nodeName, getClusterProperty(URL_SCHEME, "http"));
  }

  /** Watches a single collection's state.json. */
  class StateWatcher implements Watcher {
    private final String coll;
    private final String collectionPath;

    StateWatcher(String coll) {
      this.coll = coll;
      collectionPath = DocCollection.getCollectionPath(coll);
    }

    @Override
    public void process(WatchedEvent event) {
      // session events are not change events, and do not remove the watcher
      if (EventType.None.equals(event.getType())) {
        return;
      }

      if (!collectionWatches.watchedCollections().contains(coll)) {
        // This collection is no longer interesting, stop watching.
        log.debug("Uninteresting collection {}", coll);
        return;
      }

      Set<String> liveNodes = ZkStateReader.this.liveNodes;
      if (log.isInfoEnabled()) {
        log.info(
            "A cluster state change: [{}] for collection [{}] has occurred - updating... (live nodes size: [{}])",
            event,
            coll,
            liveNodes.size());
      }

      refreshAndWatch(event.getType());
    }

    public void refreshAndWatch() {
      refreshAndWatch(null);
    }

    /**
     * Refresh collection state from ZK and leave a watch for future changes. As a side effect,
     * updates {@link #clusterState} and collection ref within {@link #collectionWatches} with the
     * results of the refresh.
     */
    public void refreshAndWatch(EventType eventType) {
      try {
        if (eventType == null || eventType == EventType.NodeChildrenChanged) {
          refreshAndWatchChildren();
          if (eventType == EventType.NodeChildrenChanged) {
            // only per-replica states modified. return
            return;
          }
        }

        DocCollection newState = fetchCollectionState(coll, this);
        collectionWatches.updateDocCollection(coll, newState);
        synchronized (getUpdateLock()) {
          constructState(Collections.singleton(coll));
        }

      } catch (KeeperException.SessionExpiredException
          | KeeperException.ConnectionLossException e) {
        log.warn("ZooKeeper watch triggered, but Solr cannot talk to ZK: ", e);
      } catch (KeeperException e) {
        log.error("Unwatched collection: [{}]", coll, e);
        throw new ZooKeeperException(ErrorCode.SERVER_ERROR, "A ZK error has occurred", e);
      } catch (InterruptedException e) {
        Thread.currentThread().interrupt();
        log.error("Unwatched collection: [{}]", coll, e);
      }
    }

    private void refreshAndWatchChildren() throws KeeperException, InterruptedException {
      Stat stat = new Stat();
      List<String> replicaStates = null;
      try {
        replicaStates = zkClient.getChildren(collectionPath, this, stat, true);
        PerReplicaStates newStates =
            new PerReplicaStates(collectionPath, stat.getCversion(), replicaStates);
        DocCollection oldState = collectionWatches.getDocCollection(coll);
        final DocCollection newState =
            oldState != null
                ? oldState.setPerReplicaStates(newStates)
                : fetchCollectionState(coll, null);
        collectionWatches.updateDocCollection(coll, newState);
        synchronized (getUpdateLock()) {
          constructState(Collections.singleton(coll));
        }
        if (log.isDebugEnabled()) {
          log.debug(
              "updated per-replica states changed for: {}, ver: {} , new vals: {}",
              coll,
              stat.getCversion(),
              replicaStates);
        }

      } catch (NoNodeException e) {
        log.info("{} is deleted, stop watching children", collectionPath);
      }
    }
  }

  /** Watches collection properties */
  class PropsWatcher implements Watcher {
    private final String coll;
    private long watchUntilNs;

    PropsWatcher(String coll) {
      this.coll = coll;
      watchUntilNs = 0;
    }

    PropsWatcher(String coll, long forMillis) {
      this.coll = coll;
      watchUntilNs =
          System.nanoTime() + TimeUnit.NANOSECONDS.convert(forMillis, TimeUnit.MILLISECONDS);
    }

    public PropsWatcher renew(long forMillis) {
      watchUntilNs =
          System.nanoTime() + TimeUnit.NANOSECONDS.convert(forMillis, TimeUnit.MILLISECONDS);
      return this;
    }

    @Override
    public void process(WatchedEvent event) {
      // session events are not change events, and do not remove the watcher
      if (EventType.None.equals(event.getType())) {
        return;
      }

      boolean expired = System.nanoTime() > watchUntilNs;
      if (!collectionPropsObservers.containsKey(coll) && expired) {
        // No one can be notified of the change, we can ignore it and "unset" the watch
        log.debug("Ignoring property change for collection {}", coll);
        return;
      }

      log.info(
          "A collection property change: [{}] for collection [{}] has occurred - updating...",
          event,
          coll);

      refreshAndWatch(true);
    }

    /**
     * Refresh collection properties from ZK and leave a watch for future changes. Updates the
     * properties in watchedCollectionProps with the results of the refresh. Optionally notifies
     * watchers
     */
    void refreshAndWatch(boolean notifyWatchers) {
      try {
        synchronized (watchedCollectionProps) { // making decisions based on the result of a get...
          VersionedCollectionProps vcp = fetchCollectionProperties(coll, this);
          Map<String, String> properties = vcp.props;
          VersionedCollectionProps existingVcp = watchedCollectionProps.get(coll);
          if (existingVcp == null
              || // never called before, record what we found
              vcp.zkVersion > existingVcp.zkVersion
              || // newer info we should update
              vcp.zkVersion == -1) { // node was deleted start over
            watchedCollectionProps.put(coll, vcp);
            if (notifyWatchers) {
              notifyPropsWatchers(coll, properties);
            }
            if (vcp.zkVersion == -1 && existingVcp != null) { // Collection DELETE detected

              // We should not be caching a collection that has been deleted.
              watchedCollectionProps.remove(coll);

              // core ref counting not relevant here, don't need canRemove(), we just sent
              // a notification of an empty set of properties, no reason to watch what doesn't
              // exist.
              collectionPropsObservers.remove(coll);

              // This is the one time we know it's safe to throw this out. We just failed to set the
              // watch due to an NoNodeException, so it isn't held by ZK and can't re-set itself due
              // to an update.
              collectionPropsWatchers.remove(coll);
            }
          }
        }
      } catch (KeeperException.SessionExpiredException
          | KeeperException.ConnectionLossException e) {
        log.warn("ZooKeeper watch triggered, but Solr cannot talk to ZK: ", e);
      } catch (KeeperException e) {
        log.error("Lost collection property watcher for {} due to ZK error", coll, e);
        throw new ZooKeeperException(ErrorCode.SERVER_ERROR, "A ZK error has occurred", e);
      } catch (InterruptedException e) {
        Thread.currentThread().interrupt();
        log.error(
            "Lost collection property watcher for {} due to the thread being interrupted", coll, e);
      }
    }
  }

  /** Watches /collections children . */
  class CollectionsChildWatcher implements Watcher {

    @Override
    public void process(WatchedEvent event) {
      if (ZkStateReader.this.closed) {
        return;
      }

      // session events are not change events, and do not remove the watcher
      if (EventType.None.equals(event.getType())) {
        return;
      }
      log.debug("A collections change: [{}], has occurred - updating...", event);
      refreshAndWatch();
      synchronized (getUpdateLock()) {
        constructState(Collections.emptySet());
      }
    }

    /** Must hold {@link #getUpdateLock()} before calling this method. */
    public void refreshAndWatch() {
      try {
        refreshCollectionList(this);
      } catch (KeeperException.SessionExpiredException
          | KeeperException.ConnectionLossException e) {
        log.warn("ZooKeeper watch triggered, but Solr cannot talk to ZK: ", e);
      } catch (KeeperException e) {
        log.error("A ZK error has occurred", e);
        throw new ZooKeeperException(
            SolrException.ErrorCode.SERVER_ERROR, "A ZK error has occurred", e);
      } catch (InterruptedException e) {
        // Restore the interrupted status
        Thread.currentThread().interrupt();
        log.warn("Interrupted", e);
      }
    }
  }

  /** Watches the live_nodes and syncs changes. */
  class LiveNodeWatcher implements Watcher {

    @Override
    public void process(WatchedEvent event) {
      // session events are not change events, and do not remove the watcher
      if (EventType.None.equals(event.getType())) {
        return;
      }
      if (log.isDebugEnabled()) {
        log.debug(
            "A live node change: [{}], has occurred - updating... (live nodes size: [{}])",
            event,
            liveNodes.size());
      }
      refreshAndWatch();
    }

    public void refreshAndWatch() {
      try {
        refreshLiveNodes(this);
      } catch (KeeperException.SessionExpiredException
          | KeeperException.ConnectionLossException e) {
        log.warn("ZooKeeper watch triggered, but Solr cannot talk to ZK: ", e);
      } catch (KeeperException e) {
        log.error("A ZK error has occurred", e);
        throw new ZooKeeperException(
            SolrException.ErrorCode.SERVER_ERROR, "A ZK error has occurred", e);
      } catch (InterruptedException e) {
        // Restore the interrupted status
        Thread.currentThread().interrupt();
        log.warn("Interrupted", e);
      }
    }
  }

  public DocCollection getCollectionLive(String coll) {
    try {
      return fetchCollectionState(coll, null);
    } catch (KeeperException e) {
      throw new SolrException(
          ErrorCode.BAD_REQUEST, "Could not load collection from ZK: " + coll, e);
    } catch (InterruptedException e) {
      Thread.currentThread().interrupt();
      throw new SolrException(
          ErrorCode.BAD_REQUEST, "Could not load collection from ZK: " + coll, e);
    }
  }

  private DocCollection fetchCollectionState(String coll, Watcher watcher)
      throws KeeperException, InterruptedException {
    String collectionPath = DocCollection.getCollectionPath(coll);
    while (true) {
      try {
        Stat stat = new Stat();
        byte[] data = zkClient.getData(collectionPath, watcher, stat, true);

        // This factory method can detect a missing configName and supply it by reading it from the
        // old ZK location.
        // TODO in Solr 10 remove that factory method
        ClusterState state =
            ZkClientClusterStateProvider.createFromJsonSupportingLegacyConfigName(
                stat.getVersion(), data, Collections.emptySet(), coll, zkClient);

        ClusterState.CollectionRef collectionRef = state.getCollectionStates().get(coll);
        return collectionRef == null ? null : collectionRef.get();
      } catch (KeeperException.NoNodeException e) {
        if (watcher != null) {
          // Leave an exists watch in place in case a state.json is created later.
          Stat exists = zkClient.exists(collectionPath, watcher, true);
          if (exists != null) {
            // Rare race condition, we tried to fetch the data and couldn't find it, then we found
            // it exists. Loop and try again.
            continue;
          }
        }
        return null;
      } catch (PerReplicaStatesOps.PrsZkNodeNotFoundException e) {
<<<<<<< HEAD
        CommonTestInjection.injectBreakpoint(ZkStateReader.class.getName() + "/exercised", e);
=======
        assert CommonTestInjection.injectBreakpoint(
            ZkStateReader.class.getName() + "/exercised", e);
>>>>>>> 2cb01ce8
        // could be a race condition that state.json and PRS entries are deleted between the
        // state.json fetch and PRS entry fetch
        Stat exists = zkClient.exists(collectionPath, watcher, true);
        if (exists == null) {
          log.info(
              "PRS entry for collection {} not found in ZK. It was probably deleted between state.json read and PRS entry read.",
              coll);

          return null;
        } else {
          throw e; // unexpected, PRS node not found but the collection state.json still exists
        }
      }
    }
  }

  @Deprecated // see DocCollection
  public static String getCollectionPathRoot(String coll) {
    return DocCollection.getCollectionPathRoot(coll);
  }

  @Deprecated // see DocCollection
  public static String getCollectionPath(String coll) {
    return DocCollection.getCollectionPath(coll);
  }

  /**
   * Notify this reader that a local Core is a member of a collection, and so that collection state
   * should be watched.
   *
   * <p>Not a public API. This method should only be called from ZkController.
   *
   * <p>The number of cores per-collection is tracked, and adding multiple cores from the same
   * collection does not increase the number of watches.
   *
   * @param collection the collection that the core is a member of
   * @see ZkStateReader#unregisterCore(String)
   */
  public void registerCore(String collection) {
    AtomicBoolean reconstructState = new AtomicBoolean(false);
    collectionWatches.compute(
        collection,
        (k, v) -> {
          if (v == null) {
            reconstructState.set(true);
            v = new StatefulCollectionWatch();
          }
          v.coreRefCount++;
          return v;
        });
    if (reconstructState.get()) {
      new StateWatcher(collection).refreshAndWatch();
    }
  }

  /**
   * Notify this reader that a local core that is a member of a collection has been closed.
   *
   * <p>Not a public API. This method should only be called from ZkController.
   *
   * <p>If no cores are registered for a collection, and there are no {@link
   * CollectionStateWatcher}s for that collection either, the collection watch will be removed.
   *
   * @param collection the collection that the core belongs to
   */
  public void unregisterCore(String collection) {
    AtomicBoolean reconstructState = new AtomicBoolean(false);
    collectionWatches.compute(
        collection,
        (k, v) -> {
          if (v == null) return null;
          if (v.coreRefCount > 0) v.coreRefCount--;
          if (v.canBeRemoved()) {
            lazyCollectionStates.put(collection, new LazyCollectionRef(collection));
            reconstructState.set(true);
            return null;
          }
          return v;
        });
    if (reconstructState.get()) {
      synchronized (getUpdateLock()) {
        constructState(Collections.emptySet());
      }
    }
  }

  /**
   * Register a CollectionStateWatcher to be called when the state of a collection changes
   * <em>or</em> the set of live nodes changes.
   *
   * <p>The Watcher will automatically be removed when it's <code>onStateChanged</code> returns
   * <code>true</code>
   *
   * <p>This is method is just syntactic sugar for registering both a {@link DocCollectionWatcher}
   * and a {@link LiveNodesListener}. Callers that only care about one or the other (but not both)
   * are encouraged to use the more specific methods register methods as it may reduce the number of
   * ZooKeeper watchers needed, and reduce the amount of network/cpu used.
   *
   * @param collection the collection to watch
   * @param stateWatcher a watcher that will be called when the state changes
   * @see #registerDocCollectionWatcher
   * @see #registerLiveNodesListener
   */
  public void registerCollectionStateWatcher(
      String collection, CollectionStateWatcher stateWatcher) {
    final DocCollectionAndLiveNodesWatcherWrapper wrapper =
        new DocCollectionAndLiveNodesWatcherWrapper(collection, stateWatcher);

    registerDocCollectionWatcher(collection, wrapper);
    registerLiveNodesListener(wrapper);

    DocCollection state = clusterState.getCollectionOrNull(collection);
    if (stateWatcher.onStateChanged(liveNodes, state) == true) {
      removeCollectionStateWatcher(collection, stateWatcher);
    }
  }

  /**
   * Register a DocCollectionWatcher to be called when the cluster state for a collection changes.
   *
   * <p>The Watcher will automatically be removed when it's <code>onStateChanged</code> returns
   * <code>true</code>
   */
  public void registerDocCollectionWatcher(String collection, DocCollectionWatcher stateWatcher) {
    AtomicBoolean watchSet = new AtomicBoolean(false);
    collectionWatches.compute(
        collection,
        (k, v) -> {
          if (v == null) {
            v = new StatefulCollectionWatch();
            watchSet.set(true);
          }
          v.stateWatchers.add(stateWatcher);
          return v;
        });

    if (watchSet.get()) {
      new StateWatcher(collection).refreshAndWatch();
    }

    DocCollection state = clusterState.getCollectionOrNull(collection);
    if (stateWatcher.onStateChanged(state) == true) {
      removeDocCollectionWatcher(collection, stateWatcher);
    }
  }

  /**
   * Block until a CollectionStatePredicate returns true, or the wait times out
   *
   * <p>Note that the predicate may be called again even after it has returned true, so implementors
   * should avoid changing state within the predicate call itself.
   *
   * <p>This implementation utilizes {@link CollectionStateWatcher} internally. Callers that don't
   * care about liveNodes are encouraged to use a {@link DocCollection} {@link Predicate} instead
   *
   * @param collection the collection to watch
   * @param wait how long to wait
   * @param unit the units of the wait parameter
   * @param predicate the predicate to call on state changes
   * @throws InterruptedException on interrupt
   * @throws TimeoutException on timeout
   * @see #waitForState(String, long, TimeUnit, Predicate)
   * @see #registerCollectionStateWatcher
   */
  public void waitForState(
      final String collection, long wait, TimeUnit unit, CollectionStatePredicate predicate)
      throws InterruptedException, TimeoutException {

    if (closed) {
      throw new AlreadyClosedException();
    }

    // Check predicate against known clusterState before trying to add watchers
    if (clusterState != null) {
      Set<String> liveNodes = clusterState.getLiveNodes();
      DocCollection docCollection = clusterState.getCollectionOrNull(collection);
      if (liveNodes != null && docCollection != null) {
        if (predicate.matches(liveNodes, docCollection)) {
          log.debug("Found {} directly in clusterState", predicate);
          return;
        }
      }
    }

    final CountDownLatch latch = new CountDownLatch(1);
    waitLatches.add(latch);
    AtomicReference<DocCollection> docCollection = new AtomicReference<>();
    CollectionStateWatcher watcher =
        (n, c) -> {
          docCollection.set(c);
          boolean matches = predicate.matches(n, c);
          if (matches) latch.countDown();

          return matches;
        };

    try {
      registerCollectionStateWatcher(collection, watcher);
      // wait for the watcher predicate to return true, or time out
      if (!latch.await(wait, unit))
        throw new TimeoutException(
            "Timeout waiting to see state for collection="
                + collection
                + " :"
                + docCollection.get());

    } finally {
      removeCollectionStateWatcher(collection, watcher);
      waitLatches.remove(latch);
    }
  }

  /**
   * Block until a Predicate returns true, or the wait times out
   *
   * <p>Note that the predicate may be called again even after it has returned true, so implementors
   * should avoid changing state within the predicate call itself. The predicate may also be called
   * concurrently when multiple state changes are seen in rapid succession.
   *
   * @param collection the collection to watch
   * @param wait how long to wait
   * @param unit the units of the wait parameter
   * @param predicate the predicate to call on state changes
   * @return the state of the doc collection after the predicate succeeds
   * @throws InterruptedException on interrupt
   * @throws TimeoutException on timeout
   */
  public DocCollection waitForState(
      final String collection, long wait, TimeUnit unit, Predicate<DocCollection> predicate)
      throws InterruptedException, TimeoutException {
    if (log.isDebugEnabled()) {
      log.debug("Waiting up to {}ms for state {}", unit.toMillis(wait), predicate);
    }
    if (closed) {
      throw new AlreadyClosedException();
    }

    // Check predicate against known clusterState before trying to add watchers
    if (clusterState != null) {
      DocCollection docCollection = clusterState.getCollectionOrNull(collection);
      if (docCollection != null) {
        if (predicate.test(docCollection)) {
          log.debug("Found {} directly in clusterState", predicate);
          return docCollection;
        }
      }
    }

    final CountDownLatch latch = new CountDownLatch(1);
    waitLatches.add(latch);
    AtomicReference<DocCollection> docCollectionReference = new AtomicReference<>();
    DocCollectionWatcher watcher =
        (c) -> {
          docCollectionReference.set(c);
          boolean matches = predicate.test(c);
          if (matches) latch.countDown();

          return matches;
        };

    try {
      registerDocCollectionWatcher(collection, watcher);
      // wait for the watcher predicate to return true, or time out
      if (!latch.await(wait, unit))
        throw new TimeoutException(
            "Timeout waiting to see state for collection="
                + collection
                + " :"
                + docCollectionReference.get());
      return docCollectionReference.get();
    } finally {
      removeDocCollectionWatcher(collection, watcher);
      waitLatches.remove(latch);
      if (log.isDebugEnabled()) {
        log.debug("Completed wait for {}", predicate);
      }
    }
  }

  /**
   * Block until a LiveNodesStatePredicate returns true, or the wait times out
   *
   * <p>Note that the predicate may be called again even after it has returned true, so implementors
   * should avoid changing state within the predicate call itself.
   *
   * @param wait how long to wait
   * @param unit the units of the wait parameter
   * @param predicate the predicate to call on state changes
   * @throws InterruptedException on interrupt
   * @throws TimeoutException on timeout
   */
  public void waitForLiveNodes(long wait, TimeUnit unit, LiveNodesPredicate predicate)
      throws InterruptedException, TimeoutException {

    if (closed) {
      throw new AlreadyClosedException();
    }

    final CountDownLatch latch = new CountDownLatch(1);
    waitLatches.add(latch);

    LiveNodesListener listener =
        (o, n) -> {
          boolean matches = predicate.matches(o, n);
          if (matches) latch.countDown();
          return matches;
        };

    registerLiveNodesListener(listener);

    try {
      // wait for the watcher predicate to return true, or time out
      if (!latch.await(wait, unit))
        throw new TimeoutException(
            "Timeout waiting for live nodes, currently they are: "
                + getClusterState().getLiveNodes());

    } finally {
      removeLiveNodesListener(listener);
      waitLatches.remove(latch);
    }
  }

  /**
   * Remove a watcher from a collection's watch list.
   *
   * <p>This allows Zookeeper watches to be removed if there is no interest in the collection.
   *
   * @param collection the collection
   * @param watcher the watcher
   * @see #registerCollectionStateWatcher
   */
  public void removeCollectionStateWatcher(String collection, CollectionStateWatcher watcher) {
    final DocCollectionAndLiveNodesWatcherWrapper wrapper =
        new DocCollectionAndLiveNodesWatcherWrapper(collection, watcher);

    removeDocCollectionWatcher(collection, wrapper);
    removeLiveNodesListener(wrapper);
  }

  /**
   * Remove a watcher from a collection's watch list.
   *
   * <p>This allows Zookeeper watches to be removed if there is no interest in the collection.
   *
   * @param collection the collection
   * @param watcher the watcher
   * @see #registerDocCollectionWatcher
   */
  public void removeDocCollectionWatcher(String collection, DocCollectionWatcher watcher) {
    AtomicBoolean reconstructState = new AtomicBoolean(false);
    collectionWatches.compute(
        collection,
        (k, v) -> {
          if (v == null) return null;
          v.stateWatchers.remove(watcher);
          if (v.canBeRemoved()) {
            lazyCollectionStates.put(collection, new LazyCollectionRef(collection));
            reconstructState.set(true);
            assert CommonTestInjection.injectDelay(); // To unit test race condition
            return null;
          }
          return v;
        });
    if (reconstructState.get()) {
      synchronized (getUpdateLock()) {
        constructState(Collections.emptySet());
      }
    }
  }

  /* package-private for testing */
  Set<DocCollectionWatcher> getStateWatchers(String collection) {
    final Set<DocCollectionWatcher> watchers = new HashSet<>();
    collectionWatches.compute(
        collection,
        (k, v) -> {
          if (v != null) {
            watchers.addAll(v.stateWatchers);
          }
          return v;
        });
    return watchers;
  }

  /* package-private for testing*/
  Map<String, StatefulCollectionWatch> getCollectionWatches() {
    return Collections.unmodifiableMap(collectionWatches.statefulWatchesByCollectionName);
  }

  public void registerCollectionPropsWatcher(
      final String collection, CollectionPropsWatcher propsWatcher) {
    AtomicBoolean watchSet = new AtomicBoolean(false);
    collectionPropsObservers.compute(
        collection,
        (k, v) -> {
          if (v == null) {
            v = new CollectionWatch<>();
            watchSet.set(true);
          }
          v.stateWatchers.add(propsWatcher);
          return v;
        });

    if (watchSet.get()) {
      collectionPropsWatchers.computeIfAbsent(collection, PropsWatcher::new).refreshAndWatch(false);
    }
  }

  public void removeCollectionPropsWatcher(String collection, CollectionPropsWatcher watcher) {
    collectionPropsObservers.compute(
        collection,
        (k, v) -> {
          if (v == null) return null;
          v.stateWatchers.remove(watcher);
          if (v.canBeRemoved()) {
            // don't want this to happen in middle of other blocks that might add it back.
            synchronized (watchedCollectionProps) {
              watchedCollectionProps.remove(collection);
            }
            return null;
          }
          return v;
        });
  }

  public static class ConfigData {
    public Map<String, Object> data;
    public int version;

    public ConfigData() {}

    public ConfigData(Map<String, Object> data, int version) {
      this.data = data;
      this.version = version;
    }
  }

  private void notifyStateWatchers(String collection, DocCollection collectionState) {
    if (this.closed) {
      return;
    }
    try {
      notifications.submit(new Notification(collection, collectionState));
    } catch (RejectedExecutionException e) {
      if (closed == false) {
        log.error("Couldn't run collection notifications for {}", collection, e);
      }
    }
  }

  private class Notification implements Runnable {

    final String collection;
    final DocCollection collectionState;

    private Notification(String collection, DocCollection collectionState) {
      this.collection = collection;
      this.collectionState = collectionState;
    }

    @Override
    public void run() {
      List<DocCollectionWatcher> watchers = new ArrayList<>();
      collectionWatches.compute(
          collection,
          (k, v) -> {
            if (v == null) return null;
            watchers.addAll(v.stateWatchers);
            return v;
          });
      for (DocCollectionWatcher watcher : watchers) {
        try {
          if (watcher.onStateChanged(collectionState)) {
            removeDocCollectionWatcher(collection, watcher);
          }
        } catch (Exception exception) {
          log.warn("Error on calling watcher", exception);
        }
      }
    }
  }

  //
  //  Aliases related
  //

  /** Access to the {@link Aliases}. */
  public final AliasesManager aliasesManager = new AliasesManager();

  /**
   * Get an immutable copy of the present state of the aliases. References to this object should not
   * be retained in any context where it will be important to know if aliases have changed.
   *
   * @return The current aliases, Aliases.EMPTY if not solr cloud, or no aliases have existed yet.
   *     Never returns null.
   */
  public Aliases getAliases() {
    return aliasesManager.getAliases();
  }

  public AliasesManager getAliasesManager() {
    return aliasesManager;
  }

  // called by createClusterStateWatchersAndUpdate()
  private void refreshAliases(AliasesManager watcher) throws KeeperException, InterruptedException {
    synchronized (getUpdateLock()) {
      constructState(Collections.emptySet());
      zkClient.exists(ALIASES, watcher, true);
    }
    aliasesManager.update();
  }

  /**
   * A class to manage the aliases instance, including watching for changes. There should only ever
   * be one instance of this class per instance of ZkStateReader. Normally it will not be useful to
   * create a new instance since this watcher automatically re-registers itself every time it is
   * updated.
   */
  public class AliasesManager implements Watcher { // the holder is a Zk watcher
    // note: as of this writing, this class if very generic. Is it useful to use for other ZK
    // managed things?
    private final Logger log = LoggerFactory.getLogger(MethodHandles.lookup().lookupClass());

    private volatile Aliases aliases = Aliases.EMPTY;

    public Aliases getAliases() {
      return aliases; // volatile read
    }

    /**
     * Writes an updated {@link Aliases} to zk. It will retry if there are races with other
     * modifications, giving up after 30 seconds with a SolrException. The caller should understand
     * it's possible the aliases has further changed if it examines it.
     */
    public void applyModificationAndExportToZk(UnaryOperator<Aliases> op) {
      // The current aliases hasn't been update()'ed yet -- which is impossible?  Any way just
      // update it first.
      if (aliases.getZNodeVersion() == -1) {
        try {
          boolean updated = update();
          assert updated;
        } catch (InterruptedException e) {
          Thread.currentThread().interrupt();
          throw new ZooKeeperException(ErrorCode.SERVER_ERROR, e.toString(), e);
        } catch (KeeperException e) {
          throw new ZooKeeperException(ErrorCode.SERVER_ERROR, e.toString(), e);
        }
      }

      final long deadlineNanos = System.nanoTime() + TimeUnit.SECONDS.toNanos(30);
      // note: triesLeft tuning is based on ConcurrentCreateRoutedAliasTest
      for (int triesLeft = 30; triesLeft > 0; triesLeft--) {
        // we could synchronize on "this" but there doesn't seem to be a point; we have a retry
        // loop.
        Aliases curAliases = getAliases();
        Aliases modAliases = op.apply(curAliases);
        final byte[] modAliasesJson = modAliases.toJSON();
        if (curAliases == modAliases) {
          log.debug(
              "Current aliases has the desired modification; no further ZK interaction needed.");
          return;
        }

        try {
          try {
            final Stat stat =
                getZkClient().setData(ALIASES, modAliasesJson, curAliases.getZNodeVersion(), true);
            setIfNewer(new SolrZkClient.NodeData(stat, modAliasesJson));
            return;
          } catch (KeeperException.BadVersionException e) {
            log.debug("{}", e, e);
            log.warn(
                "Couldn't save aliases due to race with another modification; will update and retry until timeout");
            // considered a backoff here, but we really do want to compete strongly since the normal
            // case is that we will do one update and succeed. This is left as a hot loop for
            // limited tries intentionally. More failures than that here probably indicate a bug or
            // a very strange high write frequency usage for aliases.json, timeouts mean zk is being
            // very slow to respond, or this node is being crushed by other processing and just
            // can't find any cpu cycles at all.
            update();
            if (deadlineNanos < System.nanoTime()) {
              throw new SolrException(
                  ErrorCode.SERVER_ERROR,
                  "Timed out trying to update aliases! "
                      + "Either zookeeper or this node may be overloaded.");
            }
          }
        } catch (InterruptedException e) {
          Thread.currentThread().interrupt();
          throw new ZooKeeperException(ErrorCode.SERVER_ERROR, e.toString(), e);
        } catch (KeeperException e) {
          throw new ZooKeeperException(ErrorCode.SERVER_ERROR, e.toString(), e);
        }
      }
      throw new SolrException(
          ErrorCode.SERVER_ERROR, "Too many successive version failures trying to update aliases");
    }

    /**
     * Ensures the internal aliases is up to date. If there is a change, return true.
     *
     * @return true if an update was performed
     */
    public boolean update() throws KeeperException, InterruptedException {
      if (log.isDebugEnabled()) {
        log.debug("Checking ZK for most up to date Aliases {}", ALIASES);
      }
      // Call sync() first to ensure the subsequent read (getData) is up to date.
      zkClient.getZooKeeper().sync(ALIASES, null, null);
      return setIfNewer(zkClient.getNode(ALIASES, null, true));
    }

    // ZK Watcher interface
    @Override
    public void process(WatchedEvent event) {
      // session events are not change events, and do not remove the watcher
      if (EventType.None.equals(event.getType())) {
        return;
      }
      try {
        log.debug("Aliases: updating");

        // re-register the watch
        setIfNewer(zkClient.getNode(ALIASES, this, true));
      } catch (NoNodeException e) {
        // /aliases.json will not always exist
      } catch (KeeperException.ConnectionLossException
          | KeeperException.SessionExpiredException e) {
        // note: aliases.json is required to be present
        log.warn("ZooKeeper watch triggered, but Solr cannot talk to ZK: ", e);
      } catch (KeeperException e) {
        log.error("A ZK error has occurred", e);
        throw new ZooKeeperException(ErrorCode.SERVER_ERROR, "A ZK error has occurred", e);
      } catch (InterruptedException e) {
        // Restore the interrupted status
        Thread.currentThread().interrupt();
        log.warn("Interrupted", e);
      }
    }

    /**
     * Update the internal aliases reference with a new one, provided that its ZK version has
     * increased.
     *
     * @param n the node data
     * @return true if aliases have been updated to a new version, false otherwise
     */
    private boolean setIfNewer(SolrZkClient.NodeData n) {
      assert n.stat.getVersion() >= 0;
      synchronized (this) {
        int cmp = Integer.compare(aliases.getZNodeVersion(), n.stat.getVersion());
        if (cmp < 0) {
          if (log.isDebugEnabled()) {
            log.debug(
                "Aliases: cmp={}, new definition is: {}",
                cmp,
                Aliases.fromJSON(n.data, n.stat.getVersion()));
          }
          aliases = Aliases.fromJSON(n.data, n.stat.getVersion());
          this.notifyAll();
          return true;
        } else {
          if (log.isDebugEnabled()) {
            log.debug("Aliases: cmp={}, not overwriting ZK version.", cmp);
          }
          assert cmp != 0 || Arrays.equals(aliases.toJSON(), n.data)
              : aliases + " != " + Aliases.fromJSON(n.data, n.stat.getVersion());
          return false;
        }
      }
    }
  }

  private void notifyPropsWatchers(String collection, Map<String, String> properties) {
    try {
      collectionPropsNotifications.submit(new PropsNotification(collection, properties));
    } catch (RejectedExecutionException e) {
      if (!closed) {
        log.error("Couldn't run collection properties notifications for {}", collection, e);
      }
    }
  }

  private class PropsNotification implements Runnable {

    private final String collection;
    private final Map<String, String> collectionProperties;
    private final List<CollectionPropsWatcher> watchers = new ArrayList<>();

    private PropsNotification(String collection, Map<String, String> collectionProperties) {
      this.collection = collection;
      this.collectionProperties = collectionProperties;
      // guarantee delivery of notification regardless of what happens to collectionPropsObservers
      // while we wait our turn in the executor by capturing the list on creation.
      collectionPropsObservers.compute(
          collection,
          (k, v) -> {
            if (v == null) return null;
            watchers.addAll(v.stateWatchers);
            return v;
          });
    }

    @Override
    public void run() {
      for (CollectionPropsWatcher watcher : watchers) {
        if (watcher.onStateChanged(collectionProperties)) {
          removeCollectionPropsWatcher(collection, watcher);
        }
      }
    }
  }

  private class CacheCleaner implements Runnable {
    @Override
    public void run() {
      while (!Thread.interrupted()) {
        try {
          Thread.sleep(60000);
        } catch (InterruptedException e) {
          // Executor shutdown will send us an interrupt
          break;
        }
        watchedCollectionProps
            .entrySet()
            .removeIf(
                entry ->
                    entry.getValue().cacheUntilNs < System.nanoTime()
                        && !collectionPropsObservers.containsKey(entry.getKey()));
      }
    }
  }

  /**
   * Helper class that acts as both a {@link DocCollectionWatcher} and a {@link LiveNodesListener}
   * while wraping and delegating to a {@link CollectionStateWatcher}
   */
  private final class DocCollectionAndLiveNodesWatcherWrapper
      implements DocCollectionWatcher, LiveNodesListener {
    private final String collectionName;
    private final CollectionStateWatcher delegate;

    @Override
    public int hashCode() {
      return collectionName.hashCode() * delegate.hashCode();
    }

    @Override
    public boolean equals(Object other) {
      if (other instanceof DocCollectionAndLiveNodesWatcherWrapper) {
        DocCollectionAndLiveNodesWatcherWrapper that =
            (DocCollectionAndLiveNodesWatcherWrapper) other;
        return this.collectionName.equals(that.collectionName)
            && this.delegate.equals(that.delegate);
      }
      return false;
    }

    public DocCollectionAndLiveNodesWatcherWrapper(
        final String collectionName, final CollectionStateWatcher delegate) {
      this.collectionName = collectionName;
      this.delegate = delegate;
    }

    @Override
    public boolean onStateChanged(DocCollection collectionState) {
      final boolean result = delegate.onStateChanged(ZkStateReader.this.liveNodes, collectionState);
      if (result) {
        // it might be a while before live nodes changes, so proactively remove ourselves
        removeLiveNodesListener(this);
      }
      return result;
    }

    @Override
    public boolean onChange(SortedSet<String> oldLiveNodes, SortedSet<String> newLiveNodes) {
      final DocCollection collection =
          ZkStateReader.this.clusterState.getCollectionOrNull(collectionName);
      final boolean result = delegate.onStateChanged(newLiveNodes, collection);
      if (result) {
        // it might be a while before collection changes, so proactively remove ourselves
        removeDocCollectionWatcher(collectionName, this);
      }
      return result;
    }
  }

  public DocCollection getCollection(String collection) {
    return clusterState == null ? null : clusterState.getCollectionOrNull(collection);
  }
}<|MERGE_RESOLUTION|>--- conflicted
+++ resolved
@@ -1626,12 +1626,8 @@
         }
         return null;
       } catch (PerReplicaStatesOps.PrsZkNodeNotFoundException e) {
-<<<<<<< HEAD
-        CommonTestInjection.injectBreakpoint(ZkStateReader.class.getName() + "/exercised", e);
-=======
         assert CommonTestInjection.injectBreakpoint(
             ZkStateReader.class.getName() + "/exercised", e);
->>>>>>> 2cb01ce8
         // could be a race condition that state.json and PRS entries are deleted between the
         // state.json fetch and PRS entry fetch
         Stat exists = zkClient.exists(collectionPath, watcher, true);
