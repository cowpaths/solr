/*
 * Licensed to the Apache Software Foundation (ASF) under one or more
 * contributor license agreements.  See the NOTICE file distributed with
 * this work for additional information regarding copyright ownership.
 * The ASF licenses this file to You under the Apache License, Version 2.0
 * (the "License"); you may not use this file except in compliance with
 * the License.  You may obtain a copy of the License at
 *
 *     http://www.apache.org/licenses/LICENSE-2.0
 *
 * Unless required by applicable law or agreed to in writing, software
 * distributed under the License is distributed on an "AS IS" BASIS,
 * WITHOUT WARRANTIES OR CONDITIONS OF ANY KIND, either express or implied.
 * See the License for the specific language governing permissions and
 * limitations under the License.
 */
package org.apache.solr.search.facet;

import java.io.IOException;
import java.util.ArrayList;
import java.util.Iterator;
import java.util.LinkedHashMap;
import java.util.List;
import java.util.Map;
import java.util.Set;
import java.util.function.IntFunction;
import java.util.stream.Collectors;
import org.apache.lucene.index.LeafReaderContext;
import org.apache.lucene.search.BooleanClause;
import org.apache.lucene.search.BooleanQuery;
import org.apache.lucene.search.Query;
import org.apache.solr.common.SolrException;
import org.apache.solr.common.util.SimpleOrderedMap;
import org.apache.solr.handler.component.ResponseBuilder;
import org.apache.solr.request.SolrQueryRequest;
import org.apache.solr.request.SolrRequestInfo;
import org.apache.solr.schema.SchemaField;
import org.apache.solr.search.BitDocSet;
import org.apache.solr.search.DocIterator;
import org.apache.solr.search.DocSet;
import org.apache.solr.search.QParser;
import org.apache.solr.search.QueryUtils;
import org.apache.solr.search.SolrIndexSearcher;
import org.apache.solr.search.SyntaxError;
import org.apache.solr.search.facet.SlotAcc.SlotContext;

/** Base abstraction for a class that computes facets. This is fairly internal to the module. */
public abstract class FacetProcessor<T extends FacetRequest> {
  protected SimpleOrderedMap<Object> response;
  protected FacetContext fcontext;
  // TODO : I'm not sure this needs to be generic but come back to this later
  protected T freq;

  // TODO: do these need to be on the context to support recomputing during multi-select?
  DocSet filter; // additional filters specified by "filter"

  LinkedHashMap<String, SlotAcc> accMap;
  SlotAcc[] accs;
  protected SlotAcc.CountSlotAcc countAcc;

  public FacetProcessor(FacetContext fcontext, T freq) {
    this.fcontext = fcontext;
    this.freq = freq;
    fcontext.processor = this;
  }

  public org.apache.solr.common.MapWriter getResponse() {
    return response;
  }

  public void process() throws IOException {
    handleDomainChanges();
  }

  private void evalFilters() throws IOException {
    if (freq.domain.filters == null || freq.domain.filters.isEmpty()) return;
    this.filter =
        fcontext.searcher.getDocSet(evalJSONFilterQueryStruct(fcontext, freq.domain.filters));
  }

  private static List<Query> evalJSONFilterQueryStruct(FacetContext fcontext, List<Object> filters)
      throws IOException {
    List<Query> qlist = new ArrayList<>(filters.size());
    // TODO: prevent parsing filters each time!
    for (Object rawFilter : filters) {
      if (rawFilter instanceof String) {
        qlist.add(parserFilter((String) rawFilter, fcontext.req));
      } else if (rawFilter instanceof Map) {

        @SuppressWarnings({"unchecked"})
        Map<String, Object> m = (Map<String, Object>) rawFilter;
        String type;
        Object args;

        if (m.size() == 1) {
          Map.Entry<String, Object> entry = m.entrySet().iterator().next();
          type = entry.getKey();
          args = entry.getValue();
        } else {
          throw new SolrException(
              SolrException.ErrorCode.BAD_REQUEST, "Can't convert map to query:" + rawFilter);
        }

        if (!"param".equals(type)) {
          throw new SolrException(
              SolrException.ErrorCode.BAD_REQUEST,
              "Unknown type. Can't convert map to query:" + rawFilter);
        }

        String tag;
        if (!(args instanceof String)) {
          throw new SolrException(
              SolrException.ErrorCode.BAD_REQUEST, "Can't retrieve non-string param:" + args);
        }
        tag = (String) args;

        String[] qstrings = fcontext.req.getParams().getParams(tag);

        // idea is to support multivalued parameter ie, 0 or more values
        // so, when value not specified, it is ignored rather than throwing exception
        if (qstrings != null) {
          for (String qstring : qstrings) {
            qlist.add(parserFilter(qstring, fcontext.req));
          }
        }

      } else {
        throw new SolrException(
            SolrException.ErrorCode.BAD_REQUEST, "Bad query (expected a string):" + rawFilter);
      }
    }
    return qlist;
  }

  private static Query parserFilter(String rawFilter, SolrQueryRequest req) {
    QParser parser = null;
    try {
      parser = QParser.getParser(rawFilter, req);
      parser.setIsFilter(true);
      Query symbolicFilter = parser.getQuery();
      if (symbolicFilter == null) {
        throw new SolrException(
            SolrException.ErrorCode.BAD_REQUEST,
            "QParser yields null, perhaps unresolved parameter reference in: " + rawFilter);
      }
      return symbolicFilter;
    } catch (SyntaxError syntaxError) {
      throw new SolrException(SolrException.ErrorCode.BAD_REQUEST, syntaxError);
    }
  }

  private void handleDomainChanges() throws IOException {
    if (freq.domain == null) return;

    if (null != freq.domain.explicitQueries) {
      try {
        final List<Query> domainQs =
            evalJSONFilterQueryStruct(fcontext, freq.domain.explicitQueries);
        if (domainQs.isEmpty()) {
          throw new SolrException(
              SolrException.ErrorCode.BAD_REQUEST,
              "'query' domain must not evaluate to an empty list of queries");
        }
        fcontext.base = fcontext.searcher.getDocSet(domainQs);
      } catch (SolrException e) {
        throw new SolrException(
            SolrException.ErrorCode.BAD_REQUEST,
            "Unable to parse domain 'query': "
                + freq.domain.explicitQueries
                + " -- reason: "
                + e.getMessage(),
            e);
      }
    } else {
      // mutualy exclusive to freq.domain.explicitQueries
      handleFilterExclusions();
    }

    // Check filters... if we do have filters they apply after domain changes.
    // We still calculate them first because we can use it in a parent->child domain change.
    evalFilters();

    handleJoinField();
    handleGraphField();

    boolean appliedFilters = handleBlockJoin();

    if (this.filter != null && !appliedFilters) {
      fcontext.base = fcontext.base.intersection(filter);
    }
  }

  private void handleFilterExclusions() throws IOException {
    List<String> excludeTags = freq.domain.excludeTags;

    if (excludeTags == null || excludeTags.size() == 0) {
      return;
    }

    Set<Query> excludeSet = QueryUtils.getTaggedQueries(fcontext.req, excludeTags);

    if (excludeSet.isEmpty()) {
      return;
    }

    // recompute the base domain
    fcontext.base =
        fcontext.searcher.getDocSet(
            getContextQueries().stream()
                .filter(q -> !excludeSet.containsKey(q))
                .collect(Collectors.toList()));
  }

  protected List<Query> getContextQueries() {
    List<Query> qlist = new ArrayList<>();

    // TODO: somehow remove responsebuilder dependency
    ResponseBuilder rb = SolrRequestInfo.getRequestInfo().getResponseBuilder();

    // add the base query
<<<<<<< HEAD
    qlist.add(rb.getQuery());

    // add the filters
    if (rb.getFilters() != null) {
      qlist.addAll(rb.getFilters());
=======
    if (!excludeSet.contains(rb.getQuery())) {
      qlist.add(rb.getQuery());
    }

    // add the filters
    if (rb.getFilters() != null) {
      for (Query q : rb.getFilters()) {
        if (!excludeSet.contains(q)) {
          qlist.add(q);
        }
      }
>>>>>>> a748189a
    }

    // now walk back up the context tree
    // TODO: we lose parent exclusions...
    for (FacetContext curr = fcontext; curr != null; curr = curr.parent) {
      if (curr.filter != null) {
        qlist.add(curr.filter);
      }
    }

    return qlist;
  }

  /** modifies the context base if there is a join field domain change */
  private void handleJoinField() throws IOException {
    if (null == freq.domain.joinField) return;

    final Query domainQuery = freq.domain.joinField.createDomainQuery(fcontext);
    fcontext.base = fcontext.searcher.getDocSet(domainQuery);
  }

  /** modifies the context base if there is a graph field domain change */
  private void handleGraphField() throws IOException {
    if (null == freq.domain.graphField) return;

    final Query domainQuery = freq.domain.graphField.createDomainQuery(fcontext);
    fcontext.base = fcontext.searcher.getDocSet(domainQuery);
  }

  // returns "true" if filters were applied to fcontext.base already
  private boolean handleBlockJoin() throws IOException {
    boolean appliedFilters = false;
    if (!(freq.domain.toChildren || freq.domain.toParent)) return appliedFilters;

    // TODO: avoid query parsing per-bucket somehow...
    String parentStr = freq.domain.parents;
    Query parentQuery;
    try {
      QParser parser = QParser.getParser(parentStr, fcontext.req);
      parser.setIsFilter(true);
      parentQuery = parser.getQuery();
    } catch (SyntaxError err) {
      throw new SolrException(
          SolrException.ErrorCode.BAD_REQUEST,
          "Error parsing block join parent specification: " + parentStr);
    }

    BitDocSet parents = fcontext.searcher.getDocSetBits(parentQuery);
    DocSet input = fcontext.base;
    DocSet result;

    if (freq.domain.toChildren) {
      // If there are filters on this facet, then use them as acceptDocs when executing toChildren.
      // We need to remember to not redundantly re-apply these filters after.
      DocSet acceptDocs = this.filter;
      if (acceptDocs == null) {
        acceptDocs = fcontext.searcher.getLiveDocSet();
      } else {
        appliedFilters = true;
      }
      result = BlockJoin.toChildren(input, parents, acceptDocs, fcontext.qcontext);
    } else {
      result = BlockJoin.toParents(input, parents, fcontext.qcontext);
    }

    fcontext.base = result;
    return appliedFilters;
  }

  protected void processStats(
      SimpleOrderedMap<Object> bucket, Query bucketQ, DocSet docs, long docCount)
      throws IOException {
    if ((docCount == 0 && !freq.processEmpty) || freq.getFacetStats().size() == 0) {
      bucket.add("count", docCount);
      return;
    }
    createAccs(docCount, 1);
    long collected =
        collect(
            docs,
            0,
            slotNum -> {
              return new SlotContext(bucketQ);
            });
    countAcc.incrementCount(0, collected);
    assert collected == docCount;
    addStats(bucket, 0);
  }

  protected void createAccs(long docCount, int slotCount) throws IOException {
    accMap = new LinkedHashMap<>();

    // allow a custom count acc to be used
    if (countAcc == null) {
      countAcc = new SlotAcc.CountSlotArrAcc(fcontext, slotCount);
    }

    for (Map.Entry<String, AggValueSource> entry : freq.getFacetStats().entrySet()) {
      SlotAcc acc = entry.getValue().createSlotAcc(fcontext, docCount, slotCount);
      acc.key = entry.getKey();
      accMap.put(acc.key, acc);
    }

    accs = new SlotAcc[accMap.size()];
    int i = 0;
    for (SlotAcc acc : accMap.values()) {
      accs[i++] = acc;
    }
  }

  // note: only called by enum/stream prior to collect
  void resetStats() throws IOException {
    countAcc.reset();
    for (SlotAcc acc : accs) {
      acc.reset();
    }
  }

  protected long collect(DocSet docs, int slot, IntFunction<SlotContext> slotContext)
      throws IOException {
    long count = 0;

    SolrIndexSearcher searcher = fcontext.searcher;

    if (0 == docs.size()) {
      // we may be in a "processEmpty" type situation where the client still cares about this bucket
      // either way, we should let our accumulators know about the empty set, so they can collect &
      // compute the slot (ie: let them decide if they care even when it's size==0)
      if (accs != null) {
        for (SlotAcc acc : accs) {
          acc.collect(docs, slot, slotContext); // NOT per-seg collectors
        }
      }
      return count;
    }

    final List<LeafReaderContext> leaves = searcher.getIndexReader().leaves();
    final Iterator<LeafReaderContext> ctxIt = leaves.iterator();
    LeafReaderContext ctx = null;
    int segBase = 0;
    int segMax;
    int adjustedMax = 0;
    for (DocIterator docsIt = docs.iterator(); docsIt.hasNext(); ) {
      final int doc = docsIt.nextDoc();
      if (doc >= adjustedMax) {
        do {
          ctx = ctxIt.next();
          if (ctx == null) {
            // should be impossible
            throw new RuntimeException("INTERNAL FACET ERROR");
          }
          segBase = ctx.docBase;
          segMax = ctx.reader().maxDoc();
          adjustedMax = segBase + segMax;
        } while (doc >= adjustedMax);
        assert doc >= ctx.docBase;
        setNextReader(ctx);
      }
      count++;
      collect(doc - segBase, slot, slotContext); // per-seg collectors
    }
    return count;
  }

  void collect(int segDoc, int slot, IntFunction<SlotContext> slotContext) throws IOException {
    if (accs != null) {
      for (SlotAcc acc : accs) {
        acc.collect(segDoc, slot, slotContext);
      }
    }
  }

  void setNextReader(LeafReaderContext ctx) throws IOException {
    // countAcc.setNextReader is a no-op
    for (SlotAcc acc : accs) {
      acc.setNextReader(ctx);
    }
  }

  protected void addStats(SimpleOrderedMap<Object> target, int slotNum) throws IOException {
    long count = countAcc.getCount(slotNum);

    target.add("count", count);
    if (count > 0 || freq.processEmpty) {
      for (SlotAcc acc : accs) {
        acc.setValues(target, slotNum);
      }
    }
  }

  void fillBucket(
      SimpleOrderedMap<Object> bucket,
      Query q,
      DocSet result,
      boolean skip,
      Map<String, Object> facetInfo)
      throws IOException {

    boolean needDocSet =
        (skip == false && freq.getFacetStats().size() > 0) || freq.getSubFacets().size() > 0;

    long count;

    if (result != null) {
      count = result.size();
    } else if (needDocSet) {
      if (q == null) {
        result = fcontext.base;
        // result.incref(); // OFF-HEAP
      } else {
        result = fcontext.searcher.getDocSet(q, fcontext.base);
      }
      count = result.size(); // don't really need this if we are skipping, but it's free.
    } else {
      if (q == null) {
        count = fcontext.base.size();
      } else {
        count = fcontext.searcher.numDocs(q, fcontext.base);
      }
    }

    try {
      if (!skip) {
        processStats(bucket, q, result, count);
      }
      processSubs(bucket, q, result, skip, facetInfo);
    } finally {
      if (result != null) {
        // result.decref(); // OFF-HEAP
        result = null;
      }
    }
  }

  @SuppressWarnings({"unchecked"})
  protected void processSubs(
      SimpleOrderedMap<Object> response,
      Query filter,
      DocSet domain,
      boolean skip,
      Map<String, Object> facetInfo)
      throws IOException {

    boolean emptyDomain = domain == null || domain.size() == 0;

    for (Map.Entry<String, FacetRequest> sub : freq.getSubFacets().entrySet()) {
      FacetRequest subRequest = sub.getValue();

      // This includes a static check if a sub-facet can possibly produce something from
      // an empty domain.  Should this be changed to a dynamic check as well?  That would
      // probably require actually executing the facet anyway, and dropping it at the
      // end if it was unproductive.
      if (emptyDomain && !freq.processEmpty && !subRequest.canProduceFromEmpty()) {
        continue;
      }

      Map<String, Object> facetInfoSub = null;
      if (facetInfo != null) {
        facetInfoSub = (Map<String, Object>) facetInfo.get(sub.getKey());
      }

      // If we're skipping this node, then we only need to process sub-facets that have facet info
      // specified.
      if (skip && facetInfoSub == null) continue;

      // make a new context for each sub-facet since they can change the domain
      FacetContext subContext = fcontext.sub(filter, domain);
      subContext.facetInfo = facetInfoSub;
      if (!skip) {
        // turn off the skip flag if we're not skipping this bucket
        subContext.flags &= ~FacetContext.SKIP_FACET;
      }

      // if fcontext.debugInfo != null, it means rb.debug() == true
      if (fcontext.getDebugInfo() != null) {
        FacetDebugInfo fdebug = new FacetDebugInfo();
        subContext.setDebugInfo(fdebug);
        fcontext.getDebugInfo().addChild(fdebug);
      }

      Object result = subRequest.process(subContext);

      response.add(sub.getKey(), result);
    }
  }

  @SuppressWarnings("unused")
  static DocSet getFieldMissing(SolrIndexSearcher searcher, DocSet docs, String fieldName)
      throws IOException {
    SchemaField sf = searcher.getSchema().getField(fieldName);
    DocSet hasVal =
        searcher.getDocSet(sf.getType().getRangeQuery(null, sf, null, null, false, false));
    DocSet answer = docs.andNot(hasVal);
    // hasVal.decref(); // OFF-HEAP
    return answer;
  }

  static Query getFieldMissingQuery(SolrIndexSearcher searcher, String fieldName)
      throws IOException {
    SchemaField sf = searcher.getSchema().getField(fieldName);
    Query hasVal = sf.getType().getRangeQuery(null, sf, null, null, false, false);
    BooleanQuery.Builder noVal = new BooleanQuery.Builder();
    noVal.add(hasVal, BooleanClause.Occur.MUST_NOT);
    return noVal.build();
  }
}<|MERGE_RESOLUTION|>--- conflicted
+++ resolved
@@ -24,7 +24,6 @@
 import java.util.Map;
 import java.util.Set;
 import java.util.function.IntFunction;
-import java.util.stream.Collectors;
 import org.apache.lucene.index.LeafReaderContext;
 import org.apache.lucene.search.BooleanClause;
 import org.apache.lucene.search.BooleanQuery;
@@ -46,19 +45,19 @@
 
 /** Base abstraction for a class that computes facets. This is fairly internal to the module. */
 public abstract class FacetProcessor<T extends FacetRequest> {
-  protected SimpleOrderedMap<Object> response;
-  protected FacetContext fcontext;
+  SimpleOrderedMap<Object> response;
+  FacetContext fcontext;
   // TODO : I'm not sure this needs to be generic but come back to this later
-  protected T freq;
+  T freq;
 
   // TODO: do these need to be on the context to support recomputing during multi-select?
   DocSet filter; // additional filters specified by "filter"
 
   LinkedHashMap<String, SlotAcc> accMap;
   SlotAcc[] accs;
-  protected SlotAcc.CountSlotAcc countAcc;
-
-  public FacetProcessor(FacetContext fcontext, T freq) {
+  SlotAcc.CountSlotAcc countAcc;
+
+  FacetProcessor(FacetContext fcontext, T freq) {
     this.fcontext = fcontext;
     this.freq = freq;
     fcontext.processor = this;
@@ -203,28 +202,12 @@
       return;
     }
 
-    // recompute the base domain
-    fcontext.base =
-        fcontext.searcher.getDocSet(
-            getContextQueries().stream()
-                .filter(q -> !excludeSet.containsKey(q))
-                .collect(Collectors.toList()));
-  }
-
-  protected List<Query> getContextQueries() {
     List<Query> qlist = new ArrayList<>();
 
     // TODO: somehow remove responsebuilder dependency
     ResponseBuilder rb = SolrRequestInfo.getRequestInfo().getResponseBuilder();
 
     // add the base query
-<<<<<<< HEAD
-    qlist.add(rb.getQuery());
-
-    // add the filters
-    if (rb.getFilters() != null) {
-      qlist.addAll(rb.getFilters());
-=======
     if (!excludeSet.contains(rb.getQuery())) {
       qlist.add(rb.getQuery());
     }
@@ -236,7 +219,6 @@
           qlist.add(q);
         }
       }
->>>>>>> a748189a
     }
 
     // now walk back up the context tree
@@ -247,7 +229,8 @@
       }
     }
 
-    return qlist;
+    // recompute the base domain
+    fcontext.base = fcontext.searcher.getDocSet(qlist);
   }
 
   /** modifies the context base if there is a join field domain change */
@@ -355,10 +338,8 @@
     }
   }
 
-  protected long collect(DocSet docs, int slot, IntFunction<SlotContext> slotContext)
-      throws IOException {
+  long collect(DocSet docs, int slot, IntFunction<SlotContext> slotContext) throws IOException {
     long count = 0;
-
     SolrIndexSearcher searcher = fcontext.searcher;
 
     if (0 == docs.size()) {
@@ -416,9 +397,8 @@
     }
   }
 
-  protected void addStats(SimpleOrderedMap<Object> target, int slotNum) throws IOException {
+  void addStats(SimpleOrderedMap<Object> target, int slotNum) throws IOException {
     long count = countAcc.getCount(slotNum);
-
     target.add("count", count);
     if (count > 0 || freq.processEmpty) {
       for (SlotAcc acc : accs) {
@@ -472,7 +452,7 @@
   }
 
   @SuppressWarnings({"unchecked"})
-  protected void processSubs(
+  void processSubs(
       SimpleOrderedMap<Object> response,
       Query filter,
       DocSet domain,
