/*
 * Licensed to the Apache Software Foundation (ASF) under one or more
 * contributor license agreements.  See the NOTICE file distributed with
 * this work for additional information regarding copyright ownership.
 * The ASF licenses this file to You under the Apache License, Version 2.0
 * (the "License"); you may not use this file except in compliance with
 * the License.  You may obtain a copy of the License at
 *
 *     http://www.apache.org/licenses/LICENSE-2.0
 *
 * Unless required by applicable law or agreed to in writing, software
 * distributed under the License is distributed on an "AS IS" BASIS,
 * WITHOUT WARRANTIES OR CONDITIONS OF ANY KIND, either express or implied.
 * See the License for the specific language governing permissions and
 * limitations under the License.
 */

package org.apache.solr.common.cloud;

import static org.apache.solr.common.params.CommonParams.NAME;
import static org.apache.solr.common.params.CommonParams.VERSION;

import java.io.IOException;
import java.lang.invoke.MethodHandles;
import java.util.ArrayList;
import java.util.Collections;
import java.util.HashSet;
import java.util.LinkedHashMap;
import java.util.List;
import java.util.Map;
import java.util.Objects;
import java.util.Set;
import java.util.function.BiConsumer;
import org.apache.solr.cluster.api.SimpleMap;
import org.apache.solr.common.IteratorWriter;
import org.apache.solr.common.MapWriter;
import org.apache.solr.common.annotation.JsonProperty;
import org.apache.solr.common.cloud.Replica.ReplicaStateProps;
import org.apache.solr.common.util.ReflectMapWriter;
import org.apache.solr.common.util.StrUtils;
import org.apache.solr.common.util.WrappedSimpleMap;
import org.slf4j.Logger;
import org.slf4j.LoggerFactory;

/**
 * This represents the individual replica states in a collection This is an immutable object. When
 * states are modified, a new instance is constructed
 */
public class PerReplicaStates implements ReflectMapWriter {
  private static final Logger log = LoggerFactory.getLogger(MethodHandles.lookup().lookupClass());
  public static final char SEPARATOR = ':';
  // no:of times to retry in case of a CAS failure
  public static final int MAX_RETRIES = 5;

  // znode path where this is loaded from
  @JsonProperty public final String path;

  @JsonProperty("cversion")
  public final long pzxid;

  // states of individual replicas
  @JsonProperty public final SimpleMap<State> states;

  private volatile Boolean allActive;

  /**
   * Construct with data read from ZK
   *
   * @param path path from where this is loaded
   * @param pzxid the current pzxid of the znode
   * @param states the per-replica states (the list of all child nodes)
   */
  public PerReplicaStates(String path, long pzxid, List<String> states) {
    this.path = path;
    this.pzxid = pzxid;
    Map<String, State> tmp = new LinkedHashMap<>();

    for (String state : states) {
      State rs = State.parse(state);
      if (rs == null) continue;
      State existing = tmp.get(rs.replica);
      if (existing == null) {
        tmp.put(rs.replica, rs);
      } else {
        tmp.put(rs.replica, rs.insert(existing));
      }
    }
    this.states = new WrappedSimpleMap<>(tmp);
  }

<<<<<<< HEAD
  public PerReplicaStates(String path, SimpleMap<State> states, long pzxid) {
    this.states = states;
    this.pzxid = pzxid;
    this.path = path;
=======
  public static PerReplicaStates empty(String collectionName) {
    return new PerReplicaStates(DocCollection.getCollectionPath(collectionName), 0, List.of());
>>>>>>> e89ab86e
  }

  /** Check and return if all replicas are ACTIVE */
  public boolean allActive() {
    if (this.allActive != null) return allActive;
    boolean[] result = new boolean[] {true};
    states.forEachEntry(
        (r, s) -> {
          if (s.state != Replica.State.ACTIVE) result[0] = false;
        });
    return this.allActive = result[0];
  }

  /** Get the changed replicas */
  public static Set<String> findModifiedReplicas(PerReplicaStates old, PerReplicaStates fresh) {
    Set<String> result = new HashSet<>();
    if (fresh == null) {
      old.states.forEachKey(result::add);
      return result;
    }
    old.states.forEachEntry(
        (s, state) -> {
          // the state is modified or missing
          if (!Objects.equals(fresh.get(s), state)) result.add(s);
        });
    fresh.states.forEachEntry(
        (s, state) -> {
          if (old.get(s) == null) result.add(s);
        });
    return result;
  }

  public static String getReplicaName(String s) {
    int idx = s.indexOf(SEPARATOR);
    if (idx > 0) {
      return s.substring(0, idx);
    }
    return null;
  }

  public State get(String replica) {
    return states.get(replica);
  }

  /**
   * A new child node got created. construct a new Object with this
   *
   * @param newState the newly inserted state
   * @param czxid create tx id of the child node
   */
  public PerReplicaStates insert(State newState, long czxid) {
    State existing = states.get(newState.replica);
    if (existing == null || existing.version < newState.version) {
      LinkedHashMap<String, State> copy = new LinkedHashMap<>(states.size());
      states.forEachEntry(copy::put);
      copy.put(newState.replica, newState);
      return new PerReplicaStates(
          path,
          new WrappedSimpleMap<>(copy),
          czxid); // child node's czxid is same as state.json pzxid
    }
    return null;
  }

  public static class Operation {
    public final Type typ;
    public final State state;

    public Operation(Type typ, State replicaState) {
      this.typ = typ;
      this.state = replicaState;
    }

    public enum Type {
      // add a new node
      ADD,
      // delete an existing node
      DELETE
    }

    @Override
    public String toString() {
      return typ.toString() + " : " + state;
    }
  }

  @Override
  public String toString() {
    StringBuilder sb =
        new StringBuilder("{").append(path).append("/[").append(pzxid).append("]: [");
    appendStates(sb);
    return sb.append("]}").toString();
  }

  private StringBuilder appendStates(StringBuilder sb) {
    states.forEachEntry(
        new BiConsumer<String, State>() {
          int count = 0;

          @Override
          public void accept(String s, State state) {
            if (count++ > 0) sb.append(", ");
            sb.append(state.asString);
            for (State d : state.getDuplicates()) sb.append(d.asString);
          }
        });
    return sb;
  }

  /**
   * The state of a replica as stored as a node under
   * /collections/collection-name/state.json/replica-state
   */
  public static class State implements MapWriter {

    public final String replica;

    public final Replica.State state;

    public final Boolean isLeader;

    public final int version;

    public final String asString;

    /**
     * if there are multiple entries for the same replica, e.g: core_node_1:12:A core_node_1:13:D
     *
     * <p>the entry with '13' is the latest and the one with '12' is considered a duplicate
     *
     * <p>These are unlikely, but possible
     */
    State duplicate;

    private State(String serialized, List<String> pieces) {
      this.asString = serialized;
      replica = pieces.get(0);
      version = Integer.parseInt(pieces.get(1));
      String encodedStatus = pieces.get(2);
      this.state = Replica.getState(encodedStatus);
      isLeader = pieces.size() > 3 && "L".equals(pieces.get(3));
      duplicate = null;
    }

    public static State parse(String serialized) {
      List<String> pieces = StrUtils.splitSmart(serialized, ':');
      if (pieces.size() < 3) return null;
      return new State(serialized, pieces);
    }

    public State(String replica, Replica.State state, Boolean isLeader, int version) {
      this(replica, state, isLeader, version, null);
    }

    public State(
        String replica, Replica.State state, Boolean isLeader, int version, State duplicate) {
      this.replica = replica;
      this.state = state == null ? Replica.State.ACTIVE : state;
      this.isLeader = isLeader == null ? Boolean.FALSE : isLeader;
      this.version = version;
      asString = serialize();
      this.duplicate = duplicate;
    }

    @Override
    public void writeMap(EntryWriter ew) throws IOException {
      ew.put(NAME, replica);
      ew.put(VERSION, version);
      ew.put(ReplicaStateProps.STATE, state.toString());
      if (isLeader) ew.put(ReplicaStateProps.LEADER, isLeader);
      ew.putIfNotNull("duplicate", duplicate);
    }

    private State insert(State duplicate) {
      assert this.replica.equals(duplicate.replica);
      if (this.version >= duplicate.version) {
        if (this.duplicate != null) {
          duplicate =
              new State(
                  duplicate.replica,
                  duplicate.state,
                  duplicate.isLeader,
                  duplicate.version,
                  this.duplicate);
        }
        return new State(this.replica, this.state, this.isLeader, this.version, duplicate);
      } else {
        return duplicate.insert(this);
      }
    }

    public void removeDuplicate(State state) {
      State parent = this;
      for (; ; ) {
        State child = parent.duplicate;
        if (child == null) break;
        if (child.version == state.version) {
          parent.duplicate = null;
          return;
        }
        parent = child;
      }
    }

    /** fetch duplicates entries for this replica */
    List<State> getDuplicates() {
      if (duplicate == null) return Collections.emptyList();
      List<State> result = new ArrayList<>();
      State current = duplicate;
      while (current != null) {
        result.add(current);
        current = current.duplicate;
      }
      return result;
    }

    private String serialize() {
      StringBuilder sb =
          new StringBuilder(replica)
              .append(":")
              .append(version)
              .append(":")
              .append(state.shortName);
      if (isLeader) sb.append(":").append("L");
      return sb.toString();
    }

    @Override
    public String toString() {
      return asString;
    }

    @Override
    public boolean equals(Object o) {
      if (o instanceof State) {
        State that = (State) o;
        return Objects.equals(this.asString, that.asString);
      }
      return false;
    }

    @Override
    public int hashCode() {
      return asString.hashCode();
    }

    public State getDuplicate() {
      return duplicate;
    }
  }

  @Override
  public void writeMap(EntryWriter ew) throws IOException {
    ReflectMapWriter.super.writeMap(
        new EntryWriter() {
          @Override
          public EntryWriter put(CharSequence k, Object v) throws IOException {
            if ("states".equals(k.toString())) {
              ew.put(
                  "states",
                  (IteratorWriter)
                      iw -> states.forEachEntry((s, state) -> iw.addNoEx(state.toString())));
            } else {
              ew.put(k, v);
            }
            return this;
          }
        });
  }
}<|MERGE_RESOLUTION|>--- conflicted
+++ resolved
@@ -88,15 +88,16 @@
     this.states = new WrappedSimpleMap<>(tmp);
   }
 
-<<<<<<< HEAD
+
   public PerReplicaStates(String path, SimpleMap<State> states, long pzxid) {
     this.states = states;
     this.pzxid = pzxid;
     this.path = path;
-=======
+    }
+
   public static PerReplicaStates empty(String collectionName) {
     return new PerReplicaStates(DocCollection.getCollectionPath(collectionName), 0, List.of());
->>>>>>> e89ab86e
+
   }
 
   /** Check and return if all replicas are ACTIVE */
