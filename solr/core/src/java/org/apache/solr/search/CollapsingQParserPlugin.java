/*
 * Licensed to the Apache Software Foundation (ASF) under one or more
 * contributor license agreements.  See the NOTICE file distributed with
 * this work for additional information regarding copyright ownership.
 * The ASF licenses this file to You under the Apache License, Version 2.0
 * (the "License"); you may not use this file except in compliance with
 * the License.  You may obtain a copy of the License at
 *
 *     http://www.apache.org/licenses/LICENSE-2.0
 *
 * Unless required by applicable law or agreed to in writing, software
 * distributed under the License is distributed on an "AS IS" BASIS,
 * WITHOUT WARRANTIES OR CONDITIONS OF ANY KIND, either express or implied.
 * See the License for the specific language governing permissions and
 * limitations under the License.
 */
package org.apache.solr.search;

import static org.apache.solr.common.params.CommonParams.SORT;

import com.carrotsearch.hppc.FloatArrayList;
import com.carrotsearch.hppc.IntArrayList;
import com.carrotsearch.hppc.IntIntHashMap;
import com.carrotsearch.hppc.LongArrayList;
import com.carrotsearch.hppc.LongIntHashMap;
import com.carrotsearch.hppc.LongLongHashMap;
import com.carrotsearch.hppc.cursors.IntIntCursor;
import com.carrotsearch.hppc.cursors.LongIntCursor;
import com.carrotsearch.hppc.cursors.LongLongCursor;
import com.carrotsearch.hppc.procedures.IntProcedure;
import com.carrotsearch.hppc.procedures.LongProcedure;
import java.io.IOException;
import java.lang.invoke.MethodHandles;
import java.util.ArrayList;
import java.util.Arrays;
import java.util.Collections;
import java.util.EnumSet;
import java.util.Iterator;
import java.util.List;
import java.util.Map;
import java.util.Set;
import org.apache.lucene.codecs.DocValuesProducer;
import org.apache.lucene.index.DocValues;
import org.apache.lucene.index.DocValuesType;
import org.apache.lucene.index.EmptyDocValuesProducer;
import org.apache.lucene.index.FieldInfo;
import org.apache.lucene.index.FieldInfos;
import org.apache.lucene.index.FilterLeafReader;
import org.apache.lucene.index.LeafReader;
import org.apache.lucene.index.LeafReaderContext;
import org.apache.lucene.index.MultiDocValues;
import org.apache.lucene.index.NumericDocValues;
import org.apache.lucene.index.OrdinalMap;
import org.apache.lucene.index.SortedDocValues;
import org.apache.lucene.queries.function.FunctionQuery;
import org.apache.lucene.queries.function.FunctionValues;
import org.apache.lucene.queries.function.ValueSource;
import org.apache.lucene.search.DocIdSetIterator;
import org.apache.lucene.search.FieldComparator;
import org.apache.lucene.search.IndexSearcher;
import org.apache.lucene.search.LeafFieldComparator;
import org.apache.lucene.search.Query;
import org.apache.lucene.search.QueryVisitor;
import org.apache.lucene.search.Scorable;
import org.apache.lucene.search.ScoreMode;
import org.apache.lucene.search.Sort;
import org.apache.lucene.search.SortField;
import org.apache.lucene.util.ArrayUtil;
import org.apache.lucene.util.BitSetIterator;
import org.apache.lucene.util.BytesRef;
import org.apache.lucene.util.FixedBitSet;
import org.apache.lucene.util.LongValues;
import org.apache.solr.common.SolrException;
import org.apache.solr.common.params.GroupParams;
import org.apache.solr.common.params.ModifiableSolrParams;
import org.apache.solr.common.params.SolrParams;
import org.apache.solr.common.util.StrUtils;
import org.apache.solr.handler.component.QueryElevationComponent;
import org.apache.solr.handler.component.ResponseBuilder;
import org.apache.solr.request.LocalSolrQueryRequest;
import org.apache.solr.request.SolrQueryRequest;
import org.apache.solr.request.SolrRequestInfo;
import org.apache.solr.schema.FieldType;
import org.apache.solr.schema.NumberType;
import org.apache.solr.schema.SchemaField;
import org.apache.solr.schema.StrField;
import org.apache.solr.uninverting.UninvertingReader;
import org.apache.solr.util.IntFloatDynamicMap;
import org.apache.solr.util.IntIntDynamicMap;
import org.apache.solr.util.IntLongDynamicMap;
import org.slf4j.Logger;
import org.slf4j.LoggerFactory;

/**
 * The <b>CollapsingQParserPlugin</b> is a PostFilter that performs field collapsing. This is a high
 * performance alternative to standard Solr field collapsing (with ngroups) when the number of
 * distinct groups in the result set is high.
 *
 * <p>Sample syntax:
 *
 * <p>Collapse based on the highest scoring document:
 *
 * <p>fq=(!collapse field=field_name}
 *
 * <p>Collapse based on the min value of a numeric field:
 *
 * <p>fq={!collapse field=field_name min=field_name}
 *
 * <p>Collapse based on the max value of a numeric field:
 *
 * <p>fq={!collapse field=field_name max=field_name}
 *
 * <p>Collapse with a null policy:
 *
 * <p>fq={!collapse field=field_name nullPolicy=nullPolicy}
 *
 * <p>There are three null policies: <br>
 * ignore : removes docs with a null value in the collapse field (default).<br>
 * expand : treats each doc with a null value in the collapse field as a separate group.<br>
 * collapse : collapses all docs with a null value into a single group using either highest score,
 * or min/max.
 *
 * <p>The CollapsingQParserPlugin fully supports the QueryElevationComponent
 */
public class CollapsingQParserPlugin extends QParserPlugin {

  private static final Logger log = LoggerFactory.getLogger(MethodHandles.lookup().lookupClass());

  public static final String NAME = "collapse";
  public static final String HINT_TOP_FC = "top_fc";

  /**
   * Indicates that values in the collapse field are unique per contiguous block, and a single pass
   * "block based" collapse algorithm can be used. This behavior is the default for collapsing on
   * the <code>_root_</code> field, but may also be enabled for other fields that have the same
   * characteristics. This hint will be ignored if other options prevent the use of this single pass
   * approach (notable: nullPolicy=collapse)
   *
   * <p><em>Do <strong>NOT</strong> use this hint if the index is not laid out such that each unique
   * value in the collapse field is garuntteed to only exist in one contiguous block, otherwise the
   * results of the collapse filter will include more then one document per collapse value.</em>
   */
  public static final String HINT_BLOCK = "block";

  /**
   * If elevation is used in combination with the collapse query parser, we can define that we only
   * want to return the representative and not all elevated docs by setting this parameter to false
   * (true by default).
   */
  public static String COLLECT_ELEVATED_DOCS_WHEN_COLLAPSING = "collectElevatedDocsWhenCollapsing";

  /**
   * @deprecated use {@link NullPolicy} instead.
   */
  @Deprecated public static final String NULL_COLLAPSE = "collapse";

  @Deprecated public static final String NULL_IGNORE = "ignore";
  @Deprecated public static final String NULL_EXPAND = "expand";
  @Deprecated public static final String HINT_MULTI_DOCVALUES = "multi_docvalues";

  public enum NullPolicy {
    IGNORE("ignore", 0),
    COLLAPSE("collapse", 1),
    EXPAND("expand", 2);

    private final String name;
    private final int code;

    NullPolicy(String name, int code) {
      this.name = name;
      this.code = code;
    }

    public String getName() {
      return name;
    }

    public int getCode() {
      return code;
    }

    public static NullPolicy fromString(String nullPolicy) {
      if (StrUtils.isNullOrEmpty(nullPolicy)) {
        return DEFAULT_POLICY;
      }
      switch (nullPolicy) {
        case "ignore":
          return IGNORE;
        case "collapse":
          return COLLAPSE;
        case "expand":
          return EXPAND;
        default:
          throw new SolrException(
              SolrException.ErrorCode.BAD_REQUEST, "Invalid nullPolicy: " + nullPolicy);
      }
    }

    static final NullPolicy DEFAULT_POLICY = IGNORE;
  }

  @Override
  public QParser createParser(
      String qstr, SolrParams localParams, SolrParams params, SolrQueryRequest request) {
    return new CollapsingQParser(qstr, localParams, params, request);
  }

  private static class CollapsingQParser extends QParser {

    public CollapsingQParser(
        String qstr, SolrParams localParams, SolrParams params, SolrQueryRequest request) {
      super(qstr, localParams, params, request);
    }

    @Override
    public Query parse() throws SyntaxError {
      try {
        return new CollapsingPostFilter(localParams, params, req);
      } catch (Exception e) {
        throw new SyntaxError(e.getMessage(), e);
      }
    }
  }

  public enum GroupHeadSelectorType {
    MIN,
    MAX,
    SORT,
    SCORE;
    public static final EnumSet<GroupHeadSelectorType> MIN_MAX = EnumSet.of(MIN, MAX);
  }

  /** Models all the information about how group head documents should be selected */
  public static final class GroupHeadSelector {

    /**
     * The param value for this selector whose meaning depends on type. (ie: a field or valuesource
     * for MIN/MAX, a sort string for SORT, "score" for SCORE). Will never be null.
     */
    public final String selectorText;

    /** The type for this selector, will never be null */
    public final GroupHeadSelectorType type;

    private GroupHeadSelector(String s, GroupHeadSelectorType type) {
      assert null != s;
      assert null != type;

      this.selectorText = s;
      this.type = type;
    }

    @Override
    public boolean equals(final Object other) {
      if (other instanceof GroupHeadSelector) {
        final GroupHeadSelector that = (GroupHeadSelector) other;
        return (this.type == that.type) && this.selectorText.equals(that.selectorText);
      }
      return false;
    }

    @Override
    public int hashCode() {
      return 17 * (31 + selectorText.hashCode()) * (31 + type.hashCode());
    }

    @Override
    public String toString() {
      return "GroupHeadSelector(selectorText=" + this.selectorText + ", type=" + this.type + ")";
    }

    /** returns a new GroupHeadSelector based on the specified local params */
    public static GroupHeadSelector build(final SolrParams localParams) {
      final String sortString =
          StrUtils.isBlank(localParams.get(SORT)) ? null : localParams.get(SORT);
      final String max = StrUtils.isBlank(localParams.get("max")) ? null : localParams.get("max");
      final String min = StrUtils.isBlank(localParams.get("min")) ? null : localParams.get("min");

      if (1 < numNotNull(min, max, sortString)) {
        throw new SolrException(
            SolrException.ErrorCode.BAD_REQUEST,
            "At most one localparam for selecting documents (min, max, sort) may be specified: "
                + localParams.toString());
      }

      if (null != sortString) {
        return new GroupHeadSelector(sortString, GroupHeadSelectorType.SORT);
      } else if (null != min) {
        return new GroupHeadSelector(min, GroupHeadSelectorType.MIN);
      } else if (null != max) {
        return new GroupHeadSelector(max, GroupHeadSelectorType.MAX);
      }
      // default
      return new GroupHeadSelector("score", GroupHeadSelectorType.SCORE);
    }
  }

  public static class CollapsingPostFilter extends ExtendedQueryBase implements PostFilter {

    private String collapseField;
    private final GroupHeadSelector groupHeadSelector;
    private final SortSpec sortSpec; // may be null, parsed at most once from groupHeadSelector
    public String hint;
    private boolean needsScores = true;
    private boolean needsScores4Collapsing = false;
    private NullPolicy nullPolicy;
    private Set<BytesRef> boosted; // ordered by "priority"
    private int size;

    public String getField() {
      return this.collapseField;
    }

    @Override
    public void setCache(boolean cache) {}

    @Override
    public boolean getCache() {
      return false;
    }

    // Only a subset of fields in hashCode/equals?

    @Override
    public int hashCode() {
      int hashCode = classHash();
      hashCode = 31 * hashCode + collapseField.hashCode();
      hashCode = 31 * hashCode + groupHeadSelector.hashCode();
      hashCode = 31 * hashCode + nullPolicy.hashCode();
      return hashCode;
    }

    @Override
    public boolean equals(Object other) {
      return sameClassAs(other) && equalsTo(getClass().cast(other));
    }

    private boolean equalsTo(CollapsingPostFilter other) {
      return collapseField.equals(other.collapseField)
          && groupHeadSelector.equals(other.groupHeadSelector)
          && nullPolicy == other.nullPolicy;
    }

    @Override
    public void visit(QueryVisitor visitor) {
      visitor.visitLeaf(this);
    }

    @Override
    public int getCost() {
      return Math.max(super.getCost(), 100);
    }

    @Override
    public String toString(String s) {
      return "CollapsingPostFilter(field="
          + this.collapseField
          + ", nullPolicy="
          + this.nullPolicy.getName()
          + ", "
          + this.groupHeadSelector
          + (hint == null ? "" : ", hint=" + this.hint)
          + ", size="
          + this.size
          + ")";
    }

    public CollapsingPostFilter(
        SolrParams localParams, SolrParams params, SolrQueryRequest request) {
      // Don't allow collapsing if grouping is being used.
      if (request.getParams().getBool(GroupParams.GROUP, false)) {
        throw new SolrException(
            SolrException.ErrorCode.BAD_REQUEST, "Can not use collapse with Grouping enabled");
      }

      this.collapseField = localParams.get("field");
      if (this.collapseField == null) {
        throw new SolrException(
            SolrException.ErrorCode.BAD_REQUEST, "Required 'field' param is missing.");
      }

      // if unknown field, this would fail fast
      SchemaField collapseFieldSf = request.getSchema().getField(this.collapseField);
      if (!(collapseFieldSf.isUninvertible() || collapseFieldSf.hasDocValues())) {
        // uninvertible=false and docvalues=false
        // field can't be indexed=false and uninvertible=true
        throw new SolrException(
            SolrException.ErrorCode.BAD_REQUEST,
            "Collapsing field '"
                + collapseField
                + "' should be either docValues enabled or indexed with uninvertible enabled");
      } else if (collapseFieldSf.multiValued()) {
        throw new SolrException(
            SolrException.ErrorCode.BAD_REQUEST, "Collapsing not supported on multivalued fields");
      }

      this.groupHeadSelector = GroupHeadSelector.build(localParams);

      if (groupHeadSelector.type.equals(GroupHeadSelectorType.SORT)
          && CollapseScore.wantsCScore(groupHeadSelector.selectorText)) {
        // we can't support Sorts that wrap functions that include "cscore()" because
        // the abstraction layer for Sort/SortField rewriting gives each clause it's own
        // context Map which we don't have access to -- so for now, give a useful error
        // (as early as possible) if attempted
        throw new SolrException(
            SolrException.ErrorCode.BAD_REQUEST,
            "Using cscore() as a function in the 'sort' local "
                + "param of the collapse parser is not supported");
      }

      this.sortSpec =
          GroupHeadSelectorType.SORT.equals(groupHeadSelector.type)
              ? SortSpecParsing.parseSortSpec(groupHeadSelector.selectorText, request)
              : null;

      this.hint = localParams.get("hint");
      this.size = localParams.getInt("size", 100000); // Only used for collapsing on int fields.

      {
        final SolrRequestInfo info = SolrRequestInfo.getRequestInfo();
        assert null != info;

        // may be null in some esoteric corner usages
        final ResponseBuilder rb = info.getResponseBuilder();
        final SortSpec topSort = null == rb ? null : rb.getSortSpec();

        this.needsScores4Collapsing =
            GroupHeadSelectorType.SCORE.equals(groupHeadSelector.type)
                || (GroupHeadSelectorType.SORT.equals(groupHeadSelector.type)
                    && this.sortSpec.includesScore())
                || (GroupHeadSelectorType.MIN_MAX.contains(groupHeadSelector.type)
                    && CollapseScore.wantsCScore(groupHeadSelector.selectorText));
        this.needsScores =
            needsScores4Collapsing
                || (info.getRsp().getReturnFields().wantsScore()
                    || (null != topSort && topSort.includesScore())
                    || (this.boosted != null));

        if (this.needsScores && null != rb) {
          // regardless of why we need scores ensure the IndexSearcher will compute them
          // for the "real" docs.  (ie: maybe we need them because we were
          // asked to compute them for the collapsed docs, maybe we need them because in
          // order to find the groupHead we need them computed for us.

          rb.setFieldFlags(rb.getFieldFlags() | SolrIndexSearcher.GET_SCORES);
        }
      }

      this.nullPolicy = NullPolicy.fromString(localParams.get("nullPolicy"));
    }

    @Override
    @SuppressWarnings({"unchecked"})
    public DelegatingCollector getFilterCollector(IndexSearcher indexSearcher) {
      try {

        SolrIndexSearcher searcher = (SolrIndexSearcher) indexSearcher;
        CollectorFactory collectorFactory = new CollectorFactory();
        // Deal with boosted docs.
        // We have to deal with it here rather then the constructor because
        // because the QueryElevationComponent runs after the Queries are constructed.

        IntIntHashMap boostDocsMap = null;
        Map<Object, Object> context = null;
        SolrRequestInfo info = SolrRequestInfo.getRequestInfo();
        if (info != null) {
          context = info.getReq().getContext();
        }

        if (this.boosted == null && context != null) {
          this.boosted = (Set<BytesRef>) context.get(QueryElevationComponent.BOOSTED);
        }

        boostDocsMap = QueryElevationComponent.getBoostDocs(searcher, this.boosted, context);
        return collectorFactory.getCollector(
            this.collapseField,
            this.groupHeadSelector,
            this.sortSpec,
            this.nullPolicy.getCode(),
            this.hint,
            this.needsScores4Collapsing,
            this.needsScores,
            this.size,
            boostDocsMap,
            searcher);

      } catch (IOException e) {
        throw new RuntimeException(e);
      }
    }
  }

  /**
   * This forces the use of the top level field cache for String fields. This is VERY fast at query
   * time but slower to warm and causes insanity.
   */
  public static LeafReader getTopFieldCacheReader(
      SolrIndexSearcher searcher, String collapseField) {
    UninvertingReader.Type type = null;
    final SchemaField f = searcher.getSchema().getFieldOrNull(collapseField);
    assert null != f; // should already be enforced higher up
    assert !f.multiValued(); // should already be enforced higher up

    assert f.getType() instanceof StrField; // this method shouldn't be called otherwise
    if (f.indexed() && f.isUninvertible()) {
      type = UninvertingReader.Type.SORTED;
    }

    return UninvertingReader.wrap(
        new ReaderWrapper(searcher.getSlowAtomicReader(), collapseField),
        Collections.singletonMap(collapseField, type)::get);
  }

  private static class ReaderWrapper extends FilterLeafReader {

    private final FieldInfos fieldInfos;

    ReaderWrapper(LeafReader leafReader, String field) {
      super(leafReader);

      // TODO can we just do "field" and not bother with the other fields?
      List<FieldInfo> newInfos = new ArrayList<>(in.getFieldInfos().size());
      for (FieldInfo fieldInfo : in.getFieldInfos()) {
        if (fieldInfo.name.equals(field)) {
          FieldInfo f =
              new FieldInfo(
                  fieldInfo.name,
                  fieldInfo.number,
                  fieldInfo.hasVectors(),
                  fieldInfo.hasNorms(),
                  fieldInfo.hasPayloads(),
                  fieldInfo.getIndexOptions(),
                  DocValuesType.NONE,
                  fieldInfo.getDocValuesGen(),
                  fieldInfo.attributes(),
                  fieldInfo.getPointDimensionCount(),
                  fieldInfo.getPointIndexDimensionCount(),
                  fieldInfo.getPointNumBytes(),
                  fieldInfo.getVectorDimension(),
                  fieldInfo.getVectorEncoding(),
                  fieldInfo.getVectorSimilarityFunction(),
                  fieldInfo.isSoftDeletesField());
          newInfos.add(f);
        } else {
          newInfos.add(fieldInfo);
        }
      }
      FieldInfos infos = new FieldInfos(newInfos.toArray(new FieldInfo[0]));
      this.fieldInfos = infos;
    }

    @Override
    public FieldInfos getFieldInfos() {
      return fieldInfos;
    }

    @Override
    public SortedDocValues getSortedDocValues(String field) {
      return null;
    }

    // NOTE: delegating the caches is wrong here as we are altering the content
    // of the reader, this should ONLY be used under an uninvertingreader which
    // will restore doc values back using uninversion, otherwise all sorts of
    // crazy things could happen.

    @Override
    public CacheHelper getCoreCacheHelper() {
      return in.getCoreCacheHelper();
    }

    @Override
    public CacheHelper getReaderCacheHelper() {
      return in.getReaderCacheHelper();
    }
  }

  private static class ScoreAndDoc extends Scorable {

    public float score;
    public int docId;

    @Override
    public float score() {
      return score;
    }

    @Override
    public int docID() {
      return docId;
    }
  }

  /**
   * Collapses on Ordinal Values using Score to select the group head.
   *
   * @lucene.internal
   */
  static class OrdScoreCollector extends DelegatingCollector {

    private LeafReaderContext[] contexts;
    private final DocValuesProducer collapseValuesProducer;
    private FixedBitSet collapsedSet;
    private SortedDocValues collapseValues;
    private OrdinalMap ordinalMap;
    private SortedDocValues segmentValues;
    private LongValues segmentOrdinalMap;
    private MultiDocValues.MultiSortedDocValues multiSortedDocValues;
    private IntIntDynamicMap ords;
    private IntFloatDynamicMap scores;
    private int maxDoc;
    private int nullPolicy;
    private float nullScore = -Float.MAX_VALUE;
    private int nullDoc = -1;
    private boolean collectElevatedDocsWhenCollapsing;
    private FloatArrayList nullScores;

    private final BoostedDocsCollector boostedDocsCollector;

    public OrdScoreCollector(
        int maxDoc,
        int segments,
        DocValuesProducer collapseValuesProducer,
        int nullPolicy,
        IntIntHashMap boostDocsMap,
        IndexSearcher searcher,
        boolean collectElevatedDocsWhenCollapsing)
        throws IOException {
      this.maxDoc = maxDoc;
      this.contexts = new LeafReaderContext[segments];
      this.collectElevatedDocsWhenCollapsing = collectElevatedDocsWhenCollapsing;
      List<LeafReaderContext> con = searcher.getTopReaderContext().leaves();
      for (int i = 0; i < con.size(); i++) {
        contexts[i] = con.get(i);
      }

      this.collapsedSet = new FixedBitSet(maxDoc);
      this.collapseValuesProducer = collapseValuesProducer;
      this.collapseValues = collapseValuesProducer.getSorted(null);

      int valueCount = collapseValues.getValueCount();
      if (collapseValues instanceof MultiDocValues.MultiSortedDocValues) {
        this.multiSortedDocValues = (MultiDocValues.MultiSortedDocValues) collapseValues;
        this.ordinalMap = multiSortedDocValues.mapping;
      }
      this.ords = new IntIntDynamicMap(valueCount, -1);
      this.scores = new IntFloatDynamicMap(valueCount, -Float.MAX_VALUE);
      this.nullPolicy = nullPolicy;
      if (nullPolicy == NullPolicy.EXPAND.getCode()) {
        nullScores = new FloatArrayList();
      }
      this.boostedDocsCollector = BoostedDocsCollector.build(boostDocsMap);
    }

    @Override
    public ScoreMode scoreMode() {
      return ScoreMode.COMPLETE;
    }

    @Override
    protected void doSetNextReader(LeafReaderContext context) throws IOException {
      this.contexts[context.ord] = context;
      this.docBase = context.docBase;
      if (ordinalMap != null) {
        this.segmentValues = this.multiSortedDocValues.values[context.ord];
        this.segmentOrdinalMap = ordinalMap.getGlobalOrds(context.ord);
      } else {
        this.segmentValues = collapseValues;
      }
    }

    @Override
    public void collect(int contextDoc) throws IOException {
      int globalDoc = contextDoc + this.docBase;
      int ord = -1;
      if (this.ordinalMap != null) {
        // Handle ordinalMapping case
        if (segmentValues.advanceExact(contextDoc)) {
          ord = (int) segmentOrdinalMap.get(segmentValues.ordValue());
        } else {
          ord = -1;
        }
      } else {
        // Handle top Level FieldCache or Single Segment Case
        if (segmentValues.advanceExact(globalDoc)) {
          ord = segmentValues.ordValue();
        } else {
          ord = -1;
        }
      }

      if (collectElevatedDocsWhenCollapsing) {
        // Check to see if we have documents boosted by the QueryElevationComponent
        if (0 <= ord) {
          if (boostedDocsCollector.collectIfBoosted(ord, globalDoc)) return;
        } else {
          if (boostedDocsCollector.collectInNullGroupIfBoosted(globalDoc)) return;
        }
      }

      if (ord > -1) {
        float score = scorer.score();
        if (score > scores.get(ord)) {
          ords.put(ord, globalDoc);
          scores.put(ord, score);
        }
      } else if (nullPolicy == NullPolicy.COLLAPSE.getCode()) {
        float score = scorer.score();
        if (score > nullScore) {
          nullScore = score;
          nullDoc = globalDoc;
        }
      } else if (nullPolicy == NullPolicy.EXPAND.getCode()) {
        collapsedSet.set(globalDoc);
        nullScores.add(scorer.score());
      }
    }

    @Override
    public void complete() throws IOException {
      if (contexts.length == 0) {
        return;
      }

      // Handle the boosted docs.
      boostedDocsCollector.purgeGroupsThatHaveBoostedDocs(
          collapsedSet,
          (ord) -> {
            ords.remove((int) ord);
          },
          () -> {
            nullDoc = -1;
          });

      // Build the sorted DocSet of group heads.
      if (nullDoc > -1) {
        collapsedSet.set(nullDoc);
      }
      ords.forEachValue(doc -> collapsedSet.set(doc));

      int currentContext = 0;
      int currentDocBase = 0;

      collapseValues = collapseValuesProducer.getSorted(null);

      if (collapseValues instanceof MultiDocValues.MultiSortedDocValues) {
        this.multiSortedDocValues = (MultiDocValues.MultiSortedDocValues) collapseValues;
        this.ordinalMap = multiSortedDocValues.mapping;
      }

      if (ordinalMap != null) {
        this.segmentValues = this.multiSortedDocValues.values[currentContext];
        this.segmentOrdinalMap = this.ordinalMap.getGlobalOrds(currentContext);
      } else {
        this.segmentValues = collapseValues;
      }

      int nextDocBase =
          currentContext + 1 < contexts.length ? contexts[currentContext + 1].docBase : maxDoc;
      leafDelegate = delegate.getLeafCollector(contexts[currentContext]);
      ScoreAndDoc dummy = new ScoreAndDoc();
      leafDelegate.setScorer(dummy);
      DocIdSetIterator it = new BitSetIterator(collapsedSet, 0L); // cost is not useful here
      final MergeBoost mergeBoost = boostedDocsCollector.getMergeBoost();
      int docId = -1;
      int index = -1;
      while ((docId = it.nextDoc()) != DocIdSetIterator.NO_MORE_DOCS) {
        while (docId >= nextDocBase) {
          currentContext++;
          currentDocBase = contexts[currentContext].docBase;
          nextDocBase =
              currentContext + 1 < contexts.length ? contexts[currentContext + 1].docBase : maxDoc;
          leafDelegate = delegate.getLeafCollector(contexts[currentContext]);
          leafDelegate.setScorer(dummy);
          if (ordinalMap != null) {
            this.segmentValues = this.multiSortedDocValues.values[currentContext];
            this.segmentOrdinalMap = this.ordinalMap.getGlobalOrds(currentContext);
          }
        }

        int contextDoc = docId - currentDocBase;

        int ord = -1;
        if (this.ordinalMap != null) {
          // Handle ordinalMapping case
          if (segmentValues.advanceExact(contextDoc)) {
            ord = (int) segmentOrdinalMap.get(segmentValues.ordValue());
          }
        } else {
          // Handle top Level FieldCache or Single Segment Case
          if (segmentValues.advanceExact(docId)) {
            ord = segmentValues.ordValue();
          }
        }

        if (ord > -1) {
          dummy.score = scores.get(ord);
        } else if (mergeBoost.boost(docId)) {
          // Ignore so it doesn't mess up the null scoring.
        } else if (this.nullPolicy == NullPolicy.COLLAPSE.getCode()) {
          dummy.score = nullScore;
        } else if (this.nullPolicy == NullPolicy.EXPAND.getCode()) {
          dummy.score = nullScores.get(++index);
        }

        dummy.docId = contextDoc;
        leafDelegate.collect(contextDoc);
      }

      if (delegate instanceof DelegatingCollector) {
        ((DelegatingCollector) delegate).complete();
      }
    }
  }

  /**
   * Collapses on a long field using the score to select the group head.
   *
   * @lucene.internal
   */
  static class LongScoreCollector extends DelegatingCollector {

    private LeafReaderContext[] contexts;
    private FixedBitSet collapsedSet;
    private NumericDocValues collapseValues;
    private LongLongHashMap cmap;
    private int maxDoc;
    private int nullPolicy;
    private float nullScore = -Float.MAX_VALUE;
    private int nullDoc = -1;
    private FloatArrayList nullScores;
    private String field;
    private boolean collectElevatedDocsWhenCollapsing;

    private final BoostedDocsCollector boostedDocsCollector;

    public LongScoreCollector(
        int maxDoc,
        int segments,
        int nullPolicy,
        int size,
        String field,
        IntIntHashMap boostDocsMap,
        IndexSearcher searcher,
        boolean collectElevatedDocsWhenCollapsing) {
      this.maxDoc = maxDoc;
      this.contexts = new LeafReaderContext[segments];
      this.collectElevatedDocsWhenCollapsing = collectElevatedDocsWhenCollapsing;
      List<LeafReaderContext> con = searcher.getTopReaderContext().leaves();
      for (int i = 0; i < con.size(); i++) {
        contexts[i] = con.get(i);
      }

      this.collapsedSet = new FixedBitSet(maxDoc);
      this.nullPolicy = nullPolicy;
      if (nullPolicy == NullPolicy.EXPAND.getCode()) {
        nullScores = new FloatArrayList();
      }
      this.cmap = new LongLongHashMap(size);
      this.field = field;

      this.boostedDocsCollector = BoostedDocsCollector.build(boostDocsMap);
    }

    @Override
    public ScoreMode scoreMode() {
      return ScoreMode.COMPLETE;
    }

    @Override
    protected void doSetNextReader(LeafReaderContext context) throws IOException {
      this.contexts[context.ord] = context;
      this.docBase = context.docBase;
      this.collapseValues = DocValues.getNumeric(context.reader(), this.field);
    }

    @Override
    public void collect(int contextDoc) throws IOException {
      final int globalDoc = docBase + contextDoc;
      if (collapseValues.advanceExact(contextDoc)) {
        final long collapseValue = collapseValues.longValue();

        if (collectElevatedDocsWhenCollapsing) {
          // Check to see if we have documents boosted by the QueryElevationComponent (skip normal
          // strategy based collection)
          if (boostedDocsCollector.collectIfBoosted(collapseValue, globalDoc)) return;
        }

        float score = scorer.score();
        final int idx;
        if ((idx = cmap.indexOf(collapseValue)) >= 0) {
          long scoreDoc = cmap.indexGet(idx);
          int testScore = (int) (scoreDoc >> 32);
          int currentScore = Float.floatToRawIntBits(score);
          if (currentScore > testScore) {
            // Current score is higher so replace the old scoreDoc with the current scoreDoc
            cmap.indexReplace(idx, (((long) currentScore) << 32) + globalDoc);
          }
        } else {
          // Combine the score and document into a long.
          long scoreDoc = (((long) Float.floatToRawIntBits(score)) << 32) + globalDoc;
          cmap.indexInsert(idx, collapseValue, scoreDoc);
        }

      } else { // Null Group...

        if (collectElevatedDocsWhenCollapsing) {
          // Check to see if we have documents boosted by the QueryElevationComponent (skip normal
          // strategy based collection)
          if (boostedDocsCollector.collectInNullGroupIfBoosted(globalDoc)) return;
        }

        if (nullPolicy == NullPolicy.COLLAPSE.getCode()) {
          float score = scorer.score();
          if (score > this.nullScore) {
            this.nullScore = score;
            this.nullDoc = globalDoc;
          }
        } else if (nullPolicy == NullPolicy.EXPAND.getCode()) {
          collapsedSet.set(globalDoc);
          nullScores.add(scorer.score());
        }
      }
    }

    @Override
    public void complete() throws IOException {
      if (contexts.length == 0) {
        return;
      }

      // Handle the boosted docs.
      boostedDocsCollector.purgeGroupsThatHaveBoostedDocs(
          collapsedSet,
          (key) -> {
            cmap.remove(key);
          },
          () -> {
            nullDoc = -1;
          });

      // Build the sorted DocSet of group heads.
      if (nullDoc > -1) {
        collapsedSet.set(nullDoc);
      }
      Iterator<LongLongCursor> it1 = cmap.iterator();
      while (it1.hasNext()) {
        LongLongCursor cursor = it1.next();
        int doc = (int) cursor.value;
        collapsedSet.set(doc);
      }

      int currentContext = 0;
      int currentDocBase = 0;

      collapseValues = DocValues.getNumeric(contexts[currentContext].reader(), this.field);
      int nextDocBase =
          currentContext + 1 < contexts.length ? contexts[currentContext + 1].docBase : maxDoc;
      leafDelegate = delegate.getLeafCollector(contexts[currentContext]);
      ScoreAndDoc dummy = new ScoreAndDoc();
      leafDelegate.setScorer(dummy);
      DocIdSetIterator it = new BitSetIterator(collapsedSet, 0L); // cost is not useful here
      final MergeBoost mergeBoost = boostedDocsCollector.getMergeBoost();
      int globalDoc = -1;
      int nullScoreIndex = 0;
      while ((globalDoc = it.nextDoc()) != DocIdSetIterator.NO_MORE_DOCS) {

        while (globalDoc >= nextDocBase) {
          currentContext++;
          currentDocBase = contexts[currentContext].docBase;
          nextDocBase =
              currentContext + 1 < contexts.length ? contexts[currentContext + 1].docBase : maxDoc;
          leafDelegate = delegate.getLeafCollector(contexts[currentContext]);
          leafDelegate.setScorer(dummy);
          collapseValues = DocValues.getNumeric(contexts[currentContext].reader(), this.field);
        }

        final int contextDoc = globalDoc - currentDocBase;
        if (collapseValues.advanceExact(contextDoc)) {
          final long collapseValue = collapseValues.longValue();
          final long scoreDoc = cmap.get(collapseValue);
          dummy.score = Float.intBitsToFloat((int) (scoreDoc >> 32));

        } else { // Null Group...

          if (mergeBoost.boost(globalDoc)) {
            // It's an elevated doc so no score is needed (and should not have been populated)
            dummy.score = 0F;
          } else if (nullPolicy == NullPolicy.COLLAPSE.getCode()) {
            dummy.score = nullScore;
          } else if (nullPolicy == NullPolicy.EXPAND.getCode()) {
            dummy.score = nullScores.get(nullScoreIndex++);
          }
        }

        dummy.docId = contextDoc;
        leafDelegate.collect(contextDoc);
      }

      if (delegate instanceof DelegatingCollector) {
        ((DelegatingCollector) delegate).complete();
      }
    }
  }

  /**
   * Collapse on Ordinal value field.
   *
   * @lucene.internal
   */
  static class OrdFieldValueCollector extends DelegatingCollector {
    private LeafReaderContext[] contexts;

    private DocValuesProducer collapseValuesProducer;
    private SortedDocValues collapseValues;
    protected OrdinalMap ordinalMap;
    protected SortedDocValues segmentValues;
    protected LongValues segmentOrdinalMap;
    protected MultiDocValues.MultiSortedDocValues multiSortedDocValues;

    private int maxDoc;
    private int nullPolicy;

    private OrdFieldValueStrategy collapseStrategy;
    private boolean needsScores4Collapsing;
    private boolean needsScores;

    private boolean collectElevatedDocsWhenCollapsing;

    private final BoostedDocsCollector boostedDocsCollector;

    public OrdFieldValueCollector(
        int maxDoc,
        int segments,
        DocValuesProducer collapseValuesProducer,
        int nullPolicy,
        GroupHeadSelector groupHeadSelector,
        SortSpec sortSpec,
        boolean needsScores4Collapsing,
        boolean needsScores,
        FieldType fieldType,
        IntIntHashMap boostDocsMap,
        FunctionQuery funcQuery,
        IndexSearcher searcher,
        boolean collectElevatedDocsWhenCollapsing)
        throws IOException {

      assert !GroupHeadSelectorType.SCORE.equals(groupHeadSelector.type);

      this.collectElevatedDocsWhenCollapsing = collectElevatedDocsWhenCollapsing;
      this.maxDoc = maxDoc;
      this.contexts = new LeafReaderContext[segments];
      List<LeafReaderContext> con = searcher.getTopReaderContext().leaves();
      for (int i = 0; i < con.size(); i++) {
        contexts[i] = con.get(i);
      }
      this.collapseValuesProducer = collapseValuesProducer;
      this.collapseValues = collapseValuesProducer.getSorted(null);
      if (collapseValues instanceof MultiDocValues.MultiSortedDocValues) {
        this.multiSortedDocValues = (MultiDocValues.MultiSortedDocValues) collapseValues;
        this.ordinalMap = multiSortedDocValues.mapping;
      }

      this.boostedDocsCollector = BoostedDocsCollector.build(boostDocsMap);

      int valueCount = collapseValues.getValueCount();
      this.nullPolicy = nullPolicy;
      this.needsScores4Collapsing = needsScores4Collapsing;
      this.needsScores = needsScores;
      if (null != sortSpec) {
        this.collapseStrategy =
            new OrdSortSpecStrategy(
                maxDoc,
                nullPolicy,
                valueCount,
                groupHeadSelector,
                this.needsScores4Collapsing,
                this.needsScores,
                boostedDocsCollector,
                sortSpec,
                searcher,
                collapseValues);
      } else if (funcQuery != null) {
        this.collapseStrategy =
            new OrdValueSourceStrategy(
                maxDoc,
                nullPolicy,
                valueCount,
                groupHeadSelector,
                this.needsScores4Collapsing,
                this.needsScores,
                boostedDocsCollector,
                funcQuery,
                searcher,
                collapseValues);
      } else {
        NumberType numType = fieldType.getNumberType();
        if (null == numType) {
          throw new SolrException(
              SolrException.ErrorCode.BAD_REQUEST,
              "min/max must be either Int/Long/Float based field types");
        }
        switch (numType) {
          case INTEGER:
            {
              this.collapseStrategy =
                  new OrdIntStrategy(
                      maxDoc,
                      nullPolicy,
                      valueCount,
                      groupHeadSelector,
                      this.needsScores,
                      boostedDocsCollector,
                      collapseValues);
              break;
            }
          case FLOAT:
            {
              this.collapseStrategy =
                  new OrdFloatStrategy(
                      maxDoc,
                      nullPolicy,
                      valueCount,
                      groupHeadSelector,
                      this.needsScores,
                      boostedDocsCollector,
                      collapseValues);
              break;
            }
          case LONG:
            {
              this.collapseStrategy =
                  new OrdLongStrategy(
                      maxDoc,
                      nullPolicy,
                      valueCount,
                      groupHeadSelector,
                      this.needsScores,
                      boostedDocsCollector,
                      collapseValues);
              break;
            }
          default:
            {
              throw new SolrException(
                  SolrException.ErrorCode.BAD_REQUEST,
                  "min/max must be either Int/Long/Float field types");
            }
        }
      }
    }

    @Override
    public ScoreMode scoreMode() {
      return needsScores ? ScoreMode.COMPLETE : super.scoreMode();
    }

    @Override
    public void setScorer(Scorable scorer) throws IOException {
      this.collapseStrategy.setScorer(scorer);
    }

    @Override
    public void doSetNextReader(LeafReaderContext context) throws IOException {
      this.contexts[context.ord] = context;
      this.docBase = context.docBase;
      this.collapseStrategy.setNextReader(context);
      if (ordinalMap != null) {
        this.segmentValues = this.multiSortedDocValues.values[context.ord];
        this.segmentOrdinalMap = ordinalMap.getGlobalOrds(context.ord);
      } else {
        this.segmentValues = collapseValues;
      }
    }

    @Override
    public void collect(int contextDoc) throws IOException {
      int globalDoc = contextDoc + this.docBase;
      int ord = -1;
      if (this.ordinalMap != null) {
        if (segmentValues.advanceExact(contextDoc)) {
          ord = (int) segmentOrdinalMap.get(segmentValues.ordValue());
        }
      } else {
        if (segmentValues.advanceExact(globalDoc)) {
          ord = segmentValues.ordValue();
        }
      }

      if (collectElevatedDocsWhenCollapsing) {
        // Check to see if we have documents boosted by the QueryElevationComponent (skip normal
        // strategy based collection)
        if (-1 == ord) {
          if (boostedDocsCollector.collectInNullGroupIfBoosted(globalDoc)) return;
        } else {
          if (boostedDocsCollector.collectIfBoosted(ord, globalDoc)) return;
        }
      }

      collapseStrategy.collapse(ord, contextDoc, globalDoc);
    }

    @Override
    public void complete() throws IOException {
      if (contexts.length == 0) {
        return;
      }

      int currentContext = 0;
      int currentDocBase = 0;

      this.collapseValues = collapseValuesProducer.getSorted(null);
      if (collapseValues instanceof MultiDocValues.MultiSortedDocValues) {
        this.multiSortedDocValues = (MultiDocValues.MultiSortedDocValues) collapseValues;
        this.ordinalMap = multiSortedDocValues.mapping;
      }
      if (ordinalMap != null) {
        this.segmentValues = this.multiSortedDocValues.values[currentContext];
        this.segmentOrdinalMap = this.ordinalMap.getGlobalOrds(currentContext);
      } else {
        this.segmentValues = collapseValues;
      }

      int nextDocBase =
          currentContext + 1 < contexts.length ? contexts[currentContext + 1].docBase : maxDoc;
      leafDelegate = delegate.getLeafCollector(contexts[currentContext]);
      ScoreAndDoc dummy = new ScoreAndDoc();
      leafDelegate.setScorer(dummy);
      DocIdSetIterator it =
          new BitSetIterator(collapseStrategy.getCollapsedSet(), 0); // cost is not useful here
      int globalDoc = -1;
      int nullScoreIndex = 0;
      IntFloatDynamicMap scores = collapseStrategy.getScores();
      FloatArrayList nullScores = collapseStrategy.getNullScores();
      float nullScore = collapseStrategy.getNullScore();
      final MergeBoost mergeBoost = boostedDocsCollector.getMergeBoost();

      while ((globalDoc = it.nextDoc()) != DocIdSetIterator.NO_MORE_DOCS) {

        while (globalDoc >= nextDocBase) {
          currentContext++;
          currentDocBase = contexts[currentContext].docBase;
          nextDocBase =
              currentContext + 1 < contexts.length ? contexts[currentContext + 1].docBase : maxDoc;
          leafDelegate = delegate.getLeafCollector(contexts[currentContext]);
          leafDelegate.setScorer(dummy);
          if (ordinalMap != null) {
            this.segmentValues = this.multiSortedDocValues.values[currentContext];
            this.segmentOrdinalMap = this.ordinalMap.getGlobalOrds(currentContext);
          }
        }

        int contextDoc = globalDoc - currentDocBase;

        if (this.needsScores) {
          int ord = -1;
          if (this.ordinalMap != null) {
            // Handle ordinalMapping case
            if (segmentValues.advanceExact(contextDoc)) {
              ord = (int) segmentOrdinalMap.get(segmentValues.ordValue());
            }
          } else {
            // Handle top Level FieldCache or Single Segment Case
            if (segmentValues.advanceExact(globalDoc)) {
              ord = segmentValues.ordValue();
            }
          }

          if (ord > -1) {
            dummy.score = scores.get(ord);
          } else if (mergeBoost.boost(globalDoc)) {
            // It's an elevated doc so no score is needed (and should not have been populated)
            dummy.score = 0F;
          } else if (nullPolicy == NullPolicy.COLLAPSE.getCode()) {
            dummy.score = nullScore;
          } else if (nullPolicy == NullPolicy.EXPAND.getCode()) {
            dummy.score = nullScores.get(nullScoreIndex++);
          }
        }

        dummy.docId = contextDoc;
        leafDelegate.collect(contextDoc);
      }

      if (delegate instanceof DelegatingCollector) {
        ((DelegatingCollector) delegate).complete();
      }
    }
  }

  /**
   * Collapses on an long field.
   *
   * @lucene.internal
   */
  static class LongFieldValueCollector extends DelegatingCollector {
    private LeafReaderContext[] contexts;
    private NumericDocValues collapseValues;
    private int maxDoc;
    private int nullPolicy;

    private LongFieldValueStrategy collapseStrategy;
    private boolean needsScores4Collapsing;
    private boolean needsScores;
    private String collapseField;

    private final BoostedDocsCollector boostedDocsCollector;
    private boolean collectElevatedDocsWhenCollapsing;

    public LongFieldValueCollector(
        int maxDoc,
        int size,
        int segments,
        int nullPolicy,
        String collapseField,
        GroupHeadSelector groupHeadSelector,
        SortSpec sortSpec,
        boolean needsScores4Collapsing,
        boolean needsScores,
        FieldType fieldType,
        IntIntHashMap boostDocsMap,
        FunctionQuery funcQuery,
        IndexSearcher searcher,
        boolean collectElevatedDocsWhenCollapsing)
        throws IOException {
      this.collectElevatedDocsWhenCollapsing = collectElevatedDocsWhenCollapsing;

      assert !GroupHeadSelectorType.SCORE.equals(groupHeadSelector.type);

      this.maxDoc = maxDoc;
      this.contexts = new LeafReaderContext[segments];
      List<LeafReaderContext> con = searcher.getTopReaderContext().leaves();
      for (int i = 0; i < con.size(); i++) {
        contexts[i] = con.get(i);
      }
      this.collapseField = collapseField;
      this.nullPolicy = nullPolicy;
      this.needsScores4Collapsing = needsScores4Collapsing;
      this.needsScores = needsScores;

      this.boostedDocsCollector = BoostedDocsCollector.build(boostDocsMap);

      if (null != sortSpec) {
        this.collapseStrategy =
            new LongSortSpecStrategy(
                maxDoc,
                size,
                collapseField,
                nullPolicy,
                groupHeadSelector,
                this.needsScores4Collapsing,
                this.needsScores,
                boostedDocsCollector,
                sortSpec,
                searcher);
      } else if (funcQuery != null) {
        this.collapseStrategy =
            new LongValueSourceStrategy(
                maxDoc,
                size,
                collapseField,
                nullPolicy,
                groupHeadSelector,
                this.needsScores4Collapsing,
                this.needsScores,
                boostedDocsCollector,
                funcQuery,
                searcher);
      } else {
        NumberType numType = fieldType.getNumberType();
        assert null != numType; // shouldn't make it here for non-numeric types
        switch (numType) {
          case DATE:
          case LONG:
          case INTEGER:
            {
              this.collapseStrategy =
                  new IntLongStrategy(
                      maxDoc,
                      size,
                      collapseField,
                      nullPolicy,
                      groupHeadSelector,
                      this.needsScores,
                      boostedDocsCollector);
              break;
            }
          case FLOAT:
            {
              this.collapseStrategy =
                  new IntFloatStrategy(
                      maxDoc,
                      size,
                      collapseField,
                      nullPolicy,
                      groupHeadSelector,
                      this.needsScores,
                      boostedDocsCollector);
              break;
            }
          default:
            {
              throw new SolrException(
                  SolrException.ErrorCode.BAD_REQUEST,
                  "min/max must be Int or Float field types when collapsing on numeric fields");
            }
        }
      }
    }

    @Override
    public ScoreMode scoreMode() {
      return needsScores ? ScoreMode.COMPLETE : super.scoreMode();
    }

    @Override
    public void setScorer(Scorable scorer) throws IOException {
      this.collapseStrategy.setScorer(scorer);
    }

    @Override
    public void doSetNextReader(LeafReaderContext context) throws IOException {
      this.contexts[context.ord] = context;
      this.docBase = context.docBase;
      this.collapseStrategy.setNextReader(context);
      this.collapseValues = DocValues.getNumeric(context.reader(), this.collapseField);
    }

    @Override
    public void collect(int contextDoc) throws IOException {
      final int globalDoc = contextDoc + this.docBase;
      if (collapseValues.advanceExact(contextDoc)) {
        final long collapseKey = collapseValues.longValue();
        // Check to see if we have documents boosted by the QueryElevationComponent (skip normal
        // strategy based collection)
        if (boostedDocsCollector.collectIfBoosted(collapseKey, globalDoc)) return;
        collapseStrategy.collapse(collapseKey, contextDoc, globalDoc);

      } else { // Null Group...

        if (collectElevatedDocsWhenCollapsing) {
          // Check to see if we have documents boosted by the QueryElevationComponent (skip normal
          // strategy based collection)
          if (boostedDocsCollector.collectInNullGroupIfBoosted(globalDoc)) return;
        }
        if (NullPolicy.IGNORE.getCode() != nullPolicy) {
          collapseStrategy.collapseNullGroup(contextDoc, globalDoc);
        }
      }
    }

    @Override
    public void complete() throws IOException {
      if (contexts.length == 0) {
        return;
      }

      int currentContext = 0;
      int currentDocBase = 0;
      this.collapseValues =
          DocValues.getNumeric(contexts[currentContext].reader(), this.collapseField);
      int nextDocBase =
          currentContext + 1 < contexts.length ? contexts[currentContext + 1].docBase : maxDoc;
      leafDelegate = delegate.getLeafCollector(contexts[currentContext]);
      ScoreAndDoc dummy = new ScoreAndDoc();
      leafDelegate.setScorer(dummy);
      DocIdSetIterator it =
          new BitSetIterator(collapseStrategy.getCollapsedSet(), 0); // cost is not useful here
      int globalDoc = -1;
      int nullScoreIndex = 0;
      LongIntHashMap cmap = collapseStrategy.getCollapseMap();
      IntFloatDynamicMap scores = collapseStrategy.getScores();
      FloatArrayList nullScores = collapseStrategy.getNullScores();
      float nullScore = collapseStrategy.getNullScore();
      final MergeBoost mergeBoost = boostedDocsCollector.getMergeBoost();

      while ((globalDoc = it.nextDoc()) != DocIdSetIterator.NO_MORE_DOCS) {

        while (globalDoc >= nextDocBase) {
          currentContext++;
          currentDocBase = contexts[currentContext].docBase;
          nextDocBase =
              currentContext + 1 < contexts.length ? contexts[currentContext + 1].docBase : maxDoc;
          leafDelegate = delegate.getLeafCollector(contexts[currentContext]);
          leafDelegate.setScorer(dummy);
          this.collapseValues =
              DocValues.getNumeric(contexts[currentContext].reader(), this.collapseField);
        }

        final int contextDoc = globalDoc - currentDocBase;

        if (this.needsScores) {
          if (collapseValues.advanceExact(contextDoc)) {
            final long collapseValue = collapseValues.longValue();

            final int pointer = cmap.get(collapseValue);
            dummy.score = scores.get(pointer);

          } else { // Null Group...

            if (mergeBoost.boost(globalDoc)) {
              // It's an elevated doc so no score is needed (and should not have been populated)
              dummy.score = 0F;
            } else if (nullPolicy == NullPolicy.COLLAPSE.getCode()) {
              dummy.score = nullScore;
            } else if (nullPolicy == NullPolicy.EXPAND.getCode()) {
              dummy.score = nullScores.get(nullScoreIndex++);
            }
          }
        }

        dummy.docId = contextDoc;
        leafDelegate.collect(contextDoc);
      }

      if (delegate instanceof DelegatingCollector) {
        ((DelegatingCollector) delegate).complete();
      }
    }
  }

  /**
   * Base class for collectors that will do collapsing using "block indexed" documents
   *
   * @lucene.internal
   */
  private abstract static class AbstractBlockCollector extends DelegatingCollector {

    protected final BlockGroupState currentGroupState = new BlockGroupState();
    protected final String collapseField;
    protected final boolean needsScores;
    protected final boolean expandNulls;
    private final MergeBoost boostDocs;

    protected AbstractBlockCollector(
        final String collapseField,
        final int nullPolicy,
        final IntIntHashMap boostDocsMap,
        final boolean needsScores) {

      this.collapseField = collapseField;
      this.needsScores = needsScores;

      assert nullPolicy != NullPolicy.COLLAPSE.getCode();
      assert nullPolicy == NullPolicy.IGNORE.getCode() || nullPolicy == NullPolicy.EXPAND.getCode();
      this.expandNulls = (NullPolicy.EXPAND.getCode() == nullPolicy);
      this.boostDocs = BoostedDocsCollector.build(boostDocsMap).getMergeBoost();

      currentGroupState.resetForNewGroup();
    }

    @Override
    public ScoreMode scoreMode() {
      return needsScores ? ScoreMode.COMPLETE : super.scoreMode();
    }

    /** If we have a candidate match, delegate the collection of that match. */
    protected void maybeDelegateCollect() throws IOException {
      if (currentGroupState.isCurrentDocCollectable()) {
        delegateCollect();
      }
    }

    /** Immediately delegate the collection of the current doc */
    protected void delegateCollect() throws IOException {
      // ensure we have the 'correct' scorer
      // (our supper class may have set the "real" scorer on our leafDelegate
      // and it may have an incorrect docID)
      leafDelegate.setScorer(currentGroupState);
      leafDelegate.collect(currentGroupState.docID());
    }

    /**
     * NOTE: collects the best doc for the last group in the previous segment subclasses must call
     * super <em>BEFORE</em> they make any changes to their own state that might influence
     * collection
     */
    @Override
    protected void doSetNextReader(LeafReaderContext context) throws IOException {
      maybeDelegateCollect();
      // Now setup for the next segment.
      currentGroupState.resetForNewGroup();
      this.docBase = context.docBase;
      super.doSetNextReader(context);
    }

    /**
     * Acts as an id iterator over the boosted docs
     *
     * @param contextDoc the context specific docId to check for, iterator is advanced to this id
     * @return true if the contextDoc is boosted, false otherwise.
     */
    protected boolean isBoostedAdvanceExact(final int contextDoc) {
      return boostDocs.boost(contextDoc + docBase);
    }

    @Override
    public void complete() throws IOException {
      // Deal with last group (if any)...
      maybeDelegateCollect();

      super.complete();
    }

    /**
     * Encapsulates basic state information about the current group, and the "best matching"
     * document in that group (so far)
     */
    protected static final class BlockGroupState extends ScoreAndDoc {
      /**
       * Specific values have no intrinsic meaning, but can <em>only</em> be considered if the
       * current docID in {@link #docID} is non-negative
       */
      private long currentGroup = 0;

      private boolean groupHasBoostedDocs;

      public void setCurrentGroup(final long groupId) {
        this.currentGroup = groupId;
      }

      public long getCurrentGroup() {
        assert -1 < docID();
        return this.currentGroup;
      }

      public void setBestDocForCurrentGroup(final int contextDoc, final boolean isBoosted) {
        this.docId = contextDoc;
        this.groupHasBoostedDocs |= isBoosted;
      }

      public void resetForNewGroup() {
        this.docId = -1;
        this.score = Float.MIN_VALUE;
        this.groupHasBoostedDocs = false;
      }

      public boolean hasBoostedDocs() {
        assert -1 < docID();
        return groupHasBoostedDocs;
      }

      /**
       * Returns true if we have a valid ("best match") docId for the current group and there are no
       * boosted docs for this group (If the current doc was boosted, it should have already been
       * collected)
       */
      public boolean isCurrentDocCollectable() {
        return (-1 < docID() && !groupHasBoostedDocs);
      }
    }
  }

  /**
   * Collapses groups on a block using a field that has values unique to that block (example: <code>
   * _root_</code>) choosing the group head based on score
   *
   * @lucene.internal
   */
  abstract static class AbstractBlockScoreCollector extends AbstractBlockCollector {

    public AbstractBlockScoreCollector(
        final String collapseField, final int nullPolicy, final IntIntHashMap boostDocsMap) {
      super(collapseField, nullPolicy, boostDocsMap, true);
    }

    private void setCurrentGroupBestMatch(
        final int contextDocId, final float score, final boolean isBoosted) {
      currentGroupState.setBestDocForCurrentGroup(contextDocId, isBoosted);
      currentGroupState.score = score;
    }

    /**
     * This method should be called by subclasses for each doc + group encountered
     *
     * @param contextDoc a valid doc id relative to the current reader context
     * @param docGroup some uique identifier for the group - the base class makes no assumptions
     *     about it's meaning
     * @see #collectDocWithNullGroup
     */
    protected void collectDocWithGroup(int contextDoc, long docGroup) throws IOException {
      assert 0 <= contextDoc;

      final boolean isBoosted = isBoostedAdvanceExact(contextDoc);

      if (-1 < currentGroupState.docID() && docGroup == currentGroupState.getCurrentGroup()) {
        // we have an existing group, and contextDoc is in that group.

        if (isBoosted) {
          // this doc is the best and should be immediately collected regardless of score
          setCurrentGroupBestMatch(contextDoc, scorer.score(), isBoosted);
          delegateCollect();

        } else if (currentGroupState.hasBoostedDocs()) {
          // No-Op: nothing about this doc matters since we've already collected boosted docs in
          // this group

          // No-Op
        } else {
          // check if this doc the new 'best' doc in this group...
          final float score = scorer.score();
          if (score > currentGroupState.score) {
            setCurrentGroupBestMatch(contextDoc, scorer.score(), isBoosted);
          }
        }

      } else {
        // We have a document that starts a new group (or may be the first doc+group we've collected
        // this segment)

        // first collect the prior group if needed...
        maybeDelegateCollect();

        // then setup the new group and current best match
        currentGroupState.resetForNewGroup();
        currentGroupState.setCurrentGroup(docGroup);
        setCurrentGroupBestMatch(contextDoc, scorer.score(), isBoosted);

        if (isBoosted) { // collect immediately
          delegateCollect();
        }
      }
    }

    /**
     * This method should be called by subclasses for each doc encountered that is not in a group
     * (ie: null group)
     *
     * @param contextDoc a valid doc id relative to the current reader context
     * @see #collectDocWithGroup
     */
    protected void collectDocWithNullGroup(int contextDoc) throws IOException {
      assert 0 <= contextDoc;

      // NOTE: with 'null group' docs, it doesn't matter if they are boosted since we don't suppor
      // collapsing nulls

      // this doc is definitely not part of any prior group, so collect if needed...
      maybeDelegateCollect();

      if (expandNulls) {
        // set & immediately collect our current doc...
        setCurrentGroupBestMatch(contextDoc, scorer.score(), false);
        delegateCollect();

      } else {
        // we're ignoring nulls, so: No-Op.
      }

      // either way re-set for the next doc / group
      currentGroupState.resetForNewGroup();
    }
  }

  /**
   * A block based score collector that uses a field's "ord" as the group ids
   *
   * @lucene.internal
   */
  static class BlockOrdScoreCollector extends AbstractBlockScoreCollector {
    private SortedDocValues segmentValues;

    public BlockOrdScoreCollector(
        final String collapseField, final int nullPolicy, final IntIntHashMap boostDocsMap)
        throws IOException {
      super(collapseField, nullPolicy, boostDocsMap);
    }

    @Override
    protected void doSetNextReader(LeafReaderContext context) throws IOException {
      super.doSetNextReader(context);
      this.segmentValues = DocValues.getSorted(context.reader(), collapseField);
    }

    @Override
    public void collect(int contextDoc) throws IOException {
      if (segmentValues.advanceExact(contextDoc)) {
        int ord = segmentValues.ordValue();
        collectDocWithGroup(contextDoc, ord);
      } else {
        collectDocWithNullGroup(contextDoc);
      }
    }
  }

  /**
   * A block based score collector that uses a field's numeric value as the group ids
   *
   * @lucene.internal
   */
  static class BlockLongScoreCollector extends AbstractBlockScoreCollector {
    private NumericDocValues segmentValues;

    public BlockLongScoreCollector(
        final String collapseField, final int nullPolicy, final IntIntHashMap boostDocsMap)
        throws IOException {
      super(collapseField, nullPolicy, boostDocsMap);
    }

    @Override
    protected void doSetNextReader(LeafReaderContext context) throws IOException {
      super.doSetNextReader(context);
      this.segmentValues = DocValues.getNumeric(context.reader(), collapseField);
    }

    @Override
    public void collect(int contextDoc) throws IOException {
      if (segmentValues.advanceExact(contextDoc)) {
        long group = segmentValues.longValue();
        collectDocWithGroup(contextDoc, group);
      } else {
        collectDocWithNullGroup(contextDoc);
      }
    }
  }

  /**
   * Collapses groups on a block using a field that has values unique to that block (example: <code>
   * _root_</code>) choosing the group head based on a {@link SortSpec} (which can be synthetically
   * created for min/max group head selectors using {@link #getSort})
   *
   * <p>Note that since this collector does a single pass, and unlike other collectors doesn't need
   * to maintain a large data structure of scores (for all matching docs) when they might be needed
   * for the response, it has no need to distinguish between the concepts of <code>
   * needsScores4Collapsing</code> vs </code>needsScores</code>
   *
   * @lucene.internal
   */
  abstract static class AbstractBlockSortSpecCollector extends AbstractBlockCollector {

    /**
     * Helper method for extracting a {@link Sort} out of a {@link SortSpec} <em>or</em> creating
     * one synthetically for "min/max" {@link GroupHeadSelector} against a {@link FunctionQuery}
     * <em>or</em> simple field name.
     *
     * @return appropriate (already re-written) Sort to use with a AbstractBlockSortSpecCollector
     */
    public static Sort getSort(
        final GroupHeadSelector groupHeadSelector,
        final SortSpec sortSpec,
        final FunctionQuery funcQuery,
        final SolrIndexSearcher searcher)
        throws IOException {
      if (null != sortSpec) {
        assert GroupHeadSelectorType.SORT.equals(groupHeadSelector.type);

        // a "feature" of SortSpec is that getSort() is null if we're just using 'score desc'
        if (null == sortSpec.getSort()) {
          return Sort.RELEVANCE.rewrite(searcher);
        }
        return sortSpec.getSort().rewrite(searcher);
      } // else: min/max on field or value source...

      assert GroupHeadSelectorType.MIN_MAX.contains(groupHeadSelector.type);
      assert !CollapseScore.wantsCScore(groupHeadSelector.selectorText);

      final boolean reverse = GroupHeadSelectorType.MAX.equals(groupHeadSelector.type);
      final SortField sf =
          (null != funcQuery)
              ? funcQuery.getValueSource().getSortField(reverse)
              : searcher.getSchema().getField(groupHeadSelector.selectorText).getSortField(reverse);

      return (new Sort(sf)).rewrite(searcher);
    }

    private final BlockBasedSortFieldsCompare sortsCompare;

    public AbstractBlockSortSpecCollector(
        final String collapseField,
        final int nullPolicy,
        final IntIntHashMap boostDocsMap,
        final Sort sort,
        final boolean needsScores) {
      super(collapseField, nullPolicy, boostDocsMap, needsScores);
      this.sortsCompare = new BlockBasedSortFieldsCompare(sort.getSort());
    }

    @Override
    public void setScorer(Scorable scorer) throws IOException {
      sortsCompare.setScorer(scorer);
      super.setScorer(scorer);
    }

    private void setCurrentGroupBestMatch(final int contextDocId, final boolean isBoosted)
        throws IOException {
      currentGroupState.setBestDocForCurrentGroup(contextDocId, isBoosted);
      if (needsScores) {
        currentGroupState.score = scorer.score();
      }
    }

    @Override
    protected void doSetNextReader(LeafReaderContext context) throws IOException {
      super.doSetNextReader(context);
      this.sortsCompare.setNextReader(context);
    }

    /**
     * This method should be called by subclasses for each doc + group encountered
     *
     * @param contextDoc a valid doc id relative to the current reader context
     * @param docGroup some uique identifier for the group - the base class makes no assumptions
     *     about it's meaning
     * @see #collectDocWithNullGroup
     */
    protected void collectDocWithGroup(int contextDoc, long docGroup) throws IOException {
      assert 0 <= contextDoc;

      final boolean isBoosted = isBoostedAdvanceExact(contextDoc);

      if (-1 < currentGroupState.docID() && docGroup == currentGroupState.getCurrentGroup()) {
        // we have an existing group, and contextDoc is in that group.

        if (isBoosted) {
          // this doc is the best and should be immediately collected regardless of sort values
          setCurrentGroupBestMatch(contextDoc, isBoosted);
          delegateCollect();

        } else if (currentGroupState.hasBoostedDocs()) {
          // No-Op: nothing about this doc matters since we've already collected boosted docs in
          // this group

          // No-Op
        } else {
          // check if it's the new 'best' doc in this group...
          if (sortsCompare.testAndSetGroupValues(contextDoc)) {
            setCurrentGroupBestMatch(contextDoc, isBoosted);
          }
        }

      } else {
        // We have a document that starts a new group (or may be the first doc+group we've collected
        // this segmen)

        // first collect the prior group if needed...
        maybeDelegateCollect();

        // then setup the new group and current best match
        currentGroupState.resetForNewGroup();
        currentGroupState.setCurrentGroup(docGroup);
        sortsCompare.setGroupValues(contextDoc);
        setCurrentGroupBestMatch(contextDoc, isBoosted);

        if (isBoosted) { // collect immediately
          delegateCollect();
        }
      }
    }

    /**
     * This method should be called by subclasses for each doc encountered that is not in a group
     * (ie: null group)
     *
     * @param contextDoc a valid doc id relative to the current reader context
     * @see #collectDocWithGroup
     */
    protected void collectDocWithNullGroup(int contextDoc) throws IOException {
      assert 0 <= contextDoc;

      // NOTE: with 'null group' docs, it doesn't matter if they are boosted since we don't suppor
      // collapsing nulls

      // this doc is definitely not part of any prior group, so collect if needed...
      maybeDelegateCollect();

      if (expandNulls) {
        // set & immediately collect our current doc...
        setCurrentGroupBestMatch(contextDoc, false);
        // NOTE: sort values don't matter
        delegateCollect();

      } else {
        // we're ignoring nulls, so: No-Op.
      }

      // either way re-set for the next doc / group
      currentGroupState.resetForNewGroup();
    }
  }

  /**
   * A block based score collector that uses a field's "ord" as the group ids
   *
   * @lucene.internal
   */
  static class BlockOrdSortSpecCollector extends AbstractBlockSortSpecCollector {
    private SortedDocValues segmentValues;

    public BlockOrdSortSpecCollector(
        final String collapseField,
        final int nullPolicy,
        final IntIntHashMap boostDocsMap,
        final Sort sort,
        final boolean needsScores)
        throws IOException {
      super(collapseField, nullPolicy, boostDocsMap, sort, needsScores);
    }

    @Override
    protected void doSetNextReader(LeafReaderContext context) throws IOException {
      super.doSetNextReader(context);
      this.segmentValues = DocValues.getSorted(context.reader(), collapseField);
    }

    @Override
    public void collect(int contextDoc) throws IOException {
      if (segmentValues.advanceExact(contextDoc)) {
        int ord = segmentValues.ordValue();
        collectDocWithGroup(contextDoc, ord);
      } else {
        collectDocWithNullGroup(contextDoc);
      }
    }
  }

  /**
   * A block based score collector that uses a field's numeric value as the group ids
   *
   * @lucene.internal
   */
  static class BlockLongSortSpecCollector extends AbstractBlockSortSpecCollector {
    private NumericDocValues segmentValues;

    public BlockLongSortSpecCollector(
        final String collapseField,
        final int nullPolicy,
        final IntIntHashMap boostDocsMap,
        final Sort sort,
        final boolean needsScores)
        throws IOException {
      super(collapseField, nullPolicy, boostDocsMap, sort, needsScores);
    }

    @Override
    protected void doSetNextReader(LeafReaderContext context) throws IOException {
      super.doSetNextReader(context);
      this.segmentValues = DocValues.getNumeric(context.reader(), collapseField);
    }

    @Override
    public void collect(int contextDoc) throws IOException {
      if (segmentValues.advanceExact(contextDoc)) {
        long group = segmentValues.longValue();
        collectDocWithGroup(contextDoc, group);
      } else {
        collectDocWithNullGroup(contextDoc);
      }
    }
  }

  private static class CollectorFactory {
    /**
     * @see #isNumericCollapsible
     */
    private static final EnumSet<NumberType> NUMERIC_COLLAPSIBLE_TYPES =
        EnumSet.of(NumberType.INTEGER, NumberType.LONG, NumberType.FLOAT); // TODO: NumberType.DATE

    private boolean isNumericCollapsible(FieldType collapseFieldType) {
      // TODO: add support for collapsing on `NumberType.DOUBLE`?
      // TODO: NumberType.DATE should "just work" without too much trouble; but we're not enabling
      //  it yet because we don't yet need it and want to avoid writing tests for it.
      return NUMERIC_COLLAPSIBLE_TYPES.contains(collapseFieldType.getNumberType());
    }

    public DelegatingCollector getCollector(
        String collapseField,
        GroupHeadSelector groupHeadSelector,
        SortSpec sortSpec,
        int nullPolicy,
        String hint,
        boolean needsScores4Collapsing,
        boolean needsScores,
        int size,
        IntIntHashMap boostDocs,
        SolrIndexSearcher searcher)
        throws IOException {

      DocValuesProducer docValuesProducer = null;
      FunctionQuery funcQuery = null;

      // block collapsing logic is much simpler and uses less memory, but is only viable in specific
      // situations
      final boolean blockCollapse =
          (("_root_".equals(collapseField) || HINT_BLOCK.equals(hint))
              // because we currently handle all min/max cases using
              // AbstractBlockSortSpecCollector, we can't handle functions wrapping cscore()
              // (for the same reason cscore() isn't supported in 'sort' local param)
              && (!CollapseScore.wantsCScore(groupHeadSelector.selectorText))
              //
              && NullPolicy.COLLAPSE.getCode() != nullPolicy);
      if (HINT_BLOCK.equals(hint) && !blockCollapse) {
        log.debug(
            "Query specifies hint={} but other local params prevent the use block based collapse",
            HINT_BLOCK);
      }

      FieldType collapseFieldType = searcher.getSchema().getField(collapseField).getType();

      if (collapseFieldType instanceof StrField) {
        // if we are using blockCollapse, then there is no need to bother with TOP_FC
        if (HINT_TOP_FC.equals(hint) && !blockCollapse) {
          @SuppressWarnings("resource")
          final LeafReader uninvertingReader = getTopFieldCacheReader(searcher, collapseField);

          docValuesProducer =
              new EmptyDocValuesProducer() {
                @Override
                public SortedDocValues getSorted(FieldInfo ignored) throws IOException {
                  SortedDocValues values = uninvertingReader.getSortedDocValues(collapseField);
                  if (values != null) {
                    return values;
                  } else {
                    return DocValues.emptySorted();
                  }
                }
              };
        } else {
          docValuesProducer =
              new EmptyDocValuesProducer() {
                @Override
                public SortedDocValues getSorted(FieldInfo ignored) throws IOException {
                  return DocValues.getSorted(searcher.getSlowAtomicReader(), collapseField);
                }
              };
        }
      } else {
        if (HINT_TOP_FC.equals(hint)) {
          throw new SolrException(
              SolrException.ErrorCode.BAD_REQUEST,
              "top_fc hint is only supported when collapsing on String Fields");
        }
      }

      FieldType minMaxFieldType = null;
      if (GroupHeadSelectorType.MIN_MAX.contains(groupHeadSelector.type)) {
        final String text = groupHeadSelector.selectorText;
        if (!text.contains("(")) {
          minMaxFieldType = searcher.getSchema().getField(text).getType();
        } else {
          SolrParams params = new ModifiableSolrParams();
          try (SolrQueryRequest request = new LocalSolrQueryRequest(searcher.getCore(), params)) {
            FunctionQParser functionQParser = new FunctionQParser(text, null, null, request);
            funcQuery = (FunctionQuery) functionQParser.parse();
          } catch (SyntaxError e) {
            throw new SolrException(SolrException.ErrorCode.BAD_REQUEST, e);
          }
        }
      }

      int maxDoc = searcher.maxDoc();
      int leafCount = searcher.getTopReaderContext().leaves().size();

      SolrRequestInfo req = SolrRequestInfo.getRequestInfo();
      boolean collectElevatedDocsWhenCollapsing =
          req != null
              && req.getReq().getParams().getBool(COLLECT_ELEVATED_DOCS_WHEN_COLLAPSING, true);

      if (GroupHeadSelectorType.SCORE.equals(groupHeadSelector.type)) {

        if (collapseFieldType instanceof StrField) {
          if (blockCollapse) {
            return new BlockOrdScoreCollector(collapseField, nullPolicy, boostDocs);
          }
          return new OrdScoreCollector(
              maxDoc,
              leafCount,
              docValuesProducer,
              nullPolicy,
              boostDocs,
              searcher,
              collectElevatedDocsWhenCollapsing);

        } else if (isNumericCollapsible(collapseFieldType)) {
          if (blockCollapse) {
            return new BlockLongScoreCollector(collapseField, nullPolicy, boostDocs);
          }

          return new LongScoreCollector(
              maxDoc,
              leafCount,
              nullPolicy,
              size,
              collapseField,
              boostDocs,
              searcher,
              collectElevatedDocsWhenCollapsing);

        } else {
          throw new SolrException(
              SolrException.ErrorCode.BAD_REQUEST,
              "Collapsing field should be of either String, Int or Float type");
        }

      } else { // min, max, sort, etc.. something other then just "score"

        if (collapseFieldType instanceof StrField) {
          if (blockCollapse) {
            // NOTE: for now we don't worry about wether this is a sortSpec of min/max
            // groupHeadSelector, we use a "sort spec' based block collector unless/until there is
            // some (performance?) reason to specialize
            return new BlockOrdSortSpecCollector(
                collapseField,
                nullPolicy,
                boostDocs,
                BlockOrdSortSpecCollector.getSort(groupHeadSelector, sortSpec, funcQuery, searcher),
                needsScores || needsScores4Collapsing);
          }

          return new OrdFieldValueCollector(
              maxDoc,
              leafCount,
              docValuesProducer,
              nullPolicy,
              groupHeadSelector,
              sortSpec,
              needsScores4Collapsing,
              needsScores,
              minMaxFieldType,
              boostDocs,
              funcQuery,
              searcher,
              collectElevatedDocsWhenCollapsing);

        } else if (isNumericCollapsible(collapseFieldType)) {

          if (blockCollapse) {
            // NOTE: for now we don't worry about wether this is a sortSpec of min/max
            // groupHeadSelector, we use a "sort spec' based block collector unless/until there is
            // some (performance?) reason to specialize
            return new BlockLongSortSpecCollector(
                collapseField,
                nullPolicy,
                boostDocs,
                BlockOrdSortSpecCollector.getSort(groupHeadSelector, sortSpec, funcQuery, searcher),
                needsScores || needsScores4Collapsing);
          }

          return new LongFieldValueCollector(
              maxDoc,
              size,
              leafCount,
              nullPolicy,
              collapseField,
              groupHeadSelector,
              sortSpec,
              needsScores4Collapsing,
              needsScores,
              minMaxFieldType,
              boostDocs,
              funcQuery,
              searcher,
              collectElevatedDocsWhenCollapsing);
        } else {
          throw new SolrException(
              SolrException.ErrorCode.BAD_REQUEST,
              "Collapsing field should be of either String, Int or Float type");
        }
      }
    }
  }

  public static final class CollapseScore {
    /**
     * Inspects the GroupHeadSelector to determine if this CollapseScore is needed. If it is, then
     * "this" will be added to the readerContext using the "CSCORE" key, and true will be returned.
     * If not returns false.
     */
    public boolean setupIfNeeded(
        final GroupHeadSelector groupHeadSelector,
        final Map<? super String, ? super CollapseScore> readerContext) {
      // HACK, but not really any better options until/unless we can recursively
      // ask value sources if they depend on score
      if (wantsCScore(groupHeadSelector.selectorText)) {
        readerContext.put("CSCORE", this);
        return true;
      }
      return false;
    }

    /**
     * Huge HACK, but not really any better options until/unless we can recursively ask value
     * sources if they depend on score
     */
    public static boolean wantsCScore(final String text) {
      return (text.contains("cscore()"));
    }

    private CollapseScore() {
      // No-Op
    }

    public float score;
  }

  /*
   * Collapse Strategies
   */

  /**
   * The abstract base Strategy for collapse strategies that collapse on an ordinal using min/max
   * field value to select the group head.
   */
  private abstract static class OrdFieldValueStrategy {
    protected int nullPolicy;
    protected IntIntDynamicMap ords;
    protected Scorable scorer;
    protected FloatArrayList nullScores;
    protected float nullScore;
    protected IntFloatDynamicMap scores;
    protected FixedBitSet collapsedSet;
    protected int nullDoc = -1;
    protected boolean needsScores;

    private final BoostedDocsCollector boostedDocsCollector;

    public abstract void collapse(int ord, int contextDoc, int globalDoc) throws IOException;

    public abstract void setNextReader(LeafReaderContext context) throws IOException;

    public OrdFieldValueStrategy(
        int maxDoc,
        int valueCount,
        int nullPolicy,
        boolean needsScores,
        BoostedDocsCollector boostedDocsCollector,
        SortedDocValues values) {
      this.ords = new IntIntDynamicMap(valueCount, -1);
      this.nullPolicy = nullPolicy;
      this.needsScores = needsScores;
      this.collapsedSet = new FixedBitSet(maxDoc);

      this.boostedDocsCollector = boostedDocsCollector;

      if (this.needsScores) {
        this.scores = new IntFloatDynamicMap(valueCount, 0.0f);
        if (nullPolicy == NullPolicy.EXPAND.getCode()) {
          nullScores = new FloatArrayList();
        }
      }
    }

    public FixedBitSet getCollapsedSet() {
      // Handle the boosted docs.
      boostedDocsCollector.purgeGroupsThatHaveBoostedDocs(
          collapsedSet,
          (ord) -> {
            ords.remove((int) ord);
          },
          () -> {
            nullDoc = -1;
          });

      // Build the sorted DocSet of group heads.
      if (nullDoc > -1) {
        this.collapsedSet.set(nullDoc);
      }
      ords.forEachValue(doc -> collapsedSet.set(doc));

      return collapsedSet;
    }

    public void setScorer(Scorable scorer) throws IOException {
      this.scorer = scorer;
    }

    public FloatArrayList getNullScores() {
      return nullScores;
    }

    public float getNullScore() {
      return this.nullScore;
    }

    public IntFloatDynamicMap getScores() {
      return scores;
    }
  }

  /*
   * Strategy for collapsing on ordinal using min/max of an int field to select the group head.
   */
  private static class OrdIntStrategy extends OrdFieldValueStrategy {

    private final String field;
    private NumericDocValues minMaxValues;
    private IntCompare comp;
    private int nullVal;
    private IntIntDynamicMap ordVals;

    public OrdIntStrategy(
        int maxDoc,
        int nullPolicy,
        int valueCount,
        GroupHeadSelector groupHeadSelector,
        boolean needsScores,
        BoostedDocsCollector boostedDocsCollector,
        SortedDocValues values)
        throws IOException {
      super(maxDoc, valueCount, nullPolicy, needsScores, boostedDocsCollector, values);
      this.field = groupHeadSelector.selectorText;

      assert GroupHeadSelectorType.MIN_MAX.contains(groupHeadSelector.type);

      if (GroupHeadSelectorType.MAX.equals(groupHeadSelector.type)) {
        comp = new MaxIntComp();
        this.ordVals = new IntIntDynamicMap(valueCount, Integer.MIN_VALUE);
      } else {
        comp = new MinIntComp();
        this.ordVals = new IntIntDynamicMap(valueCount, Integer.MAX_VALUE);
        this.nullVal = Integer.MAX_VALUE;
      }
    }

    @Override
    public void setNextReader(LeafReaderContext context) throws IOException {
      this.minMaxValues = DocValues.getNumeric(context.reader(), this.field);
    }

    @Override
    public void collapse(int ord, int contextDoc, int globalDoc) throws IOException {

      int currentVal;
      if (minMaxValues.advanceExact(contextDoc)) {
        currentVal = (int) minMaxValues.longValue();
      } else {
        currentVal = 0;
      }

      if (ord > -1) {
        if (comp.test(currentVal, ordVals.get(ord))) {
          ords.put(ord, globalDoc);
          ordVals.put(ord, currentVal);
          if (needsScores) {
            scores.put(ord, scorer.score());
          }
        }
      } else if (this.nullPolicy == NullPolicy.COLLAPSE.getCode()) {
        if (comp.test(currentVal, nullVal)) {
          nullVal = currentVal;
          nullDoc = globalDoc;
          if (needsScores) {
            nullScore = scorer.score();
          }
        }
      } else if (this.nullPolicy == NullPolicy.EXPAND.getCode()) {
        this.collapsedSet.set(globalDoc);
        if (needsScores) {
          nullScores.add(scorer.score());
        }
      }
    }
  }

  /**
   * Strategy for collapsing on ordinal and using the min/max value of a float field to select the
   * group head
   */
  private static class OrdFloatStrategy extends OrdFieldValueStrategy {

    private final String field;
    private NumericDocValues minMaxValues;
    private FloatCompare comp;
    private float nullVal;
    private IntFloatDynamicMap ordVals;

    public OrdFloatStrategy(
        int maxDoc,
        int nullPolicy,
        int valueCount,
        GroupHeadSelector groupHeadSelector,
        boolean needsScores,
        BoostedDocsCollector boostedDocsCollector,
        SortedDocValues values)
        throws IOException {
      super(maxDoc, valueCount, nullPolicy, needsScores, boostedDocsCollector, values);
      this.field = groupHeadSelector.selectorText;

      assert GroupHeadSelectorType.MIN_MAX.contains(groupHeadSelector.type);

      if (GroupHeadSelectorType.MAX.equals(groupHeadSelector.type)) {
        comp = new MaxFloatComp();
        this.ordVals = new IntFloatDynamicMap(valueCount, -Float.MAX_VALUE);
        this.nullVal = -Float.MAX_VALUE;
      } else {
        comp = new MinFloatComp();
        this.ordVals = new IntFloatDynamicMap(valueCount, Float.MAX_VALUE);
        this.nullVal = Float.MAX_VALUE;
      }
    }

    @Override
    public void setNextReader(LeafReaderContext context) throws IOException {
      this.minMaxValues = DocValues.getNumeric(context.reader(), this.field);
    }

    @Override
    public void collapse(int ord, int contextDoc, int globalDoc) throws IOException {

      int currentMinMax;
      if (minMaxValues.advanceExact(contextDoc)) {
        currentMinMax = (int) minMaxValues.longValue();
      } else {
        currentMinMax = 0;
      }

      float currentVal = Float.intBitsToFloat(currentMinMax);

      if (ord > -1) {
        if (comp.test(currentVal, ordVals.get(ord))) {
          ords.put(ord, globalDoc);
          ordVals.put(ord, currentVal);
          if (needsScores) {
            scores.put(ord, scorer.score());
          }
        }
      } else if (this.nullPolicy == NullPolicy.COLLAPSE.getCode()) {
        if (comp.test(currentVal, nullVal)) {
          nullVal = currentVal;
          nullDoc = globalDoc;
          if (needsScores) {
            nullScore = scorer.score();
          }
        }
      } else if (this.nullPolicy == NullPolicy.EXPAND.getCode()) {
        this.collapsedSet.set(globalDoc);
        if (needsScores) {
          nullScores.add(scorer.score());
        }
      }
    }
  }

  /*
   * Strategy for collapsing on ordinal and using the min/max value of a long
   * field to select the group head
   */

  private static class OrdLongStrategy extends OrdFieldValueStrategy {

    private final String field;
    private NumericDocValues minMaxVals;
    private LongCompare comp;
    private long nullVal;
    private IntLongDynamicMap ordVals;

    public OrdLongStrategy(
        int maxDoc,
        int nullPolicy,
        int valueCount,
        GroupHeadSelector groupHeadSelector,
        boolean needsScores,
        BoostedDocsCollector boostedDocsCollector,
        SortedDocValues values)
        throws IOException {
      super(maxDoc, valueCount, nullPolicy, needsScores, boostedDocsCollector, values);
      this.field = groupHeadSelector.selectorText;

      assert GroupHeadSelectorType.MIN_MAX.contains(groupHeadSelector.type);

      if (GroupHeadSelectorType.MAX.equals(groupHeadSelector.type)) {
        comp = new MaxLongComp();
        this.ordVals = new IntLongDynamicMap(valueCount, Long.MIN_VALUE);
      } else {
        this.nullVal = Long.MAX_VALUE;
        comp = new MinLongComp();
        this.ordVals = new IntLongDynamicMap(valueCount, Long.MAX_VALUE);
      }
    }

    @Override
    public void setNextReader(LeafReaderContext context) throws IOException {
      this.minMaxVals = DocValues.getNumeric(context.reader(), this.field);
    }

    @Override
    public void collapse(int ord, int contextDoc, int globalDoc) throws IOException {

      long currentVal;
      if (minMaxVals.advanceExact(contextDoc)) {
        currentVal = minMaxVals.longValue();
      } else {
        currentVal = 0;
      }

      if (ord > -1) {
        if (comp.test(currentVal, ordVals.get(ord))) {
          ords.put(ord, globalDoc);
          ordVals.put(ord, currentVal);
          if (needsScores) {
            scores.put(ord, scorer.score());
          }
        }
      } else if (this.nullPolicy == NullPolicy.COLLAPSE.getCode()) {
        if (comp.test(currentVal, nullVal)) {
          nullVal = currentVal;
          nullDoc = globalDoc;
          if (needsScores) {
            nullScore = scorer.score();
          }
        }
      } else if (this.nullPolicy == NullPolicy.EXPAND.getCode()) {
        this.collapsedSet.set(globalDoc);
        if (needsScores) {
          nullScores.add(scorer.score());
        }
      }
    }
  }

  /*
   * Strategy for collapsing on ordinal and using the min/max value of a value source function
   * to select the group head
   */
  private static class OrdValueSourceStrategy extends OrdFieldValueStrategy {

    private FloatCompare comp;
    private float nullVal;
    private ValueSource valueSource;
    private FunctionValues functionValues;
    private IntFloatDynamicMap ordVals;
    private Map<Object, Object> rcontext;
    private final CollapseScore collapseScore = new CollapseScore();
    private boolean needsScores4Collapsing;

    public OrdValueSourceStrategy(
        int maxDoc,
        int nullPolicy,
        int valueCount,
        GroupHeadSelector groupHeadSelector,
        boolean needsScores4Collapsing,
        boolean needsScores,
        BoostedDocsCollector boostedDocsCollector,
        FunctionQuery funcQuery,
        IndexSearcher searcher,
        SortedDocValues values)
        throws IOException {
      super(maxDoc, valueCount, nullPolicy, needsScores, boostedDocsCollector, values);
      this.needsScores4Collapsing = needsScores4Collapsing;
      this.valueSource = funcQuery.getValueSource();
      this.rcontext = ValueSource.newContext(searcher);

      assert GroupHeadSelectorType.MIN_MAX.contains(groupHeadSelector.type);

      if (GroupHeadSelectorType.MAX.equals(groupHeadSelector.type)) {
        comp = new MaxFloatComp();
        this.ordVals = new IntFloatDynamicMap(valueCount, -Float.MAX_VALUE);
      } else {
        this.nullVal = Float.MAX_VALUE;
        comp = new MinFloatComp();
        this.ordVals = new IntFloatDynamicMap(valueCount, Float.MAX_VALUE);
      }

      collapseScore.setupIfNeeded(groupHeadSelector, rcontext);
    }

    @Override
    public void setNextReader(LeafReaderContext context) throws IOException {
      functionValues = this.valueSource.getValues(rcontext, context);
    }

    @Override
    public void collapse(int ord, int contextDoc, int globalDoc) throws IOException {

      float score = 0;

      if (needsScores4Collapsing) {
        score = scorer.score();
        this.collapseScore.score = score;
      }

      float currentVal = functionValues.floatVal(contextDoc);

      if (ord > -1) {
        if (comp.test(currentVal, ordVals.get(ord))) {
          ords.put(ord, globalDoc);
          ordVals.put(ord, currentVal);
          if (needsScores) {
            if (!needsScores4Collapsing) {
              score = scorer.score();
            }
            scores.put(ord, score);
          }
        }
      } else if (this.nullPolicy == NullPolicy.COLLAPSE.getCode()) {
        if (comp.test(currentVal, nullVal)) {
          nullVal = currentVal;
          nullDoc = globalDoc;
          if (needsScores) {
            if (!needsScores4Collapsing) {
              score = scorer.score();
            }
            nullScore = score;
          }
        }
      } else if (this.nullPolicy == NullPolicy.EXPAND.getCode()) {
        this.collapsedSet.set(globalDoc);
        if (needsScores) {
          if (!needsScores4Collapsing) {
            score = scorer.score();
          }
          nullScores.add(score);
        }
      }
    }
  }

  /*
   * Strategy for collapsing on ordinal and using the first document according to a complex sort
   * as the group head
   */
  private static class OrdSortSpecStrategy extends OrdFieldValueStrategy {

    private final SortFieldsCompare compareState;
    private final Sort sort;

    private float score;
    private boolean needsScores4Collapsing;

    public OrdSortSpecStrategy(
        int maxDoc,
        int nullPolicy,
        int valueCount,
        GroupHeadSelector groupHeadSelector,
        boolean needsScores4Collapsing,
        boolean needsScores,
        BoostedDocsCollector boostedDocsCollector,
        SortSpec sortSpec,
        IndexSearcher searcher,
        SortedDocValues values)
        throws IOException {
      super(maxDoc, valueCount, nullPolicy, needsScores, boostedDocsCollector, values);
      this.needsScores4Collapsing = needsScores4Collapsing;

      assert GroupHeadSelectorType.SORT.equals(groupHeadSelector.type);

      this.sort = rewriteSort(sortSpec, searcher);

      this.compareState = new SortFieldsCompare(sort.getSort(), valueCount);
    }

    @Override
    public void setNextReader(LeafReaderContext context) throws IOException {
      compareState.setNextReader(context);
    }

    @Override
    public void setScorer(Scorable s) throws IOException {
      super.setScorer(s);
      this.compareState.setScorer(s);
    }

    @Override
    public void collapse(int ord, int contextDoc, int globalDoc) throws IOException {

      if (needsScores4Collapsing) {
        this.score = scorer.score();
      }

      if (ord > -1) { // real collapseKey
        if (-1 == ords.get(ord)) {
          // we've never seen this ord (aka: collapseKey) before, treat it as group head for now
          compareState.setGroupValues(ord, contextDoc);
          ords.put(ord, globalDoc);
          if (needsScores) {
            if (!needsScores4Collapsing) {
              this.score = scorer.score();
            }
            scores.put(ord, score);
          }
        } else {
          // test this ord to see if it's a new group leader
          if (compareState.testAndSetGroupValues(ord, contextDoc)) { // TODO X
            ords.put(ord, globalDoc);
            if (needsScores) {
              if (!needsScores4Collapsing) {
                this.score = scorer.score();
              }
              scores.put(ord, score);
            }
          }
        }
      } else if (this.nullPolicy == NullPolicy.COLLAPSE.getCode()) {
        if (-1 == nullDoc) {
          // we've never seen a doc with null collapse key yet, treat it as the null group head for
          // now
          compareState.setNullGroupValues(contextDoc);
          nullDoc = globalDoc;
          if (needsScores) {
            if (!needsScores4Collapsing) {
              this.score = scorer.score();
            }
            nullScore = score;
          }
        } else {
          // test this doc to see if it's the new null leader
          if (compareState.testAndSetNullGroupValues(contextDoc)) {
            nullDoc = globalDoc;
            if (needsScores) {
              if (!needsScores4Collapsing) {
                this.score = scorer.score();
              }
              nullScore = score;
            }
          }
        }
      } else if (this.nullPolicy == NullPolicy.EXPAND.getCode()) {
        this.collapsedSet.set(globalDoc);
        if (needsScores) {
          if (!needsScores4Collapsing) {
            this.score = scorer.score();
          }
          nullScores.add(score);
        }
      }
    }
  }

  /*
   * Base strategy for collapsing on a 64 bit numeric field and selecting a group head
   * based on min/max value of a 64 bit numeric field.
   */

  private abstract static class LongFieldValueStrategy {
    protected int nullPolicy;
    protected LongIntHashMap cmap;
    protected Scorable scorer;
    protected FloatArrayList nullScores;
    protected float nullScore;
    protected IntFloatDynamicMap scores;
    protected FixedBitSet collapsedSet;
    protected int nullDoc = -1;
    protected boolean needsScores;
    protected String collapseField;
    protected IntIntDynamicMap docs;

    private final BoostedDocsCollector boostedDocsCollector;

    public abstract void collapseNullGroup(int contextDoc, int globalDoc) throws IOException;

    public abstract void collapse(long collapseKey, int contextDoc, int globalDoc)
        throws IOException;

    public abstract void setNextReader(LeafReaderContext context) throws IOException;

    public LongFieldValueStrategy(
        int maxDoc,
        int size,
        String collapseField,
        int nullPolicy,
        boolean needsScores,
        BoostedDocsCollector boostedDocsCollector) {
      this.collapseField = collapseField;
      this.nullPolicy = nullPolicy;
      this.needsScores = needsScores;
      this.collapsedSet = new FixedBitSet(maxDoc);
      this.cmap = new LongIntHashMap(size);
      this.docs = new IntIntDynamicMap(size, 0);

      this.boostedDocsCollector = boostedDocsCollector;

      if (needsScores) {
        this.scores = new IntFloatDynamicMap(size, 0.0f);
        if (nullPolicy == NullPolicy.EXPAND.getCode()) {
          nullScores = new FloatArrayList();
        }
      }
    }

    public FixedBitSet getCollapsedSet() {

      // Handle the boosted docs.
      boostedDocsCollector.purgeGroupsThatHaveBoostedDocs(
          collapsedSet,
          (key) -> {
            cmap.remove(key);
          },
          () -> {
            nullDoc = -1;
          });

      // Build the sorted DocSet of group heads.
      if (nullDoc > -1) {
        this.collapsedSet.set(nullDoc);
      }
      Iterator<LongIntCursor> it1 = cmap.iterator();
      while (it1.hasNext()) {
        LongIntCursor cursor = it1.next();
        int pointer = cursor.value;
        collapsedSet.set(docs.get(pointer));
      }

      return collapsedSet;
    }

    public void setScorer(Scorable scorer) throws IOException {
      this.scorer = scorer;
    }

    public FloatArrayList getNullScores() {
      return nullScores;
    }

    public LongIntHashMap getCollapseMap() {
      return cmap;
    }

    public float getNullScore() {
      return this.nullScore;
    }

    public IntFloatDynamicMap getScores() {
      return scores;
    }

    public IntIntDynamicMap getDocs() {
      return docs;
    }
  }

  /*
   *  Strategy for collapsing on a 64 bit numeric field and selecting the group head based
   *  on the min/max value of a 64 bit field numeric field.
   */
  private static class IntLongStrategy extends LongFieldValueStrategy {

    private final String field;
    private NumericDocValues minMaxVals;
    private IntLongDynamicMap testValues;
    private LongCompare comp;
    private long nullCompVal;

    private int index = -1;

    public IntLongStrategy(
        int maxDoc,
        int size,
        String collapseField,
        int nullPolicy,
        GroupHeadSelector groupHeadSelector,
        boolean needsScores,
        BoostedDocsCollector boostedDocsCollector)
        throws IOException {

      super(maxDoc, size, collapseField, nullPolicy, needsScores, boostedDocsCollector);
      this.field = groupHeadSelector.selectorText;
      this.testValues = new IntLongDynamicMap(size, 0);

      assert GroupHeadSelectorType.MIN_MAX.contains(groupHeadSelector.type);

      if (GroupHeadSelectorType.MAX.equals(groupHeadSelector.type)) {
        comp = new MaxLongComp();
        this.nullCompVal = Long.MIN_VALUE;
      } else {
        comp = new MinLongComp();
        this.nullCompVal = Long.MAX_VALUE;
      }
    }

    @Override
    public void setNextReader(LeafReaderContext context) throws IOException {
      this.minMaxVals = DocValues.getNumeric(context.reader(), this.field);
    }

    private long advanceAndGetCurrentVal(int contextDoc) throws IOException {
      if (minMaxVals.advanceExact(contextDoc)) {
        return minMaxVals.longValue();
      } // else...
      return 0;
    }

    @Override
    public void collapse(long collapseKey, int contextDoc, int globalDoc) throws IOException {
      final long currentVal = advanceAndGetCurrentVal(contextDoc);

      final int idx;
      if ((idx = cmap.indexOf(collapseKey)) >= 0) {
        int pointer = cmap.indexGet(idx);
        if (comp.test(currentVal, testValues.get(pointer))) {
          testValues.put(pointer, currentVal);
          docs.put(pointer, globalDoc);
          if (needsScores) {
            scores.put(pointer, scorer.score());
          }
        }
      } else {
        ++index;
        cmap.put(collapseKey, index);
        testValues.put(index, currentVal);
        docs.put(index, globalDoc);
        if (needsScores) {
          scores.put(index, scorer.score());
        }
      }
    }

    @Override
    public void collapseNullGroup(int contextDoc, int globalDoc) throws IOException {
      assert NullPolicy.IGNORE.getCode() != this.nullPolicy;

      final long currentVal = advanceAndGetCurrentVal(contextDoc);
      if (this.nullPolicy == NullPolicy.COLLAPSE.getCode()) {
        if (comp.test(currentVal, nullCompVal)) {
          nullCompVal = currentVal;
          nullDoc = globalDoc;
          if (needsScores) {
            nullScore = scorer.score();
          }
        }
      } else if (this.nullPolicy == NullPolicy.EXPAND.getCode()) {
        this.collapsedSet.set(globalDoc);
        if (needsScores) {
          nullScores.add(scorer.score());
        }
      }
    }
  }

  private static class IntFloatStrategy extends LongFieldValueStrategy {

    private final String field;
    private NumericDocValues minMaxVals;
    private IntFloatDynamicMap testValues;
    private FloatCompare comp;
    private float nullCompVal;

    private int index = -1;

    public IntFloatStrategy(
        int maxDoc,
        int size,
        String collapseField,
        int nullPolicy,
        GroupHeadSelector groupHeadSelector,
        boolean needsScores,
        BoostedDocsCollector boostedDocsCollector)
        throws IOException {

      super(maxDoc, size, collapseField, nullPolicy, needsScores, boostedDocsCollector);
      this.field = groupHeadSelector.selectorText;
      this.testValues = new IntFloatDynamicMap(size, 0.0f);

      assert GroupHeadSelectorType.MIN_MAX.contains(groupHeadSelector.type);

      if (GroupHeadSelectorType.MAX.equals(groupHeadSelector.type)) {
        comp = new MaxFloatComp();
        this.nullCompVal = -Float.MAX_VALUE;
      } else {
        comp = new MinFloatComp();
        this.nullCompVal = Float.MAX_VALUE;
      }
    }

    @Override
    public void setNextReader(LeafReaderContext context) throws IOException {
      this.minMaxVals = DocValues.getNumeric(context.reader(), this.field);
    }

    private float advanceAndGetCurrentVal(int contextDoc) throws IOException {
      if (minMaxVals.advanceExact(contextDoc)) {
        return Float.intBitsToFloat((int) minMaxVals.longValue());
      } // else...
      return Float.intBitsToFloat(0);
    }

    @Override
    public void collapse(long collapseKey, int contextDoc, int globalDoc) throws IOException {
      final float currentVal = advanceAndGetCurrentVal(contextDoc);

      final int idx;
      if ((idx = cmap.indexOf(collapseKey)) >= 0) {
        int pointer = cmap.indexGet(idx);
        if (comp.test(currentVal, testValues.get(pointer))) {
          testValues.put(pointer, currentVal);
          docs.put(pointer, globalDoc);
          if (needsScores) {
            scores.put(pointer, scorer.score());
          }
        }
      } else {
        ++index;
        cmap.put(collapseKey, index);
        testValues.put(index, currentVal);
        docs.put(index, globalDoc);
        if (needsScores) {
          scores.put(index, scorer.score());
        }
      }
    }

    @Override
    public void collapseNullGroup(int contextDoc, int globalDoc) throws IOException {
      assert NullPolicy.IGNORE.getCode() != this.nullPolicy;
      final float currentVal = advanceAndGetCurrentVal(contextDoc);
      if (this.nullPolicy == NullPolicy.COLLAPSE.getCode()) {
        if (comp.test(currentVal, nullCompVal)) {
          nullCompVal = currentVal;
          nullDoc = globalDoc;
          if (needsScores) {
            nullScore = scorer.score();
          }
        }
      } else if (this.nullPolicy == NullPolicy.EXPAND.getCode()) {
        this.collapsedSet.set(globalDoc);
        if (needsScores) {
          nullScores.add(scorer.score());
        }
      }
    }
  }

  /*
   *  Strategy for collapsing on a 64 bit numeric field and selecting the group head based
   *  on the min/max value of a Value Source Function.
   */
  private static class LongValueSourceStrategy extends LongFieldValueStrategy {

    private FloatCompare comp;
    private IntFloatDynamicMap testValues;
    private float nullCompVal;

    private ValueSource valueSource;
    private FunctionValues functionValues;
    private Map<Object, Object> rcontext;
    private final CollapseScore collapseScore = new CollapseScore();
    private int index = -1;
    private boolean needsScores4Collapsing;

    public LongValueSourceStrategy(
        int maxDoc,
        int size,
        String collapseField,
        int nullPolicy,
        GroupHeadSelector groupHeadSelector,
        boolean needsScores4Collapsing,
        boolean needsScores,
        BoostedDocsCollector boostedDocsCollector,
        FunctionQuery funcQuery,
        IndexSearcher searcher)
        throws IOException {

      super(maxDoc, size, collapseField, nullPolicy, needsScores, boostedDocsCollector);

      this.needsScores4Collapsing = needsScores4Collapsing;
      this.testValues = new IntFloatDynamicMap(size, 0.0f);

      this.valueSource = funcQuery.getValueSource();
      this.rcontext = ValueSource.newContext(searcher);

      assert GroupHeadSelectorType.MIN_MAX.contains(groupHeadSelector.type);

      if (GroupHeadSelectorType.MAX.equals(groupHeadSelector.type)) {
        this.nullCompVal = -Float.MAX_VALUE;
        comp = new MaxFloatComp();
      } else {
        this.nullCompVal = Float.MAX_VALUE;
        comp = new MinFloatComp();
      }

      collapseScore.setupIfNeeded(groupHeadSelector, rcontext);
    }

    @Override
    @SuppressWarnings({"unchecked"})
    public void setNextReader(LeafReaderContext context) throws IOException {
      functionValues = this.valueSource.getValues(rcontext, context);
    }

    private float computeScoreIfNeeded4Collapse() throws IOException {
      if (needsScores4Collapsing) {
        this.collapseScore.score = scorer.score();
        return this.collapseScore.score;
      } // else...
      return 0F;
    }

    @Override
    public void collapse(long collapseKey, int contextDoc, int globalDoc) throws IOException {

      float score = computeScoreIfNeeded4Collapse();
      final float currentVal = functionValues.floatVal(contextDoc);

      final int idx;
      if ((idx = cmap.indexOf(collapseKey)) >= 0) {
        int pointer = cmap.indexGet(idx);
        if (comp.test(currentVal, testValues.get(pointer))) {
          testValues.put(pointer, currentVal);
          docs.put(pointer, globalDoc);
          if (needsScores) {
            if (!needsScores4Collapsing) {
              score = scorer.score();
            }
            scores.put(pointer, score);
          }
        }
      } else {
        ++index;
        cmap.put(collapseKey, index);
        docs.put(index, globalDoc);
        testValues.put(index, currentVal);
        if (needsScores) {
          if (!needsScores4Collapsing) {
            score = scorer.score();
          }
          scores.put(index, score);
        }
      }
    }

    @Override
    public void collapseNullGroup(int contextDoc, int globalDoc) throws IOException {
      assert NullPolicy.IGNORE.getCode() != this.nullPolicy;

      float score = computeScoreIfNeeded4Collapse();
      final float currentVal = functionValues.floatVal(contextDoc);

      if (this.nullPolicy == NullPolicy.COLLAPSE.getCode()) {
        if (comp.test(currentVal, nullCompVal)) {
          nullCompVal = currentVal;
          nullDoc = globalDoc;
          if (needsScores) {
            if (!needsScores4Collapsing) {
              score = scorer.score();
            }
            nullScore = score;
          }
        }
      } else if (this.nullPolicy == NullPolicy.EXPAND.getCode()) {
        this.collapsedSet.set(globalDoc);
        if (needsScores) {
          if (!needsScores4Collapsing) {
            score = scorer.score();
          }
          nullScores.add(score);
        }
      }
    }
  }

  /*
   * Strategy for collapsing on a 64 bit numeric field and using the first document according
   * to a complex sort as the group head
   */
  private static class LongSortSpecStrategy extends LongFieldValueStrategy {

    private final SortFieldsCompare compareState;
    private final SortSpec sortSpec;
    private final Sort sort;

    private int index = -1;
    private boolean needsScores4Collapsing;

    public LongSortSpecStrategy(
        int maxDoc,
        int size,
        String collapseField,
        int nullPolicy,
        GroupHeadSelector groupHeadSelector,
        boolean needsScores4Collapsing,
        boolean needsScores,
        BoostedDocsCollector boostedDocsCollector,
        SortSpec sortSpec,
        IndexSearcher searcher)
        throws IOException {

      super(maxDoc, size, collapseField, nullPolicy, needsScores, boostedDocsCollector);
      this.needsScores4Collapsing = needsScores4Collapsing;

      assert GroupHeadSelectorType.SORT.equals(groupHeadSelector.type);

      this.sortSpec = sortSpec;
      this.sort = rewriteSort(sortSpec, searcher);
      this.compareState = new SortFieldsCompare(sort.getSort(), size);
    }

    @Override
    public void setNextReader(LeafReaderContext context) throws IOException {
      compareState.setNextReader(context);
    }

    @Override
    public void setScorer(Scorable s) throws IOException {
      super.setScorer(s);
      this.compareState.setScorer(s);
    }

    private float computeScoreIfNeeded4Collapse() throws IOException {
      return needsScores4Collapsing ? scorer.score() : 0F;
    }

    @Override
    public void collapse(long collapseKey, int contextDoc, int globalDoc) throws IOException {
      float score = computeScoreIfNeeded4Collapse();

      final int idx;
      if ((idx = cmap.indexOf(collapseKey)) >= 0) {
        // we've seen this collapseKey before, test to see if it's a new group leader
        int pointer = cmap.indexGet(idx);
        if (compareState.testAndSetGroupValues(pointer, contextDoc)) {
          docs.put(pointer, globalDoc);
          if (needsScores) {
            if (!needsScores4Collapsing) {
              score = scorer.score();
            }
            scores.put(pointer, score);
          }
        }
      } else {
        // we've never seen this collapseKey before, treat it as group head for now
        ++index;
        cmap.put(collapseKey, index);
        docs.put(index, globalDoc);
        compareState.setGroupValues(index, contextDoc);
        if (needsScores) {
          if (!needsScores4Collapsing) {
            score = scorer.score();
          }
          scores.put(index, score);
        }
      }
    }

    @Override
    public void collapseNullGroup(int contextDoc, int globalDoc) throws IOException {
      assert NullPolicy.IGNORE.getCode() != this.nullPolicy;

      float score = computeScoreIfNeeded4Collapse();

      if (this.nullPolicy == NullPolicy.COLLAPSE.getCode()) {
        if (-1 == nullDoc) {
          // we've never seen a doc with null collapse key yet, treat it as the null group head for
          // now
          compareState.setNullGroupValues(contextDoc);
          nullDoc = globalDoc;
          if (needsScores) {
            if (!needsScores4Collapsing) {
              score = scorer.score();
            }
            nullScore = score;
          }
        } else {
          // test this doc to see if it's the new null leader
          if (compareState.testAndSetNullGroupValues(contextDoc)) {
            nullDoc = globalDoc;
            if (needsScores) {
              if (!needsScores4Collapsing) {
                score = scorer.score();
              }
              nullScore = score;
            }
          }
        }
      } else if (this.nullPolicy == NullPolicy.EXPAND.getCode()) {
        this.collapsedSet.set(globalDoc);
        if (needsScores) {
          if (!needsScores4Collapsing) {
            score = scorer.score();
          }
          nullScores.add(score);
        }
      }
    }
  }

  /**
   * Helper class for dealing with boosted docs, which always get collected (even if there is more
   * then one in a group) and suppress any non-boosted docs from being collected from their group
   * (even if they should be based on the group head selectors)
   *
   * <p>NOTE: collect methods must be called in increasing globalDoc order
   */
  private static class BoostedDocsCollector {
    private final IntIntHashMap boostDocsMap;
    private final int[] sortedGlobalDocIds;
    private final boolean hasBoosts;

    private final LongArrayList boostedKeys = new LongArrayList();
    private final IntArrayList boostedDocs = new IntArrayList();
    ;
    private boolean boostedNullGroup = false;
    private final MergeBoost boostedDocsIdsIter;

    public static BoostedDocsCollector build(final IntIntHashMap boostDocsMap) {
      if (null != boostDocsMap && !boostDocsMap.isEmpty()) {
        return new BoostedDocsCollector(boostDocsMap);
      }

      // else: No-Op impl (short circut default impl)....
      return new BoostedDocsCollector(new IntIntHashMap()) {
        @Override
        public boolean collectIfBoosted(long groupKey, int globalDoc) {
          return false;
        }

        @Override
        public boolean collectInNullGroupIfBoosted(int globalDoc) {
          return false;
        }

        @Override
        public void purgeGroupsThatHaveBoostedDocs(
            final FixedBitSet collapsedSet,
<<<<<<< HEAD
            final LongProcedure removeGroupKey,
            final Runnable resetNullGroupHead) {
          return;
        }
=======
            final IntProcedure removeGroupKey,
            final Runnable resetNullGroupHead) {}
>>>>>>> 8277c131
      };
    }

    private BoostedDocsCollector(final IntIntHashMap boostDocsMap) {
      this.boostDocsMap = boostDocsMap;
      this.hasBoosts = !boostDocsMap.isEmpty();
      sortedGlobalDocIds = new int[boostDocsMap.size()];
      Iterator<IntIntCursor> it = boostDocsMap.iterator();
      int index = -1;
      while (it.hasNext()) {
        IntIntCursor cursor = it.next();
        sortedGlobalDocIds[++index] = cursor.key;
      }

      Arrays.sort(sortedGlobalDocIds);
      boostedDocsIdsIter = getMergeBoost();
    }

    /** True if there are any requested boosts (regardless of wether any have been collected) */
    public boolean hasBoosts() {
      return hasBoosts;
    }

    /** Returns a brand new MergeBoost instance listing all requested boosted docs */
    public MergeBoost getMergeBoost() {
      return new MergeBoost(sortedGlobalDocIds);
    }

    /**
     * @return true if doc is boosted and has (now) been collected
     */
    public boolean collectIfBoosted(long groupKey, int globalDoc) {
      if (boostedDocsIdsIter.boost(globalDoc)) {
        this.boostedDocs.add(globalDoc);
        this.boostedKeys.add(groupKey);
        return true;
      }
      return false;
    }

    /**
     * @return true if doc is boosted and has (now) been collected
     */
    public boolean collectInNullGroupIfBoosted(int globalDoc) {
      if (boostedDocsIdsIter.boost(globalDoc)) {
        this.boostedDocs.add(globalDoc);
        this.boostedNullGroup = true;
        return true;
      }
      return false;
    }

    /**
     * Kludgy API neccessary to deal with diff collectors/strategies using diff data structs for
     * tracking collapse keys...
     */
    public void purgeGroupsThatHaveBoostedDocs(
        final FixedBitSet collapsedSet,
        final LongProcedure removeGroupKey,
        final Runnable resetNullGroupHead) {
      // Add the (collected) boosted docs to the collapsedSet
      boostedDocs.forEach(
          new IntProcedure() {
            @Override
            public void apply(int globalDoc) {
              collapsedSet.set(globalDoc);
            }
          });
      // Remove any group heads that are in the same groups as (collected) boosted documents.
      boostedKeys.forEach(removeGroupKey);
      if (boostedNullGroup) {
        // If we're using IGNORE then no (matching) null docs were collected (by caller)
        // If we're using EXPAND then all (matching) null docs were already collected (by us)
        //   ...and that's *good* because each is treated like it's own group, our boosts don't
        // matter
        // We only have to worry about removing null docs when using COLLAPSE, in which case any
        // boosted null doc means we clear the group head of the null group..
        resetNullGroupHead.run();
      }
    }
  }

  static class MergeBoost {

    private int[] boostDocs;
    private int index = 0;

    public MergeBoost(int[] boostDocs) {
      this.boostDocs = boostDocs;
    }

    public void reset() {
      this.index = 0;
    }

    public boolean boost(int globalDoc) {
      if (index == Integer.MIN_VALUE) {
        return false;
      } else {
        while (true) {
          if (index >= boostDocs.length) {
            index = Integer.MIN_VALUE;
            return false;
          } else {
            int comp = boostDocs[index];
            if (comp == globalDoc) {
              ++index;
              return true;
            } else if (comp < globalDoc) {
              ++index;
            } else {
              return false;
            }
          }
        }
      }
    }
  }

  /**
   * This structure wraps (and semi-emulates) the {@link SortFieldsCompare} functionality/API for
   * "block" based group collection, where we only ever need a single group in memory at a time As a
   * result, it's API has a smaller surface area...
   */
  private static class BlockBasedSortFieldsCompare {
    /**
     * this will always have a numGroups of '0' and we will (ab)use the 'null' group methods for
     * tracking and comparison as we collect docs (since we only ever consider one group at a time)
     */
    private final SortFieldsCompare inner;

    public BlockBasedSortFieldsCompare(final SortField[] sorts) {
      this.inner = new SortFieldsCompare(sorts, 0);
    }

    public void setNextReader(LeafReaderContext context) throws IOException {
      inner.setNextReader(context);
    }

    public void setScorer(Scorable s) throws IOException {
      inner.setScorer(s);
    }

    /**
     * @see SortFieldsCompare#setGroupValues
     */
    public void setGroupValues(int contextDoc) throws IOException {
      inner.setNullGroupValues(contextDoc);
    }

    /**
     * @see SortFieldsCompare#testAndSetGroupValues
     */
    public boolean testAndSetGroupValues(int contextDoc) throws IOException {
      return inner.testAndSetNullGroupValues(contextDoc);
    }
  }

  /**
   * Class for comparing documents according to a list of SortField clauses and tracking the
   * groupHeadLeaders and their sort values. groups will be identified by int "contextKey values,
   * which may either be (encoded) 32bit numeric values, or ordinal values for Strings -- this class
   * doesn't care, and doesn't assume any special meaning.
   */
  private static class SortFieldsCompare {
    private final int numClauses;
    private final SortField[] sorts;
    private final int[] reverseMul;

    @SuppressWarnings({"rawtypes"})
    private final FieldComparator[] fieldComparators;

    private final LeafFieldComparator[] leafFieldComparators;

    private Object[][] groupHeadValues; // growable
    private final Object[] nullGroupValues;

    /**
     * Constructs an instance based on the the (raw, un-rewritten) SortFields to be used, and an
     * initial number of expected groups (will grow as needed).
     */
    @SuppressWarnings({"rawtypes"})
    public SortFieldsCompare(SortField[] sorts, int initNumGroups) {
      this.sorts = sorts;
      numClauses = sorts.length;
      fieldComparators = new FieldComparator[numClauses];
      leafFieldComparators = new LeafFieldComparator[numClauses];
      reverseMul = new int[numClauses];
      for (int clause = 0; clause < numClauses; clause++) {
        SortField sf = sorts[clause];
        // we only need one slot for every comparator
        fieldComparators[clause] = sf.getComparator(1, clause == 0);
        reverseMul[clause] = sf.getReverse() ? -1 : 1;
      }
      groupHeadValues = new Object[initNumGroups][];
      nullGroupValues = new Object[numClauses];
    }

    public void setNextReader(LeafReaderContext context) throws IOException {
      for (int clause = 0; clause < numClauses; clause++) {
        leafFieldComparators[clause] = fieldComparators[clause].getLeafComparator(context);
      }
    }

    public void setScorer(Scorable s) throws IOException {
      for (int clause = 0; clause < numClauses; clause++) {
        leafFieldComparators[clause].setScorer(s);
      }
    }

    // LUCENE-6808 workaround
    private static Object cloneIfBytesRef(Object val) {
      if (val instanceof BytesRef) {
        return BytesRef.deepCopyOf((BytesRef) val);
      }
      return val;
    }

    /**
     * Returns the current SortField values for the specified collapseKey. If this collapseKey has
     * never been seen before, then an array of null values is inited and tracked so that the caller
     * may update it if needed.
     */
    private Object[] getOrInitGroupHeadValues(int collapseKey) {
      Object[] values = groupHeadValues[collapseKey];
      if (null == values) {
        values = new Object[numClauses];
        groupHeadValues[collapseKey] = values;
      }
      return values;
    }

    /**
     * Records the SortField values for the specified contextDoc as the "best" values for the group
     * identified by the specified collapseKey.
     *
     * <p>Should be called the first time a contextKey is encountered.
     */
    public void setGroupValues(int collapseKey, int contextDoc) throws IOException {
      assert 0 <= collapseKey : "negative collapseKey";
      if (collapseKey >= groupHeadValues.length) {
        grow(collapseKey + 1);
      }
      setGroupValues(getOrInitGroupHeadValues(collapseKey), contextDoc);
    }

    /**
     * Records the SortField values for the specified contextDoc as the "best" values for the null
     * group.
     *
     * <p>Should be calledthe first time a doc in the null group is encountered
     */
    public void setNullGroupValues(int contextDoc) throws IOException {
      setGroupValues(nullGroupValues, contextDoc);
    }

    /**
     * Records the SortField values for the specified contextDoc into the values array provided by
     * the caller.
     */
    private void setGroupValues(Object[] values, int contextDoc) throws IOException {
      for (int clause = 0; clause < numClauses; clause++) {
        leafFieldComparators[clause].copy(0, contextDoc);
        values[clause] = cloneIfBytesRef(fieldComparators[clause].value(0));
      }
    }

    /**
     * Compares the SortField values of the specified contextDoc with the existing group head values
     * for the group identified by the specified collapseKey, and overwrites them (and returns true)
     * if this document should become the new group head in accordance with the SortFields
     * (otherwise returns false)
     */
    public boolean testAndSetGroupValues(int collapseKey, int contextDoc) throws IOException {
      assert 0 <= collapseKey : "negative collapseKey";
      if (collapseKey >= groupHeadValues.length) {
        grow(collapseKey + 1);
      }
      return testAndSetGroupValues(getOrInitGroupHeadValues(collapseKey), contextDoc);
    }

    /**
     * Compares the SortField values of the specified contextDoc with the existing group head values
     * for the null group, and overwrites them (and returns true) if this document should become the
     * new group head in accordance with the SortFields. (otherwise returns false)
     */
    public boolean testAndSetNullGroupValues(int contextDoc) throws IOException {
      return testAndSetGroupValues(nullGroupValues, contextDoc);
    }

    /**
     * Compares the SortField values of the specified contextDoc with the existing values array, and
     * overwrites them (and returns true) if this document is the new group head in accordance with
     * the SortFields. (otherwise returns false)
     */
    @SuppressWarnings({"unchecked", "rawtypes"})
    private boolean testAndSetGroupValues(Object[] values, int contextDoc) throws IOException {
      Object[] stash = new Object[numClauses];
      int lastCompare = 0;
      int testClause = 0;
      for (
      /* testClause */ ; testClause < numClauses; testClause++) {
        leafFieldComparators[testClause].copy(0, contextDoc);
        FieldComparator fcomp = fieldComparators[testClause];
        stash[testClause] = cloneIfBytesRef(fcomp.value(0));
        lastCompare =
            reverseMul[testClause] * fcomp.compareValues(stash[testClause], values[testClause]);

        if (0 != lastCompare) {
          // no need to keep checking additional clauses
          break;
        }
      }

      if (0 <= lastCompare) {
        // we're either not competitive, or we're completely tied with another doc that's already
        // group head that's already been selected
        return false;
      } // else...

      // this doc is our new group head, we've already read some of the values into our stash
      testClause++;
      System.arraycopy(stash, 0, values, 0, testClause);
      // read the remaining values we didn't need to test
      for (int copyClause = testClause; copyClause < numClauses; copyClause++) {
        leafFieldComparators[copyClause].copy(0, contextDoc);
        values[copyClause] = cloneIfBytesRef(fieldComparators[copyClause].value(0));
      }
      return true;
    }

    /** Grows all internal arrays to the specified minSize */
    public void grow(int minSize) {
      groupHeadValues = ArrayUtil.grow(groupHeadValues, minSize);
    }
  }

  private static interface IntCompare {
    public boolean test(int i1, int i2);
  }

  private static interface FloatCompare {
    public boolean test(float i1, float i2);
  }

  private static interface LongCompare {
    public boolean test(long i1, long i2);
  }

  private static class MaxIntComp implements IntCompare {
    @Override
    public boolean test(int i1, int i2) {
      return i1 > i2;
    }
  }

  private static class MinIntComp implements IntCompare {
    @Override
    public boolean test(int i1, int i2) {
      return i1 < i2;
    }
  }

  private static class MaxFloatComp implements FloatCompare {
    @Override
    public boolean test(float i1, float i2) {
      return i1 > i2;
    }
  }

  private static class MinFloatComp implements FloatCompare {
    @Override
    public boolean test(float i1, float i2) {
      return i1 < i2;
    }
  }

  private static class MaxLongComp implements LongCompare {
    @Override
    public boolean test(long i1, long i2) {
      return i1 > i2;
    }
  }

  private static class MinLongComp implements LongCompare {
    @Override
    public boolean test(long i1, long i2) {
      return i1 < i2;
    }
  }

  /** returns the number of arguments that are non null */
  private static final int numNotNull(final Object... args) {
    int r = 0;
    for (final Object o : args) {
      if (null != o) {
        r++;
      }
    }
    return r;
  }

  /**
   * Helper method for rewriting the Sort associated with a SortSpec. Handles the special case
   * default of relevancy sort (ie: a SortSpec w/null Sort object)
   */
  public static Sort rewriteSort(SortSpec sortSpec, IndexSearcher searcher) throws IOException {
    assert null != sortSpec : "SortSpec must not be null";
    assert null != searcher : "Searcher must not be null";
    Sort orig = sortSpec.getSort();
    if (null == orig) {
      orig = Sort.RELEVANCE;
    }
    return orig.rewrite(searcher);
  }
}<|MERGE_RESOLUTION|>--- conflicted
+++ resolved
@@ -3399,15 +3399,8 @@
         @Override
         public void purgeGroupsThatHaveBoostedDocs(
             final FixedBitSet collapsedSet,
-<<<<<<< HEAD
             final LongProcedure removeGroupKey,
-            final Runnable resetNullGroupHead) {
-          return;
-        }
-=======
-            final IntProcedure removeGroupKey,
             final Runnable resetNullGroupHead) {}
->>>>>>> 8277c131
       };
     }
 
