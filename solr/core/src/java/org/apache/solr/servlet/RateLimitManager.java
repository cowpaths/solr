--- conflicted
+++ resolved
@@ -111,12 +111,9 @@
       return RequestRateLimiter.UNLIMITED;
     }
 
-<<<<<<< HEAD
-=======
     // slot borrowing should be fallback behavior, so if `slotAcquisitionTimeoutInMS`
     // is configured it will be applied here (blocking if necessary), to make a best
     // effort to draw from the request's own slot pool.
->>>>>>> ca6a71e3
     RequestRateLimiter.SlotReservation result = requestRateLimiter.handleRequest();
 
     if (result != null) {
