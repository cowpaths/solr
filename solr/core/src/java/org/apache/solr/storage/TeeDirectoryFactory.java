/*
 * Licensed to the Apache Software Foundation (ASF) under one or more
 * contributor license agreements.  See the NOTICE file distributed with
 * this work for additional information regarding copyright ownership.
 * The ASF licenses this file to You under the Apache License, Version 2.0
 * (the "License"); you may not use this file except in compliance with
 * the License.  You may obtain a copy of the License at
 *
 *     http://www.apache.org/licenses/LICENSE-2.0
 *
 * Unless required by applicable law or agreed to in writing, software
 * distributed under the License is distributed on an "AS IS" BASIS,
 * WITHOUT WARRANTIES OR CONDITIONS OF ANY KIND, either express or implied.
 * See the License for the specific language governing permissions and
 * limitations under the License.
 */

package org.apache.solr.storage;

import com.codahale.metrics.Meter;
import java.io.Closeable;
import java.io.IOException;
import java.lang.invoke.MethodHandles;
import java.lang.ref.WeakReference;
import java.nio.file.NoSuchFileException;
import java.nio.file.Path;
import java.util.AbstractMap;
import java.util.Collections;
import java.util.Iterator;
import java.util.List;
import java.util.Map;
import java.util.concurrent.ArrayBlockingQueue;
import java.util.concurrent.BlockingQueue;
import java.util.concurrent.ConcurrentHashMap;
import java.util.concurrent.ExecutorService;
import java.util.concurrent.Future;
import java.util.concurrent.LinkedBlockingQueue;
import java.util.concurrent.TimeUnit;
import java.util.concurrent.atomic.LongAdder;
import java.util.function.BiConsumer;
import org.apache.lucene.store.AlreadyClosedException;
import org.apache.lucene.store.Directory;
import org.apache.lucene.store.FSDirectory;
import org.apache.lucene.store.FilterDirectory;
import org.apache.lucene.store.LockFactory;
import org.apache.lucene.store.MMapDirectory;
import org.apache.lucene.util.RamUsageEstimator;
import org.apache.solr.common.params.SolrParams;
import org.apache.solr.common.util.ExecutorUtil;
import org.apache.solr.common.util.NamedList;
import org.apache.solr.core.CoreContainer;
import org.apache.solr.core.MMapDirectoryFactory;
import org.apache.solr.core.NodeRoles;
import org.apache.solr.core.SolrInfoBean;
import org.apache.solr.metrics.MetricsMap;
import org.apache.solr.metrics.SolrMetricProducer;
import org.apache.solr.metrics.SolrMetricsContext;
import org.apache.solr.util.IOFunction;
import org.apache.solr.util.stats.MetricUtils;
import org.slf4j.Logger;
import org.slf4j.LoggerFactory;

public class TeeDirectoryFactory extends MMapDirectoryFactory {

  private static final Logger log = LoggerFactory.getLogger(MethodHandles.lookup().lookupClass());
  private NodeLevelTeeDirectoryState nodeLevelState;
  private NodeLevelTeeDirectoryState ownNodeLevelState;
  private WeakReference<CoreContainer> cc;

  private boolean isDataNode = true;
  private String accessDir;
  private boolean useAsyncIO;
  private boolean useDirectIO;

  @Override
  public void initCoreContainer(CoreContainer cc) {
    super.initCoreContainer(cc);
    // don't set up the index cache on nodes that don't use it
    if (cc.nodeRoles.getRoleMode(NodeRoles.Role.DATA).equals(NodeRoles.MODE_OFF)) {
      isDataNode = false;
      return;
    }
    this.cc = new WeakReference<>(cc);
  }

  public static class NodeLevelTeeDirectoryState implements SolrMetricProducer {
    final ExecutorService ioExec = ExecutorUtil.newMDCAwareCachedThreadPool("teeIOExec");
    private final Future<?> lengthVerificationTask;
    final BlockingQueue<PersistentLengthVerification> persistentLengthVerificationQueue;
    private final Future<?> activationTask;
    final LinkedBlockingQueue<AccessDirectory.LazyEntry> activationQueue =
        new LinkedBlockingQueue<>();
    final ConcurrentHashMap<AccessDirectory.ConcurrentIntSet, Boolean> priorityActivate =
        new ConcurrentHashMap<>();

    private SolrMetricsContext solrMetricsContext;
    final LongAdder rawCt = new LongAdder();
    final LongAdder loadedCt = new LongAdder();
    final LongAdder populatedCt = new LongAdder();
    final LongAdder lazyCt = new LongAdder();
    final LongAdder lazyMapSize = new LongAdder();
    final LongAdder lazyMapDiskUsage = new LongAdder();
    final LongAdder lazyLoadedBlockBytes = new LongAdder();
    final Meter priorityActivateMeter = new Meter();
    final Meter activateMeter = new Meter();

    public NodeLevelTeeDirectoryState(int lengthVerificationQueueSize) {
      persistentLengthVerificationQueue = new ArrayBlockingQueue<>(lengthVerificationQueueSize);
      activationTask =
          ioExec.submit(
              () -> {
                Thread t = Thread.currentThread();
                int idleCount = 0; // allow a longer poll interval when nothing's happening
                AccessDirectory.LazyEntry lazyEntry = null;
                while (!t.isInterrupted()) {
                  try {
                    if (!priorityActivate.isEmpty()) {
                      idleCount = 0;
                      Iterator<AccessDirectory.ConcurrentIntSet> iter =
                          priorityActivate.keySet().iterator();
                      while (iter.hasNext()) {
                        priorityActivateMeter.mark(iter.next().call());
                        iter.remove();
                      }
                    } else {
                      if (lazyEntry == null) {
                        lazyEntry = activationQueue.poll(idleCount * 200L, TimeUnit.MILLISECONDS);
                      }
                      if (lazyEntry != null) {
                        // we load background activation in multiple passes, in order to
                        // periodically give
                        // `priorityActivate` a crack at running. Otherwise, a single monolithic
                        // large file
                        // could block IO for a long time, depriving us of the ability to benefit
                        // from
                        // signals about specific file areas that should be loaded earlier.
                        int blocksLoadedCount = lazyEntry.load();
                        if (blocksLoadedCount < 0) {
                          blocksLoadedCount = ~blocksLoadedCount;
                          lazyEntry = null;
                        }
                        activateMeter.mark(blocksLoadedCount);
                        idleCount = 0;
                      } else if (idleCount < 5) {
                        idleCount++;
                      }
                    }
                  } catch (InterruptedException ex) {
                    t.interrupt();
                    return null;
                  } catch (IOException ex) {
                    lazyEntry = null;
                    String logMsg = ex.toString();
                    log.warn("swallowed exception while activating input: {}", logMsg);
                  } catch (Throwable ex) {
                    lazyEntry = null;
                    log.warn("swallowed unexpected exception while activating input", ex);
                  }
                }
                return null;
              });
      lengthVerificationTask =
          ioExec.submit(
              () -> {
                Thread t = Thread.currentThread();
                while (!t.isInterrupted()) {
                  PersistentLengthVerification a = null;
                  try {
                    a = persistentLengthVerificationQueue.take();
                    a.verify();
                  } catch (InterruptedException e) {
                    t.interrupt();
                    break;
                  } catch (Throwable th) {
                    log.error("error verifying persistent length {}", a);
                  }
                }
              });
    }

    @Override
    public void initializeMetrics(SolrMetricsContext parentContext, String scope) {
      solrMetricsContext = parentContext.getChildContext(this);
      MetricsMap mm =
          new MetricsMap(
              (writer) -> {
                writer.put("rawCt", rawCt.sum());
                writer.put("loadedCt", loadedCt.sum());
                writer.put("populatedCt", populatedCt.sum());
                writer.put("lazyCt", lazyCt.sum());
                writer.put("cumulativeLazyMapSize", lazyMapSize.sum());
                final long diskUsage = lazyMapDiskUsage.sum();
                writer.put("lazyDiskUsage", RamUsageEstimator.humanReadableUnits(diskUsage));
                writer.put("lazyDiskBytesUsed", diskUsage);
                final long blockBytesLoaded = lazyLoadedBlockBytes.sum();
                writer.put(
                    "lazyLoadedBlockUsage", RamUsageEstimator.humanReadableUnits(blockBytesLoaded));
                writer.put("lazyLoadedBlockBytes", blockBytesLoaded);
                BiConsumer<CharSequence, Object> c = writer.getBiConsumer();
                MetricUtils.convertMetric(
                    "priorityActivate",
                    priorityActivateMeter,
                    MetricUtils.ALL_PROPERTIES,
                    false,
                    false,
                    false,
                    false,
                    ":",
                    c::accept);
                MetricUtils.convertMetric(
                    "activate",
                    activateMeter,
                    MetricUtils.ALL_PROPERTIES,
                    false,
                    false,
                    false,
                    false,
                    ":",
                    c::accept);
              });
      solrMetricsContext.gauge(mm, true, scope, SolrInfoBean.Category.DIRECTORY.toString());
    }

    @Override
    public SolrMetricsContext getSolrMetricsContext() {
      return solrMetricsContext;
    }

    @Override
    @SuppressWarnings("try")
    public void close() throws IOException {
      try (Closeable c1 = SolrMetricProducer.super::close;
          Closeable c2 = () -> ExecutorUtil.shutdownAndAwaitTermination(ioExec)) {
        try {
          lengthVerificationTask.cancel(true);
        } finally {
          activationTask.cancel(true);
        }
      }
    }
  }

  static final class PersistentLengthVerification {
    private final Directory accessDir;
    private final Directory persistentDir;
    private final String name;
    private final long accessLength;

    PersistentLengthVerification(
        Directory accessDir, Directory persistentDir, String name, long accessLength) {
      this.accessDir = accessDir;
      this.persistentDir = persistentDir;
      this.name = name;
      this.accessLength = accessLength;
    }

    private void verify() {
      try {
        long l = persistentDir.fileLength(name);
        if (l != accessLength) {
          log.error("file length mismatch {} != {}", l, this);
        }
      } catch (AlreadyClosedException th) {
        // swallow this; we have to defer lookup, but we know that in doing so we run the risk
        // the the directory will already have been closed by the time we look up the length
      } catch (NoSuchFileException e) {
        try {
          accessDir.fileLength(name);
          log.error("file absent in persistent, present in access: {}", this);
        } catch (NoSuchFileException e1) {
          // this is what we expect, so just swallow it
        } catch (Throwable t) {
          log.warn("unable to re-verify access length {}", this, t);
        }
      } catch (Throwable t) {
        log.warn("unable to verify persistent length {}", this, t);
      }
    }

    @Override
    public String toString() {
      StringBuilder sb = new StringBuilder();
      sb.append("{name=").append(name).append(", length=").append(accessLength).append(", access=");
      if (accessDir instanceof FSDirectory) {
        sb.append(((FSDirectory) accessDir).getDirectory());
      } else {
        sb.append(accessDir);
      }
      sb.append(", persistent=");
      if (persistentDir instanceof FSDirectory) {
        sb.append(((FSDirectory) persistentDir).getDirectory());
      } else {
        sb.append(persistentDir);
      }
      sb.append("}");
      return sb.toString();
    }
  }

  @Override
  public void init(NamedList<?> args) {
    if (this.cc != null) {
      CoreContainer cc = this.cc.get();
      this.cc = null;
      assert cc != null;
      nodeLevelState =
          cc.getObjectCache()
              .computeIfAbsent(
                  "nodeLevelTeeDirectoryState",
                  NodeLevelTeeDirectoryState.class,
                  (k) -> {
                    NodeLevelTeeDirectoryState ret = new NodeLevelTeeDirectoryState(4096);
                    ret.initializeMetrics(
                        cc.getMetricsHandler().getSolrMetricsContext(), "teeDirectory");
                    return ret;
                  });
    } else {
      nodeLevelState = new NodeLevelTeeDirectoryState(64);
      ownNodeLevelState = nodeLevelState;
    }
    super.init(args);
    SolrParams params = args.toSolrParams();
    accessDir =
        params.get(
            "accessDir",
            System.getProperty(
                "solr.teeDirectory.accessDir", System.getProperty("java.io.tmpdir")));
    if (!Path.of(accessDir).isAbsolute()) {
      throw new IllegalArgumentException("accessDir should be absolute; found " + accessDir);
    }
    useDirectIO = params.getBool("useDirectIO", CompressingDirectory.DEFAULT_USE_DIRECT_IO);
    useAsyncIO = params.getBool("useAsyncIO", useDirectIO);
  }

  static String getScopeName(String accessDir, String path) {
    int lastPathDelimIdx = path.lastIndexOf('/');
    if (lastPathDelimIdx == -1) {
      throw new IllegalArgumentException("unexpected path: " + path);
    }
    String dirName = path.substring(path.lastIndexOf('/'));
    int end = path.lastIndexOf('/', lastPathDelimIdx - 1);
    int start = path.lastIndexOf('/', end - 1);
    boolean testContext = System.getProperty("tests.seed") != null;
    String ret;
    if ("/index".equals(dirName)) {
      ret = path.substring(start, end);
    } else if (dirName.startsWith("/index.")) {
      // append the suffix identifier; this is a snapshot or temp index dir
      ret = path.substring(start, end).concat(dirName.substring("/index".length()));
    } else if (testContext) {
      ret = path.substring(path.lastIndexOf('/'));
    } else {
      throw new IllegalArgumentException("unexpected path: " + path);
    }
    if (testContext && !"disable".equals(System.getProperty("solr.teeDirectory.timeScope"))) {
      ret += "-" + Long.toUnsignedString(System.nanoTime(), 16);
      Path p = Path.of(path);
      if (p.startsWith(accessDir)) {
        Path a = Path.of(accessDir);
        Path relative = a.relativize(p);
        if (relative.getNameCount() > 0) {
          accessDir =
              a.resolve(relative.getName(0)).toString().concat("/TeeDirectoryFactory-access");
        }
      }
    }
    return accessDir.concat(ret);
  }

  @Override
  public Directory create(String path, LockFactory lockFactory, DirContext dirContext)
      throws IOException {
<<<<<<< HEAD
    Directory naive = super.create(path, lockFactory, dirContext);
    Path compressedPath = Path.of(path);
    IOFunction<Void, Map.Entry<String, Directory>> accessFunction =
        unused -> {
          String accessPath = getScopeName(accessDir, path);
          Directory dir =
              new AccessDirectory(Path.of(accessPath), lockFactory, compressedPath, nodeLevelState);
          return new AbstractMap.SimpleImmutableEntry<>(accessPath, dir);
        };
    IOFunction<Directory, Map.Entry<Directory, List<String>>> persistentFunction =
        content -> {
          assert content == naive;
          content.close();
          content =
              new CompressingDirectory(compressedPath, nodeLevelState, useAsyncIO, useDirectIO);
          return new AbstractMap.SimpleImmutableEntry<>(content, Collections.emptyList());
        };
    return new SizeAwareDirectory(
        new TeeDirectory(naive, accessFunction, persistentFunction, nodeLevelState), 0);
=======
    Directory backing;
    if (!isDataNode) {
      backing = new MMapDirectory(Path.of(path), lockFactory);
    } else {
      Directory naive = super.create(path, lockFactory, dirContext);
      Path compressedPath = Path.of(path);
      IOFunction<Void, Map.Entry<String, Directory>> accessFunction =
          unused -> {
            String accessPath = getScopeName(accessDir, path);
            Directory dir =
                new AccessDirectory(
                    Path.of(accessPath), lockFactory, compressedPath, nodeLevelState);
            return new AbstractMap.SimpleImmutableEntry<>(accessPath, dir);
          };
      IOFunction<Directory, Map.Entry<Directory, List<String>>> persistentFunction =
          content -> {
            assert content == naive;
            content.close();
            content =
                new CompressingDirectory(
                    compressedPath, nodeLevelState.ioExec, useAsyncIO, useDirectIO);
            return new AbstractMap.SimpleImmutableEntry<>(content, Collections.emptyList());
          };
      backing = new TeeDirectory(naive, accessFunction, persistentFunction, nodeLevelState);
    }
    return new SizeAwareDirectory(backing, 0);
>>>>>>> a9102233
  }

  @Override
  @SuppressWarnings("try")
  protected synchronized void removeDirectory(CacheValue cacheValue) throws IOException {
    try (Closeable c = () -> super.removeDirectory(cacheValue)) {
      Directory d = FilterDirectory.unwrap(cacheValue.directory);
      if (d instanceof TeeDirectory) {
        ((TeeDirectory) d).removeAssociated();
      }
    } catch (NoSuchFileException ex) {
      // swallow this. Depending on the order of Directory removal, a parent directory
      // may have removed us first. In any event, the file's not there, which is what
      // we wanted anyway.
    }
  }

  @Override
  @SuppressWarnings("try")
  public void close() throws IOException {
    try (NodeLevelTeeDirectoryState close = ownNodeLevelState) {
      super.close();
    }
  }
}<|MERGE_RESOLUTION|>--- conflicted
+++ resolved
@@ -370,27 +370,6 @@
   @Override
   public Directory create(String path, LockFactory lockFactory, DirContext dirContext)
       throws IOException {
-<<<<<<< HEAD
-    Directory naive = super.create(path, lockFactory, dirContext);
-    Path compressedPath = Path.of(path);
-    IOFunction<Void, Map.Entry<String, Directory>> accessFunction =
-        unused -> {
-          String accessPath = getScopeName(accessDir, path);
-          Directory dir =
-              new AccessDirectory(Path.of(accessPath), lockFactory, compressedPath, nodeLevelState);
-          return new AbstractMap.SimpleImmutableEntry<>(accessPath, dir);
-        };
-    IOFunction<Directory, Map.Entry<Directory, List<String>>> persistentFunction =
-        content -> {
-          assert content == naive;
-          content.close();
-          content =
-              new CompressingDirectory(compressedPath, nodeLevelState, useAsyncIO, useDirectIO);
-          return new AbstractMap.SimpleImmutableEntry<>(content, Collections.emptyList());
-        };
-    return new SizeAwareDirectory(
-        new TeeDirectory(naive, accessFunction, persistentFunction, nodeLevelState), 0);
-=======
     Directory backing;
     if (!isDataNode) {
       backing = new MMapDirectory(Path.of(path), lockFactory);
@@ -410,14 +389,12 @@
             assert content == naive;
             content.close();
             content =
-                new CompressingDirectory(
-                    compressedPath, nodeLevelState.ioExec, useAsyncIO, useDirectIO);
+                new CompressingDirectory(compressedPath, nodeLevelState, useAsyncIO, useDirectIO);
             return new AbstractMap.SimpleImmutableEntry<>(content, Collections.emptyList());
           };
       backing = new TeeDirectory(naive, accessFunction, persistentFunction, nodeLevelState);
     }
     return new SizeAwareDirectory(backing, 0);
->>>>>>> a9102233
   }
 
   @Override
