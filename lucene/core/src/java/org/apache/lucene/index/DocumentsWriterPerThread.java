/*
 * Licensed to the Apache Software Foundation (ASF) under one or more
 * contributor license agreements.  See the NOTICE file distributed with
 * this work for additional information regarding copyright ownership.
 * The ASF licenses this file to You under the Apache License, Version 2.0
 * (the "License"); you may not use this file except in compliance with
 * the License.  You may obtain a copy of the License at
 *
 *     http://www.apache.org/licenses/LICENSE-2.0
 *
 * Unless required by applicable law or agreed to in writing, software
 * distributed under the License is distributed on an "AS IS" BASIS,
 * WITHOUT WARRANTIES OR CONDITIONS OF ANY KIND, either express or implied.
 * See the License for the specific language governing permissions and
 * limitations under the License.
 */
package org.apache.lucene.index;

import java.io.IOException;
import java.text.NumberFormat;
import java.util.Collections;
import java.util.HashMap;
import java.util.HashSet;
import java.util.Locale;
import java.util.Set;
import java.util.concurrent.atomic.AtomicLong;

import org.apache.lucene.analysis.Analyzer;
import org.apache.lucene.codecs.Codec;
import org.apache.lucene.index.DocumentsWriterDeleteQueue.DeleteSlice;
import org.apache.lucene.search.similarities.Similarity;
import org.apache.lucene.store.Directory;
import org.apache.lucene.store.FlushInfo;
import org.apache.lucene.store.IOContext;
import org.apache.lucene.store.TrackingDirectoryWrapper;
import org.apache.lucene.util.ByteBlockPool.Allocator;
import org.apache.lucene.util.ByteBlockPool.DirectTrackingAllocator;
import org.apache.lucene.util.Counter;
import org.apache.lucene.util.InfoStream;
import org.apache.lucene.util.IntBlockPool;
import org.apache.lucene.util.MutableBits;
import org.apache.lucene.util.StringHelper;
import org.apache.lucene.util.Version;

import static org.apache.lucene.util.ByteBlockPool.BYTE_BLOCK_MASK;
import static org.apache.lucene.util.ByteBlockPool.BYTE_BLOCK_SIZE;

class DocumentsWriterPerThread {

  /**
   * The IndexingChain must define the {@link #getChain(DocumentsWriterPerThread)} method
   * which returns the DocConsumer that the DocumentsWriter calls to process the
   * documents.
   */
  abstract static class IndexingChain {
    abstract DocConsumer getChain(DocumentsWriterPerThread documentsWriterPerThread) throws IOException;
  }
  

  static final IndexingChain defaultIndexingChain = new IndexingChain() {

    @Override
    DocConsumer getChain(DocumentsWriterPerThread documentsWriterPerThread) throws IOException {
      return new DefaultIndexingChain(documentsWriterPerThread);
    }
  };

  static class DocState {
    final DocumentsWriterPerThread docWriter;
    Analyzer analyzer;
    InfoStream infoStream;
    Similarity similarity;
    int docID;
    Iterable<? extends IndexableField> doc;

    DocState(DocumentsWriterPerThread docWriter, InfoStream infoStream) {
      this.docWriter = docWriter;
      this.infoStream = infoStream;
    }

    public void testPoint(String name) {
      docWriter.testPoint(name);
    }

    public void clear() {
      // don't hold onto doc nor analyzer, in case it is
      // largish:
      doc = null;
      analyzer = null;
    }
  }

  static class FlushedSegment {
    final SegmentCommitInfo segmentInfo;
    final FieldInfos fieldInfos;
    final FrozenBufferedUpdates segmentUpdates;
    final MutableBits liveDocs;
    final int delCount;

    private FlushedSegment(SegmentCommitInfo segmentInfo, FieldInfos fieldInfos,
                           BufferedUpdates segmentUpdates, MutableBits liveDocs, int delCount) {
      this.segmentInfo = segmentInfo;
      this.fieldInfos = fieldInfos;
      this.segmentUpdates = segmentUpdates != null && segmentUpdates.any() ? new FrozenBufferedUpdates(segmentUpdates, true) : null;
      this.liveDocs = liveDocs;
      this.delCount = delCount;
    }
  }

  /** Called if we hit an exception at a bad time (when
   *  updating the index files) and must discard all
   *  currently buffered docs.  This resets our state,
   *  discarding any docs added since last flush. */
  void abort() {
    //System.out.println(Thread.currentThread().getName() + ": now abort seg=" + segmentInfo.name);
    aborted = true;
    try {
      if (infoStream.isEnabled("DWPT")) {
        infoStream.message("DWPT", "now abort");
      }
      try {
        consumer.abort();
      } catch (Throwable t) {
      }

      pendingUpdates.clear();
    } finally {
      if (infoStream.isEnabled("DWPT")) {
        infoStream.message("DWPT", "done abort");
      }
    }
  }
  private final static boolean INFO_VERBOSE = false;
  final Codec codec;
  final TrackingDirectoryWrapper directory;
  final Directory directoryOrig;
  final DocState docState;
  final DocConsumer consumer;
  final Counter bytesUsed;
  
  SegmentWriteState flushState;
  // Updates for our still-in-RAM (to be flushed next) segment
  final BufferedUpdates pendingUpdates;
  private final SegmentInfo segmentInfo;     // Current segment we are working on
  boolean aborted = false;   // True if we aborted

  private final FieldInfos.Builder fieldInfos;
  private final InfoStream infoStream;
  private int numDocsInRAM;
  final DocumentsWriterDeleteQueue deleteQueue;
  private final DeleteSlice deleteSlice;
  private final NumberFormat nf = NumberFormat.getInstance(Locale.ROOT);
  final Allocator byteBlockAllocator;
  final IntBlockPool.Allocator intBlockAllocator;
  private final AtomicLong pendingNumDocs;
  private final LiveIndexWriterConfig indexWriterConfig;
  private final boolean enableTestPoints;
  private final IndexWriter indexWriter;
  
  public DocumentsWriterPerThread(IndexWriter writer, String segmentName, Directory directoryOrig, Directory directory, LiveIndexWriterConfig indexWriterConfig, InfoStream infoStream, DocumentsWriterDeleteQueue deleteQueue,
                                  FieldInfos.Builder fieldInfos, AtomicLong pendingNumDocs, boolean enableTestPoints) throws IOException {
    this.indexWriter = writer;
    this.directoryOrig = directoryOrig;
    this.directory = new TrackingDirectoryWrapper(directory);
    this.fieldInfos = fieldInfos;
    this.indexWriterConfig = indexWriterConfig;
    this.infoStream = infoStream;
    this.codec = indexWriterConfig.getCodec();
    this.docState = new DocState(this, infoStream);
    this.docState.similarity = indexWriterConfig.getSimilarity();
    this.pendingNumDocs = pendingNumDocs;
    bytesUsed = Counter.newCounter();
    byteBlockAllocator = new DirectTrackingAllocator(bytesUsed);
    pendingUpdates = new BufferedUpdates(segmentName);
    intBlockAllocator = new IntBlockAllocator(bytesUsed);
    this.deleteQueue = deleteQueue;
    assert numDocsInRAM == 0 : "num docs " + numDocsInRAM;
    deleteSlice = deleteQueue.newSlice();
   
    segmentInfo = new SegmentInfo(directoryOrig, Version.LATEST, segmentName, -1, false, codec, Collections.emptyMap(), StringHelper.randomId(), new HashMap<>(), null);
    assert numDocsInRAM == 0;
    if (INFO_VERBOSE && infoStream.isEnabled("DWPT")) {
      infoStream.message("DWPT", Thread.currentThread().getName() + " init seg=" + segmentName + " delQueue=" + deleteQueue);  
    }
    // this should be the last call in the ctor 
    // it really sucks that we need to pull this within the ctor and pass this ref to the chain!
    consumer = indexWriterConfig.getIndexingChain().getChain(this);
    this.enableTestPoints = enableTestPoints;
  }
  
  public FieldInfos.Builder getFieldInfosBuilder() {
    return fieldInfos;
  }

  final void testPoint(String message) {
    if (enableTestPoints) {
      assert infoStream.isEnabled("TP"); // don't enable unless you need them.
      infoStream.message("TP", message);
    }
  }

  /** Anything that will add N docs to the index should reserve first to
   *  make sure it's allowed. */
  private void reserveOneDoc() {
    if (pendingNumDocs.incrementAndGet() > IndexWriter.getActualMaxDocs()) {
      // Reserve failed: put the one doc back and throw exc:
      pendingNumDocs.decrementAndGet();
      throw new IllegalArgumentException("number of documents in the index cannot exceed " + IndexWriter.getActualMaxDocs());
    }
  }

  public long updateDocument(Iterable<? extends IndexableField> doc, Analyzer analyzer, Term delTerm) throws IOException, AbortingException {
    testPoint("DocumentsWriterPerThread addDocument start");
    assert deleteQueue != null;
    reserveOneDoc();
    docState.doc = doc;
    docState.analyzer = analyzer;
    docState.docID = numDocsInRAM;
    if (INFO_VERBOSE && infoStream.isEnabled("DWPT")) {
      infoStream.message("DWPT", Thread.currentThread().getName() + " update delTerm=" + delTerm + " docID=" + docState.docID + " seg=" + segmentInfo.name);
    }
    // Even on exception, the document is still added (but marked
    // deleted), so we don't need to un-reserve at that point.
    // Aborting exceptions will actually "lose" more than one
    // document, so the counter will be "wrong" in that case, but
    // it's very hard to fix (we can't easily distinguish aborting
    // vs non-aborting exceptions):
    boolean success = false;
    try {
      try {
        consumer.processDocument();
      } finally {
        docState.clear();
      }
      success = true;
    } finally {
      if (!success) {
        // mark document as deleted
        deleteDocID(docState.docID);
        numDocsInRAM++;
      }
    }

    return finishDocument(delTerm);
  }

  public long updateDocuments(Iterable<? extends Iterable<? extends IndexableField>> docs, Analyzer analyzer, Term delTerm) throws IOException, AbortingException {
    testPoint("DocumentsWriterPerThread addDocuments start");
    assert deleteQueue != null;
    docState.analyzer = analyzer;
    if (INFO_VERBOSE && infoStream.isEnabled("DWPT")) {
      infoStream.message("DWPT", Thread.currentThread().getName() + " update delTerm=" + delTerm + " docID=" + docState.docID + " seg=" + segmentInfo.name);
    }
    int docCount = 0;
    boolean allDocsIndexed = false;
    try {
      
      for(Iterable<? extends IndexableField> doc : docs) {
        // Even on exception, the document is still added (but marked
        // deleted), so we don't need to un-reserve at that point.
        // Aborting exceptions will actually "lose" more than one
        // document, so the counter will be "wrong" in that case, but
        // it's very hard to fix (we can't easily distinguish aborting
        // vs non-aborting exceptions):
        reserveOneDoc();
        docState.doc = doc;
        docState.docID = numDocsInRAM;
        docCount++;

        boolean success = false;
        try {
          consumer.processDocument();
          success = true;
        } finally {
          if (!success) {
            // Incr here because finishDocument will not
            // be called (because an exc is being thrown):
            numDocsInRAM++;
          }
        }

        numDocsInRAM++;
      }
      allDocsIndexed = true;

      // Apply delTerm only after all indexing has
      // succeeded, but apply it only to docs prior to when
      // this batch started:
      long seqNo;
      if (delTerm != null) {
        seqNo = deleteQueue.add(delTerm, deleteSlice);
        assert deleteSlice.isTailItem(delTerm) : "expected the delete term as the tail item";
        deleteSlice.apply(pendingUpdates, numDocsInRAM-docCount);
        return seqNo;
      } else {
<<<<<<< HEAD
        seqNo = deleteQueue.getNextSequenceNumber();
=======
        seqNo = deleteQueue.updateSlice(deleteSlice);
        if (seqNo < 0) {
          seqNo = -seqNo;
          deleteSlice.apply(pendingUpdates, numDocsInRAM-docCount);
        } else {
          deleteSlice.reset();
        }
>>>>>>> 671de296
      }

      return seqNo;

    } finally {
      if (!allDocsIndexed && !aborted) {
        // the iterator threw an exception that is not aborting 
        // go and mark all docs from this block as deleted
        int docID = numDocsInRAM-1;
        final int endDocID = docID - docCount;
        while (docID > endDocID) {
          deleteDocID(docID);
          docID--;
        }
      }
      docState.clear();
    }
  }
  
  private long finishDocument(Term delTerm) {
    /*
     * here we actually finish the document in two steps 1. push the delete into
     * the queue and update our slice. 2. increment the DWPT private document
     * id.
     * 
     * the updated slice we get from 1. holds all the deletes that have occurred
     * since we updated the slice the last time.
     */
    boolean applySlice = numDocsInRAM != 0;
    long seqNo;
    if (delTerm != null) {
      seqNo = deleteQueue.add(delTerm, deleteSlice);
      assert deleteSlice.isTailItem(delTerm) : "expected the delete term as the tail item";
    } else  {
<<<<<<< HEAD
      applySlice &= deleteQueue.updateSlice(deleteSlice);
      seqNo = deleteQueue.getNextSequenceNumber();
=======
      seqNo = deleteQueue.updateSlice(deleteSlice);
      
      if (seqNo < 0) {
        seqNo = -seqNo;
      } else {
        applySlice = false;
      }
>>>>>>> 671de296
    }
    
    if (applySlice) {
      deleteSlice.apply(pendingUpdates, numDocsInRAM);
    } else { // if we don't need to apply we must reset!
      deleteSlice.reset();
    }
    ++numDocsInRAM;

    return seqNo;
  }

  // Buffer a specific docID for deletion. Currently only
  // used when we hit an exception when adding a document
  void deleteDocID(int docIDUpto) {
    pendingUpdates.addDocID(docIDUpto);
    // NOTE: we do not trigger flush here.  This is
    // potentially a RAM leak, if you have an app that tries
    // to add docs but every single doc always hits a
    // non-aborting exception.  Allowing a flush here gets
    // very messy because we are only invoked when handling
    // exceptions so to do this properly, while handling an
    // exception we'd have to go off and flush new deletes
    // which is risky (likely would hit some other
    // confounding exception).
  }

  /**
   * Returns the number of delete terms in this {@link DocumentsWriterPerThread}
   */
  public int numDeleteTerms() {
    // public for FlushPolicy
    return pendingUpdates.numTermDeletes.get();
  }

  /**
   * Returns the number of RAM resident documents in this {@link DocumentsWriterPerThread}
   */
  public int getNumDocsInRAM() {
    // public for FlushPolicy
    return numDocsInRAM;
  }

  
  /**
   * Prepares this DWPT for flushing. This method will freeze and return the
   * {@link DocumentsWriterDeleteQueue}s global buffer and apply all pending
   * deletes to this DWPT.
   */
  FrozenBufferedUpdates prepareFlush() {
    assert numDocsInRAM > 0;
    final FrozenBufferedUpdates globalUpdates = deleteQueue.freezeGlobalBuffer(deleteSlice);
    /* deleteSlice can possibly be null if we have hit non-aborting exceptions during indexing and never succeeded 
    adding a document. */
    if (deleteSlice != null) {
      // apply all deletes before we flush and release the delete slice
      deleteSlice.apply(pendingUpdates, numDocsInRAM);
      assert deleteSlice.isEmpty();
      deleteSlice.reset();
    }
    return globalUpdates;
  }

  /** Flush all pending docs to a new segment */
  FlushedSegment flush() throws IOException, AbortingException {
    assert numDocsInRAM > 0;
    assert deleteSlice.isEmpty() : "all deletes must be applied in prepareFlush";
    segmentInfo.setMaxDoc(numDocsInRAM);
    final SegmentWriteState flushState = new SegmentWriteState(infoStream, directory, segmentInfo, fieldInfos.finish(),
        pendingUpdates, new IOContext(new FlushInfo(numDocsInRAM, bytesUsed())));
    final double startMBUsed = bytesUsed() / 1024. / 1024.;

    // Apply delete-by-docID now (delete-byDocID only
    // happens when an exception is hit processing that
    // doc, eg if analyzer has some problem w/ the text):
    if (pendingUpdates.docIDs.size() > 0) {
      flushState.liveDocs = codec.liveDocsFormat().newLiveDocs(numDocsInRAM);
      for(int delDocID : pendingUpdates.docIDs) {
        flushState.liveDocs.clear(delDocID);
      }
      flushState.delCountOnFlush = pendingUpdates.docIDs.size();
      pendingUpdates.bytesUsed.addAndGet(-pendingUpdates.docIDs.size() * BufferedUpdates.BYTES_PER_DEL_DOCID);
      pendingUpdates.docIDs.clear();
    }

    if (aborted) {
      if (infoStream.isEnabled("DWPT")) {
        infoStream.message("DWPT", "flush: skip because aborting is set");
      }
      return null;
    }

    long t0 = System.nanoTime();

    if (infoStream.isEnabled("DWPT")) {
      infoStream.message("DWPT", "flush postings as segment " + flushState.segmentInfo.name + " numDocs=" + numDocsInRAM);
    }

    try {
      consumer.flush(flushState);
      pendingUpdates.terms.clear();
      segmentInfo.setFiles(new HashSet<>(directory.getCreatedFiles()));

      final SegmentCommitInfo segmentInfoPerCommit = new SegmentCommitInfo(segmentInfo, 0, -1L, -1L, -1L);
      if (infoStream.isEnabled("DWPT")) {
        infoStream.message("DWPT", "new segment has " + (flushState.liveDocs == null ? 0 : flushState.delCountOnFlush) + " deleted docs");
        infoStream.message("DWPT", "new segment has " +
                           (flushState.fieldInfos.hasVectors() ? "vectors" : "no vectors") + "; " +
                           (flushState.fieldInfos.hasNorms() ? "norms" : "no norms") + "; " + 
                           (flushState.fieldInfos.hasDocValues() ? "docValues" : "no docValues") + "; " + 
                           (flushState.fieldInfos.hasProx() ? "prox" : "no prox") + "; " + 
                           (flushState.fieldInfos.hasFreq() ? "freqs" : "no freqs"));
        infoStream.message("DWPT", "flushedFiles=" + segmentInfoPerCommit.files());
        infoStream.message("DWPT", "flushed codec=" + codec);
      }

      final BufferedUpdates segmentDeletes;
      if (pendingUpdates.queries.isEmpty() && pendingUpdates.numericUpdates.isEmpty() && pendingUpdates.binaryUpdates.isEmpty()) {
        pendingUpdates.clear();
        segmentDeletes = null;
      } else {
        segmentDeletes = pendingUpdates;
      }

      if (infoStream.isEnabled("DWPT")) {
        final double newSegmentSize = segmentInfoPerCommit.sizeInBytes()/1024./1024.;
        infoStream.message("DWPT", "flushed: segment=" + segmentInfo.name + 
                " ramUsed=" + nf.format(startMBUsed) + " MB" +
                " newFlushedSize=" + nf.format(newSegmentSize) + " MB" +
                " docs/MB=" + nf.format(flushState.segmentInfo.maxDoc() / newSegmentSize));
      }

      assert segmentInfo != null;

      FlushedSegment fs = new FlushedSegment(segmentInfoPerCommit, flushState.fieldInfos,
                                             segmentDeletes, flushState.liveDocs, flushState.delCountOnFlush);
      sealFlushedSegment(fs);
      if (infoStream.isEnabled("DWPT")) {
        infoStream.message("DWPT", "flush time " + ((System.nanoTime() - t0)/1000000.0) + " msec");
      }

      return fs;
    } catch (Throwable th) {
      abort();
      throw AbortingException.wrap(th);
    }
  }
  
  private final Set<String> filesToDelete = new HashSet<>();
  
  public Set<String> pendingFilesToDelete() {
    return filesToDelete;
  }
  /**
   * Seals the {@link SegmentInfo} for the new flushed segment and persists
   * the deleted documents {@link MutableBits}.
   */
  void sealFlushedSegment(FlushedSegment flushedSegment) throws IOException {
    assert flushedSegment != null;

    SegmentCommitInfo newSegment = flushedSegment.segmentInfo;

    IndexWriter.setDiagnostics(newSegment.info, IndexWriter.SOURCE_FLUSH);
    
    IOContext context = new IOContext(new FlushInfo(newSegment.info.maxDoc(), newSegment.sizeInBytes()));

    boolean success = false;
    try {
      
      if (indexWriterConfig.getUseCompoundFile()) {
        Set<String> originalFiles = newSegment.info.files();
        // TODO: like addIndexes, we are relying on createCompoundFile to successfully cleanup...
        indexWriter.createCompoundFile(infoStream, new TrackingDirectoryWrapper(directory), newSegment.info, context);
        filesToDelete.addAll(originalFiles);
        newSegment.info.setUseCompoundFile(true);
      }

      // Have codec write SegmentInfo.  Must do this after
      // creating CFS so that 1) .si isn't slurped into CFS,
      // and 2) .si reflects useCompoundFile=true change
      // above:
      codec.segmentInfoFormat().write(directory, newSegment.info, context);

      // TODO: ideally we would freeze newSegment here!!
      // because any changes after writing the .si will be
      // lost... 

      // Must write deleted docs after the CFS so we don't
      // slurp the del file into CFS:
      if (flushedSegment.liveDocs != null) {
        final int delCount = flushedSegment.delCount;
        assert delCount > 0;
        if (infoStream.isEnabled("DWPT")) {
          infoStream.message("DWPT", "flush: write " + delCount + " deletes gen=" + flushedSegment.segmentInfo.getDelGen());
        }

        // TODO: we should prune the segment if it's 100%
        // deleted... but merge will also catch it.

        // TODO: in the NRT case it'd be better to hand
        // this del vector over to the
        // shortly-to-be-opened SegmentReader and let it
        // carry the changes; there's no reason to use
        // filesystem as intermediary here.
          
        SegmentCommitInfo info = flushedSegment.segmentInfo;
        Codec codec = info.info.getCodec();
        codec.liveDocsFormat().writeLiveDocs(flushedSegment.liveDocs, directory, info, delCount, context);
        newSegment.setDelCount(delCount);
        newSegment.advanceDelGen();
      }

      success = true;
    } finally {
      if (!success) {
        if (infoStream.isEnabled("DWPT")) {
          infoStream.message("DWPT",
                             "hit exception creating compound file for newly flushed segment " + newSegment.info.name);
        }
      }
    }
  }

  /** Get current segment info we are writing. */
  SegmentInfo getSegmentInfo() {
    return segmentInfo;
  }

  long bytesUsed() {
    return bytesUsed.get() + pendingUpdates.bytesUsed.get();
  }

  /* Initial chunks size of the shared byte[] blocks used to
     store postings data */
  final static int BYTE_BLOCK_NOT_MASK = ~BYTE_BLOCK_MASK;

  /* if you increase this, you must fix field cache impl for
   * getTerms/getTermsIndex requires <= 32768 */
  final static int MAX_TERM_LENGTH_UTF8 = BYTE_BLOCK_SIZE-2;


  private static class IntBlockAllocator extends IntBlockPool.Allocator {
    private final Counter bytesUsed;
    
    public IntBlockAllocator(Counter bytesUsed) {
      super(IntBlockPool.INT_BLOCK_SIZE);
      this.bytesUsed = bytesUsed;
    }
    
    /* Allocate another int[] from the shared pool */
    @Override
    public int[] getIntBlock() {
      int[] b = new int[IntBlockPool.INT_BLOCK_SIZE];
      bytesUsed.addAndGet(IntBlockPool.INT_BLOCK_SIZE * Integer.BYTES);
      return b;
    }
    
    @Override
    public void recycleIntBlocks(int[][] blocks, int offset, int length) {
      bytesUsed.addAndGet(-(length * (IntBlockPool.INT_BLOCK_SIZE * Integer.BYTES)));
    }
    
  }
  
  @Override
  public String toString() {
    return "DocumentsWriterPerThread [pendingDeletes=" + pendingUpdates
      + ", segment=" + (segmentInfo != null ? segmentInfo.name : "null") + ", aborted=" + aborted + ", numDocsInRAM="
        + numDocsInRAM + ", deleteQueue=" + deleteQueue + "]";
  }
  
}<|MERGE_RESOLUTION|>--- conflicted
+++ resolved
@@ -293,9 +293,6 @@
         deleteSlice.apply(pendingUpdates, numDocsInRAM-docCount);
         return seqNo;
       } else {
-<<<<<<< HEAD
-        seqNo = deleteQueue.getNextSequenceNumber();
-=======
         seqNo = deleteQueue.updateSlice(deleteSlice);
         if (seqNo < 0) {
           seqNo = -seqNo;
@@ -303,7 +300,6 @@
         } else {
           deleteSlice.reset();
         }
->>>>>>> 671de296
       }
 
       return seqNo;
@@ -338,10 +334,6 @@
       seqNo = deleteQueue.add(delTerm, deleteSlice);
       assert deleteSlice.isTailItem(delTerm) : "expected the delete term as the tail item";
     } else  {
-<<<<<<< HEAD
-      applySlice &= deleteQueue.updateSlice(deleteSlice);
-      seqNo = deleteQueue.getNextSequenceNumber();
-=======
       seqNo = deleteQueue.updateSlice(deleteSlice);
       
       if (seqNo < 0) {
@@ -349,7 +341,6 @@
       } else {
         applySlice = false;
       }
->>>>>>> 671de296
     }
     
     if (applySlice) {
