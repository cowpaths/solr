--- conflicted
+++ resolved
@@ -97,24 +97,6 @@
             log.info(
                 "synthetic collection: {} does not exist, creating.. ", syntheticCollectionName);
           }
-<<<<<<< HEAD
-          createColl(syntheticCollectionName, solrCall.cores, confName);
-          syntheticColl =
-              zkStateReader.getClusterState().getCollectionOrNull(syntheticCollectionName);
-        }
-        List<Replica> nodeNameSyntheticReplicas =
-            syntheticColl.getReplicas(solrCall.cores.getZkController().getNodeName());
-        if (nodeNameSyntheticReplicas == null || nodeNameSyntheticReplicas.isEmpty()) {
-          // this node does not have a replica. add one
-          if (log.isInfoEnabled()) {
-            log.info(
-                "this node does not have a replica of the synthetic collection: {} , adding replica ",
-                syntheticCollectionName);
-          }
-
-          addReplica(syntheticCollectionName, solrCall.cores);
-        }
-=======
 
           SolrException createException = null;
           try {
@@ -180,7 +162,6 @@
               e);
         }
 
->>>>>>> 110d45b7
         core = solrCall.getCoreByCollection(syntheticCollectionName, isPreferLeader);
         if (core != null) {
           factory.collectionVsCoreNameMapping.put(collectionName, core.getName());
@@ -231,11 +212,6 @@
   private static void addReplica(String syntheticCollectionName, CoreContainer cores) {
     SolrQueryResponse rsp = new SolrQueryResponse();
     try {
-<<<<<<< HEAD
-      CollectionAdminRequest.AddReplica addReplicaRequest =
-          CollectionAdminRequest.addReplicaToShard(syntheticCollectionName, "shard1")
-              .setCreateNodeSet(cores.getZkController().getNodeName());
-=======
       String coreName =
           syntheticCollectionName + "_" + cores.getZkController().getNodeName().replace(':', '_');
       CollectionAdminRequest.AddReplica addReplicaRequest =
@@ -243,7 +219,6 @@
               // we are fixing the name, so that no two replicas are created in the same node
               .setCoreName(coreName)
               .setNode(cores.getZkController().getNodeName());
->>>>>>> 110d45b7
       addReplicaRequest.setWaitForFinalState(true);
       cores
           .getCollectionsHandler()
