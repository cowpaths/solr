/*
 * Licensed to the Apache Software Foundation (ASF) under one or more
 * contributor license agreements.  See the NOTICE file distributed with
 * this work for additional information regarding copyright ownership.
 * The ASF licenses this file to You under the Apache License, Version 2.0
 * (the "License"); you may not use this file except in compliance with
 * the License.  You may obtain a copy of the License at
 *
 *     http://www.apache.org/licenses/LICENSE-2.0
 *
 * Unless required by applicable law or agreed to in writing, software
 * distributed under the License is distributed on an "AS IS" BASIS,
 * WITHOUT WARRANTIES OR CONDITIONS OF ANY KIND, either express or implied.
 * See the License for the specific language governing permissions and
 * limitations under the License.
 */
package org.apache.solr.common.cloud;

import static java.util.Collections.emptyMap;
import static java.util.Collections.emptySortedSet;

import java.lang.invoke.MethodHandles;
import java.util.ArrayList;
import java.util.Arrays;
import java.util.Collections;
import java.util.EnumSet;
import java.util.HashSet;
import java.util.LinkedHashMap;
import java.util.List;
import java.util.Map;
import java.util.Map.Entry;
import java.util.Objects;
import java.util.Set;
import java.util.SortedSet;
import java.util.TreeSet;
import java.util.concurrent.ConcurrentHashMap;
import java.util.concurrent.CountDownLatch;
import java.util.concurrent.ExecutorService;
import java.util.concurrent.Future;
import java.util.concurrent.RejectedExecutionException;
import java.util.concurrent.TimeUnit;
import java.util.concurrent.TimeoutException;
import java.util.concurrent.atomic.AtomicBoolean;
import java.util.concurrent.atomic.AtomicReference;
import java.util.function.BiFunction;
import java.util.function.Predicate;
import java.util.function.UnaryOperator;
import java.util.stream.Collectors;
import org.apache.solr.client.solrj.impl.CloudSolrClient;
import org.apache.solr.client.solrj.impl.ZkClientClusterStateProvider;
import org.apache.solr.common.AlreadyClosedException;
import org.apache.solr.common.SolrCloseable;
import org.apache.solr.common.SolrException;
import org.apache.solr.common.SolrException.ErrorCode;
import org.apache.solr.common.params.CollectionAdminParams;
import org.apache.solr.common.params.CoreAdminParams;
import org.apache.solr.common.util.CommonTestInjection;
import org.apache.solr.common.util.ExecutorUtil;
import org.apache.solr.common.util.ObjectReleaseTracker;
import org.apache.solr.common.util.SolrNamedThreadFactory;
import org.apache.solr.common.util.Utils;
import org.apache.zookeeper.KeeperException;
import org.apache.zookeeper.KeeperException.NoNodeException;
import org.apache.zookeeper.WatchedEvent;
import org.apache.zookeeper.Watcher;
import org.apache.zookeeper.Watcher.Event.EventType;
import org.apache.zookeeper.data.Stat;
import org.slf4j.Logger;
import org.slf4j.LoggerFactory;

public class ZkStateReader implements SolrCloseable {
  public static final int STATE_UPDATE_DELAY =
      Integer.getInteger(
          "solr.OverseerStateUpdateDelay", 2000); // delay between cloud state updates
  private static final Logger log = LoggerFactory.getLogger(MethodHandles.lookup().lookupClass());

  public static final String BASE_URL_PROP = "base_url";
  public static final String NODE_NAME_PROP = "node_name";
  public static final String CORE_NODE_NAME_PROP = "core_node_name";
  public static final String ROLES_PROP = "roles";
  public static final String STATE_PROP = "state";
  // if this flag equals to false and the replica does not exist in cluster state, set state op
  // become no op (default is true)
  public static final String FORCE_SET_STATE_PROP = Replica.ReplicaStateProps.FORCE_SET_STATE;

  /** SolrCore name. */
  public static final String CORE_NAME_PROP = "core";

  public static final String COLLECTION_PROP = "collection";
  public static final String ELECTION_NODE_PROP = "election_node";
  public static final String SHARD_ID_PROP = "shard";
  public static final String REPLICA_PROP = "replica";
  public static final String SHARD_RANGE_PROP = "shard_range";
  public static final String SHARD_STATE_PROP = "shard_state";
  public static final String SHARD_PARENT_PROP = "shard_parent";
  public static final String NUM_SHARDS_PROP = "numShards";
  public static final String LEADER_PROP = "leader";
  public static final String SHARED_STORAGE_PROP = "shared_storage";
  public static final String PROPERTY_PROP = "property";
  public static final String PROPERTY_PROP_PREFIX = "property.";
  public static final String PROPERTY_VALUE_PROP = "property.value";
  public static final String MAX_AT_ONCE_PROP = "maxAtOnce";
  public static final String MAX_WAIT_SECONDS_PROP = "maxWaitSeconds";
  public static final String STATE_TIMESTAMP_PROP = "stateTimestamp";
  public static final String COLLECTIONS_ZKNODE = "/collections";
  public static final String LIVE_NODES_ZKNODE = "/live_nodes";

  // TODO: Deprecate and remove support for roles.json in an upcoming release.
  /**
   * The following, node_roles and roles.json are for assigning roles to nodes. The node_roles is
   * the preferred way (using -Dsolr.node.roles param), and roles.json is used by legacy ADDROLE API
   * command.
   */
  public static final String NODE_ROLES = "/node_roles";

  public static final String ROLES = "/roles.json";

  public static final String ALIASES = "/aliases.json";

  /**
   * This ZooKeeper file is no longer used starting with Solr 9 but keeping the name around to check
   * if it is still present and non empty (in case of upgrade from previous Solr version). It used
   * to contain collection state for all collections in the cluster.
   */
  public static final String UNSUPPORTED_CLUSTER_STATE = "/clusterstate.json";

  public static final String CLUSTER_PROPS = "/clusterprops.json";
  public static final String COLLECTION_PROPS_ZKNODE = "collectionprops.json";
  public static final String REJOIN_AT_HEAD_PROP = "rejoinAtHead";
  public static final String SOLR_SECURITY_CONF_PATH = "/security.json";
  public static final String SOLR_PKGS_PATH = "/packages.json";

  public static final String DEFAULT_SHARD_PREFERENCES = "defaultShardPreferences";
  public static final String REPLICATION_FACTOR = "replicationFactor";
  public static final String MAX_CORES_PER_NODE = "maxCoresPerNode";
  public static final String PULL_REPLICAS = "pullReplicas";
  public static final String NRT_REPLICAS = "nrtReplicas";
  public static final String TLOG_REPLICAS = "tlogReplicas";
  public static final String READ_ONLY = "readOnly";

  public static final String CONFIGS_ZKNODE = "/configs";
  public static final String CONFIGNAME_PROP = "configName";

  public static final String URL_SCHEME = "urlScheme";
  public static final String HTTP = "http";
  public static final String HTTPS = "https";
  public static final String HTTPS_PORT_PROP = "solr.jetty.https.port";

  private static final String SOLR_ENVIRONMENT = "environment";

  public static final String REPLICA_TYPE = "type";

  public static final String CONTAINER_PLUGINS = "plugin";

  public static final String PLACEMENT_PLUGIN = "placement-plugin";

  /** A view of the current state of all collections. */
  protected volatile ClusterState clusterState;

  private static final int GET_LEADER_RETRY_INTERVAL_MS = 50;
  private static final int GET_LEADER_RETRY_DEFAULT_TIMEOUT =
      Integer.parseInt(System.getProperty("zkReaderGetLeaderRetryTimeoutMs", "4000"));
  ;

  public static final String LEADER_ELECT_ZKNODE = "leader_elect";

  public static final String SHARD_LEADERS_ZKNODE = "leaders";
  public static final String ELECTION_NODE = "election";

  /** "Interesting" but not actively watched Collections. */
  private final ConcurrentHashMap<String, LazyCollectionRef> lazyCollectionStates =
      new ConcurrentHashMap<>();

  /** Collection properties being actively watched */
  private final ConcurrentHashMap<String, VersionedCollectionProps> watchedCollectionProps =
      new ConcurrentHashMap<>();

  /** Watchers of Collection properties */
  private final ConcurrentHashMap<String, PropsWatcher> collectionPropsWatchers =
      new ConcurrentHashMap<>();

  private volatile SortedSet<String> liveNodes = emptySortedSet();

  private volatile Map<String, Object> clusterProperties = Collections.emptyMap();

  /**
   * Collections with active watches. The {@link StatefulCollectionWatch} inside for each collection
   * might also contain the latest DocCollection (state) observed
   */
  private DocCollectionWatches collectionWatches = new DocCollectionWatches();

  // named this observers so there's less confusion between CollectionPropsWatcher map and the
  // PropsWatcher map.
  private ConcurrentHashMap<String, CollectionWatch<CollectionPropsWatcher>>
      collectionPropsObservers = new ConcurrentHashMap<>();

  private Set<CloudCollectionsListener> cloudCollectionsListeners = ConcurrentHashMap.newKeySet();

  private final ExecutorService notifications = ExecutorUtil.newMDCAwareCachedThreadPool("watches");

  private Set<LiveNodesListener> liveNodesListeners = ConcurrentHashMap.newKeySet();

  private Set<ClusterPropertiesListener> clusterPropertiesListeners = ConcurrentHashMap.newKeySet();

  /** Used to submit notifications to Collection Properties watchers in order */
  private final ExecutorService collectionPropsNotifications =
      ExecutorUtil.newMDCAwareSingleThreadExecutor(
          new SolrNamedThreadFactory("collectionPropsNotifications"));

  private static final long LAZY_CACHE_TIME =
      TimeUnit.NANOSECONDS.convert(STATE_UPDATE_DELAY, TimeUnit.MILLISECONDS);

  // only kept to identify if the cleaner has already been started.
  private Future<?> collectionPropsCacheCleaner;

  /**
   * Gets the ZkStateReader inside a ZK based SolrClient.
   *
   * @throws IllegalArgumentException if solrClient isn't ZK based.
   */
  public static ZkStateReader from(CloudSolrClient solrClient) {
    try {
      var provider = (ZkClientClusterStateProvider) solrClient.getClusterStateProvider();
      return provider.getZkStateReader();
    } catch (ClassCastException e) {
      throw new IllegalArgumentException("client must be ZK based", e);
    }
  }

  private static class CollectionWatch<T> {

    int coreRefCount = 0;
    Set<T> stateWatchers = ConcurrentHashMap.newKeySet();

    public boolean canBeRemoved() {
      return coreRefCount + stateWatchers.size() == 0;
    }
  }

  /**
   * A ConcurrentHashMap of active watcher by collection name
   *
   * <p>Each watcher DocCollectionWatch also contains the latest DocCollection (state) observed
   */
  private static class DocCollectionWatches {
    private final ConcurrentHashMap<String, StatefulCollectionWatch>
        statefulWatchesByCollectionName = new ConcurrentHashMap<>();

    /**
     * Gets the DocCollection (state) of the collection which the corresponding watch last observed
     *
     * @param collection the collection name to get DocCollection on
     * @return The last observed DocCollection(state). if null, that means there's no such
     *     collection.
     */
    private DocCollection getDocCollection(String collection) {
      StatefulCollectionWatch watch = statefulWatchesByCollectionName.get(collection);
      return watch != null ? watch.currentState : null;
    }

    /**
     * Gets the active collections (collections that exist) being watched
     *
     * @return an immutable set of active collection names
     */
    private Set<String> activeCollections() {
      return statefulWatchesByCollectionName.entrySet().stream()
          .filter(
              (Entry<String, StatefulCollectionWatch> entry) ->
                  entry.getValue().currentState != null)
          .map(Entry::getKey)
          .collect(Collectors.toUnmodifiableSet());
    }

    /**
     * Gets the count of active collections (collections that exist) being watched
     *
     * @return the count of active collections
     */
    private long activeCollectionCount() {
      return statefulWatchesByCollectionName.entrySet().stream()
          .filter(
              (Entry<String, StatefulCollectionWatch> entry) ->
                  entry.getValue().currentState != null)
          .count();
    }

    /**
     * Gets a Set of watched collection names. The returned value is thread-safe and unmodifiable.
     *
     * @return Set of watched collection names
     */
    private Set<String> watchedCollections() {
      return Collections.unmodifiableSet(statefulWatchesByCollectionName.keySet());
    }

    private Set<Entry<String, StatefulCollectionWatch>> watchedCollectionEntries() {
      return Collections.unmodifiableSet(statefulWatchesByCollectionName.entrySet());
    }

    /**
     * Updates the latest observed DocCollection (state) of the {@link StatefulCollectionWatch} if
     * the collection is being watched
     *
     * @param collection the collection name
     * @param newState the new DocCollection (state) observed
     * @return whether the state has changed for the watched collection
     */
    private boolean updateDocCollection(String collection, DocCollection newState) {
      AtomicBoolean stateHasChanged = new AtomicBoolean(false);
      statefulWatchesByCollectionName.computeIfPresent(
          collection,
          (col, watch) -> {
            DocCollection oldState = watch.currentState;
            if (oldState == null && newState == null) {
              // OK, the collection not yet exist in ZK or already deleted
            } else if (oldState == null) {
              if (log.isDebugEnabled()) {
                log.debug("Add data for [{}] ver [{}]", collection, newState.getZNodeVersion());
              }
              watch.currentState = newState;
            } else if (newState == null) {
              log.debug("Removing cached collection state for [{}]", collection);
              watch.currentState = null;
            } else { // both new and old states are non-null
              int oldCVersion =
                  oldState.getPerReplicaStates() == null
                      ? -1
                      : oldState.getPerReplicaStates().cversion;
              int newCVersion =
                  newState.getPerReplicaStates() == null
                      ? -1
                      : newState.getPerReplicaStates().cversion;
              if (oldState.getZNodeVersion() < newState.getZNodeVersion()
                  || oldCVersion < newCVersion) {
                watch.currentState = newState;
                if (log.isDebugEnabled()) {
                  log.debug(
                      "Updating data for [{}] from [{}] to [{}]",
                      collection,
                      oldState.getZNodeVersion(),
                      newState.getZNodeVersion());
                }
              }
            }
            stateHasChanged.set(!Objects.equals(oldState, watch.currentState));
            return watch;
          });

      return stateHasChanged.get();
    }

    /**
     * Computes the new StatefulCollectionWatch by the supplied remappingFunction.
     *
     * @param collectionName collection name
     * @param remappingFunction remaps the StatefulCollectionWatch. If this returns null, the
     *     associated StatefulCollectionWatch will be removed; otherwise, the returned value will be
     *     assigned to such collection
     * @return the new StatefulCollectionWatch associated with the collection
     * @see ConcurrentHashMap#compute(Object, BiFunction)
     */
    private StatefulCollectionWatch compute(
        String collectionName,
        BiFunction<String, StatefulCollectionWatch, StatefulCollectionWatch> remappingFunction) {
      return statefulWatchesByCollectionName.compute(collectionName, remappingFunction);
    }
  }

  private static class StatefulCollectionWatch extends CollectionWatch<DocCollectionWatcher> {
    private DocCollection currentState;
  }

  public static final Set<String> KNOWN_CLUSTER_PROPS =
      Set.of(
          URL_SCHEME,
          CoreAdminParams.BACKUP_LOCATION,
          DEFAULT_SHARD_PREFERENCES,
          MAX_CORES_PER_NODE,
          SOLR_ENVIRONMENT,
          CollectionAdminParams.DEFAULTS,
          CONTAINER_PLUGINS,
          PLACEMENT_PLUGIN);

  private final SolrZkClient zkClient;

  private final boolean closeClient;

  private volatile boolean closed = false;

  private Set<CountDownLatch> waitLatches = ConcurrentHashMap.newKeySet();
  private final SecurityNodeWatcher securityNodeWatcher;

  public ZkStateReader(SolrZkClient zkClient) {
    this(zkClient, null);
  }

  public ZkStateReader(SolrZkClient zkClient, Runnable securityNodeListener) {
    this.zkClient = zkClient;
    this.closeClient = false;
    this.securityNodeWatcher = new SecurityNodeWatcher(this, securityNodeListener);
    assert ObjectReleaseTracker.track(this);
  }

  public ZkStateReader(String zkServerAddress, int zkClientTimeout, int zkClientConnectTimeout) {
    this.zkClient =
        new SolrZkClient.Builder()
            .withUrl(zkServerAddress)
            .withTimeout(zkClientTimeout, TimeUnit.MILLISECONDS)
            .withConnTimeOut(zkClientConnectTimeout, TimeUnit.MILLISECONDS)
            .withReconnectListener(
                () -> {
                  // on reconnect, reload cloud info
                  try {
                    this.createClusterStateWatchersAndUpdate();
                  } catch (KeeperException e) {
                    log.error("A ZK error has occurred", e);
                    throw new ZooKeeperException(
                        ErrorCode.SERVER_ERROR, "A ZK error has occurred", e);
                  } catch (InterruptedException e) {
                    // Restore the interrupted status
                    Thread.currentThread().interrupt();
                    log.error("Interrupted", e);
                    throw new ZooKeeperException(ErrorCode.SERVER_ERROR, "Interrupted", e);
                  }
                })
            .build();
    this.closeClient = true;
    this.securityNodeWatcher = null;

    assert ObjectReleaseTracker.track(this);
  }

  /**
   * Forcibly refresh cluster state from ZK. Do this only to avoid race conditions because it's
   * expensive.
   *
   * <p>It is cheaper to call {@link #forceUpdateCollection(String)} on a single collection if you
   * must.
   *
   * @lucene.internal
   */
  public void forciblyRefreshAllClusterStateSlow() throws KeeperException, InterruptedException {
    synchronized (getUpdateLock()) {
      if (clusterState == null) {
        // Never initialized, just run normal initialization.
        createClusterStateWatchersAndUpdate();
        return;
      }
      // No need to set watchers because we should already have watchers registered for everything.
      refreshCollectionList(null);
      refreshLiveNodes(null);

      Set<String> updatedCollections = new HashSet<>();

      // Iterate through the actively watched collections. Take note that the returned watched
      // collections might change during the iteration, but it should not throw exception as
      // it's thread-safe.
      // If such set is modified elsewhere during the iteration, the code logic should still
      // handle such missing/extra collection w/o issues.
      for (String coll : collectionWatches.watchedCollections()) {
        DocCollection newState = fetchCollectionState(coll, null);
        if (collectionWatches.updateDocCollection(coll, newState)) {
          updatedCollections.add(coll);
        }
      }
      constructState(updatedCollections);
    }
  }

  /**
   * Forcibly refresh a collection's internal state from ZK. Try to avoid having to resort to this
   * when a better design is possible.
   */
  // TODO shouldn't we call ZooKeeper.sync() at the right places to prevent reading a stale value?
  // We do so for aliases.
  public void forceUpdateCollection(String collection)
      throws KeeperException, InterruptedException {

    synchronized (getUpdateLock()) {
      if (clusterState == null) {
        log.warn("ClusterState watchers have not been initialized");
        return;
      }

      ClusterState.CollectionRef ref = clusterState.getCollectionRef(collection);
      if (ref == null) {
        // We either don't know anything about this collection (maybe it's new?).
        // see if it just got created.
        LazyCollectionRef tryLazyCollection = new LazyCollectionRef(collection);
        if (tryLazyCollection.get() != null) {
          // What do you know, it exists!
          log.debug("Adding lazily-loaded reference for collection {}", collection);
          lazyCollectionStates.putIfAbsent(collection, tryLazyCollection);
          constructState(Collections.singleton(collection));
        }
      } else if (ref.isLazilyLoaded()) {
        log.debug("Refreshing lazily-loaded state for collection {}", collection);
        if (ref.get() != null) {
          return;
        }
      } else if (collectionWatches.watchedCollections().contains(collection)) {
        // Exists as a watched collection, force a refresh.
        log.debug("Forcing refresh of watched collection state for {}", collection);
        DocCollection newState = fetchCollectionState(collection, null);
        if (collectionWatches.updateDocCollection(collection, newState)) {
          constructState(Collections.singleton(collection));
        }
      } else {
        log.error("Collection {} is not lazy nor watched!", collection);
      }
    }
  }

  /** Refresh the set of live nodes. */
  public void updateLiveNodes() throws KeeperException, InterruptedException {
    refreshLiveNodes(null);
  }

  public Integer compareStateVersions(String coll, int version) {
    DocCollection collection = clusterState.getCollectionOrNull(coll);
    if (collection == null) return null;
    if (collection.getZNodeVersion() < version) {
      if (log.isDebugEnabled()) {
        log.debug("Server older than client {}<{}", collection.getZNodeVersion(), version);
      }
      DocCollection nu = getCollectionLive(coll);
      if (nu == null) return -1;
      if (nu.getZNodeVersion() > collection.getZNodeVersion()) {
        if (collectionWatches.updateDocCollection(coll, nu)) {
          synchronized (getUpdateLock()) {
            constructState(Collections.singleton(coll));
          }
        }
        collection = nu;
      }
    }

    if (collection.getZNodeVersion() == version) {
      return null;
    }

    if (log.isDebugEnabled()) {
      log.debug("Wrong version from client [{}]!=[{}]", version, collection.getZNodeVersion());
    }

    return collection.getZNodeVersion();
  }

  @SuppressWarnings({"unchecked"})
  public synchronized void createClusterStateWatchersAndUpdate()
      throws KeeperException, InterruptedException {
    // We need to fetch the current cluster state and the set of live nodes

    log.debug("Updating cluster state from ZooKeeper... ");

    try {
      // on reconnect of SolrZkClient force refresh and re-add watches.
      loadClusterProperties();
      refreshLiveNodes(new LiveNodeWatcher());
      refreshCollections();
      refreshCollectionList(new CollectionsChildWatcher());
      refreshAliases(aliasesManager);

      if (securityNodeWatcher != null) {
        securityNodeWatcher.register();
      }

      collectionPropsObservers.forEach(
          (k, v) -> {
            collectionPropsWatchers.computeIfAbsent(k, PropsWatcher::new).refreshAndWatch(true);
          });
    } catch (KeeperException.NoNodeException nne) {
      throw new SolrException(
          ErrorCode.SERVICE_UNAVAILABLE,
          "Cannot connect to cluster at "
              + zkClient.getZkServerAddress()
              + ": cluster not found/not ready."
              + " Expected node '"
              + nne.getPath()
              + "' does not exist.");
    }
  }

  /**
   * Construct the total state view from all sources. Must hold {@link #getUpdateLock()} before
   * calling this.
   *
   * @param changedCollections collections that have changed since the last call, and that should
   *     fire notifications
   */
  private void constructState(Set<String> changedCollections) {

    Set<String> liveNodes = this.liveNodes; // volatile read

    Map<String, ClusterState.CollectionRef> result = new LinkedHashMap<>();

    // Add collections
    for (Entry<String, StatefulCollectionWatch> entry :
        collectionWatches.watchedCollectionEntries()) {
      if (entry.getValue().currentState != null) {
        // if the doc is null for the collection watch, then it should not be inserted into the
        // state
        result.put(entry.getKey(), new ClusterState.CollectionRef(entry.getValue().currentState));
      }
    }

    // Finally, add any lazy collections that aren't already accounted for.
    for (Map.Entry<String, LazyCollectionRef> entry : lazyCollectionStates.entrySet()) {
      result.putIfAbsent(entry.getKey(), entry.getValue());
    }

    this.clusterState = new ClusterState(result, liveNodes);

    if (log.isDebugEnabled()) {
      log.debug(
          "clusterStateSet: interesting [{}] watched [{}] lazy [{}] total [{}]",
          collectionWatches.watchedCollections().size(),
          collectionWatches.activeCollectionCount(),
          lazyCollectionStates.keySet().size(),
          clusterState.getCollectionStates().size());
    }

    if (log.isTraceEnabled()) {
      log.trace(
          "clusterStateSet: interesting [{}] watched [{}] lazy [{}] total [{}]",
          collectionWatches.watchedCollections(),
          collectionWatches.activeCollections(),
          lazyCollectionStates.keySet(),
          clusterState.getCollectionStates());
    }

    notifyCloudCollectionsListeners();

    for (String collection : changedCollections) {
      notifyStateWatchers(collection, clusterState.getCollectionOrNull(collection));
    }
  }

  /** Refresh collections. */
  private void refreshCollections() {
    for (String coll : collectionWatches.watchedCollections()) {
      new StateWatcher(coll).refreshAndWatch();
    }
  }

  // We don't get a Stat or track versions on getChildren() calls, so force linearization.
  private final Object refreshCollectionListLock = new Object();

  /** Search for any lazy-loadable collections. */
  private void refreshCollectionList(Watcher watcher) throws KeeperException, InterruptedException {
    synchronized (refreshCollectionListLock) {
      List<String> children = null;
      try {
        children = zkClient.getChildren(COLLECTIONS_ZKNODE, watcher, true);
      } catch (KeeperException.NoNodeException e) {
        log.warn("Error fetching collection names: ", e);
        // fall through
      }
      if (children == null || children.isEmpty()) {
        lazyCollectionStates.clear();
        return;
      }

      // Don't lock getUpdateLock() here, we don't need it and it would cause deadlock.
      // Don't mess with watchedCollections, they should self-manage.

      // First, drop any children that disappeared.
      this.lazyCollectionStates.keySet().retainAll(children);
      for (String coll : children) {
        // We will create an eager collection for any interesting collections, so don't add to lazy.
        if (!collectionWatches.watchedCollections().contains(coll)) {
          // Double check contains just to avoid allocating an object.
          LazyCollectionRef existing = lazyCollectionStates.get(coll);
          if (existing == null) {
            lazyCollectionStates.putIfAbsent(coll, new LazyCollectionRef(coll));
          }
        }
      }
    }
  }

  // We don't get a Stat or track versions on getChildren() calls, so force linearization.
  private final Object refreshCollectionsSetLock = new Object();
  // Ensures that only the latest getChildren fetch gets applied.
  private final AtomicReference<Set<String>> lastFetchedCollectionSet = new AtomicReference<>();

  /**
   * Register a CloudCollectionsListener to be called when the set of collections within a cloud
   * changes.
   */
  public void registerCloudCollectionsListener(CloudCollectionsListener cloudCollectionsListener) {
    cloudCollectionsListeners.add(cloudCollectionsListener);
    notifyNewCloudCollectionsListener(cloudCollectionsListener);
  }

  /** Remove a registered CloudCollectionsListener. */
  public void removeCloudCollectionsListener(CloudCollectionsListener cloudCollectionsListener) {
    cloudCollectionsListeners.remove(cloudCollectionsListener);
  }

  private void notifyNewCloudCollectionsListener(CloudCollectionsListener listener) {
    listener.onChange(Collections.emptySet(), lastFetchedCollectionSet.get());
  }

  private void notifyCloudCollectionsListeners() {
    notifyCloudCollectionsListeners(false);
  }

  private void notifyCloudCollectionsListeners(boolean notifyIfSame) {
    synchronized (refreshCollectionsSetLock) {
      final Set<String> newCollections = getCurrentCollections();
      final Set<String> oldCollections = lastFetchedCollectionSet.getAndSet(newCollections);
      if (!newCollections.equals(oldCollections) || notifyIfSame) {
        cloudCollectionsListeners.forEach(
            listener -> listener.onChange(oldCollections, newCollections));
      }
    }
  }

  public Set<String> getCurrentCollections() {
    Set<String> collections = new HashSet<>();
    collections.addAll(collectionWatches.activeCollections());
    collections.addAll(lazyCollectionStates.keySet());
    return collections;
  }

  private class LazyCollectionRef extends ClusterState.CollectionRef {
    private final String collName;
    private volatile long lastUpdateTime;
    private DocCollection cachedDocCollection;

    public LazyCollectionRef(String collName) {
      super(null);
      this.collName = collName;
      this.lastUpdateTime = -1;
    }

    @Override
    public synchronized DocCollection get(boolean allowCached) {
      gets.incrementAndGet();
      if (!allowCached
          || lastUpdateTime < 0
          || System.nanoTime() - lastUpdateTime > LAZY_CACHE_TIME) {
        boolean shouldFetch = true;
        if (cachedDocCollection != null) {
          Stat freshStats = null;
          try {
            freshStats = zkClient.exists(DocCollection.getCollectionPath(collName), null, true);
          } catch (Exception e) {
          }
          if (freshStats != null
              && !cachedDocCollection.isModified(
                  freshStats.getVersion(), freshStats.getCversion())) {
            shouldFetch = false;
          }
        }
        if (shouldFetch) {
          cachedDocCollection = getCollectionLive(collName);
          lastUpdateTime = System.nanoTime();
        }
      }
      return cachedDocCollection;
    }

    @Override
    public boolean isLazilyLoaded() {
      return true;
    }

    @Override
    public String toString() {
      return "LazyCollectionRef(" + collName + ")";
    }
  }

  // We don't get a Stat or track versions on getChildren() calls, so force linearization.
  private final Object refreshLiveNodesLock = new Object();
  // Ensures that only the latest getChildren fetch gets applied.
  private final AtomicReference<SortedSet<String>> lastFetchedLiveNodes = new AtomicReference<>();

  /** Refresh live_nodes. */
  private void refreshLiveNodes(Watcher watcher) throws KeeperException, InterruptedException {
    synchronized (refreshLiveNodesLock) {
      SortedSet<String> newLiveNodes;
      try {
        List<String> nodeList = zkClient.getChildren(LIVE_NODES_ZKNODE, watcher, true);
        newLiveNodes = new TreeSet<>(nodeList);
      } catch (KeeperException.NoNodeException e) {
        newLiveNodes = emptySortedSet();
      }
      lastFetchedLiveNodes.set(newLiveNodes);
    }

    // Can't lock getUpdateLock() until we release the other, it would cause deadlock.
    SortedSet<String> oldLiveNodes, newLiveNodes;
    synchronized (getUpdateLock()) {
      newLiveNodes = lastFetchedLiveNodes.getAndSet(null);
      if (newLiveNodes == null) {
        // Someone else won the race to apply the last update, just exit.
        return;
      }

      oldLiveNodes = this.liveNodes;
      this.liveNodes = newLiveNodes;
      if (clusterState != null) {
        clusterState.setLiveNodes(newLiveNodes);
      }
    }
    if (oldLiveNodes.size() != newLiveNodes.size()) {
      if (log.isInfoEnabled()) {
        log.info(
            "Updated live nodes from ZooKeeper... ({}) -> ({})",
            oldLiveNodes.size(),
            newLiveNodes.size());
      }
    }
    if (log.isDebugEnabled()) {
      log.debug("Updated live nodes from ZooKeeper... {} -> {}", oldLiveNodes, newLiveNodes);
    }
    if (!oldLiveNodes.equals(newLiveNodes)) { // fire listeners
      liveNodesListeners.forEach(
          listener -> {
            if (listener.onChange(new TreeSet<>(oldLiveNodes), new TreeSet<>(newLiveNodes))) {
              removeLiveNodesListener(listener);
            }
          });
    }
  }

  public void registerClusterPropertiesListener(ClusterPropertiesListener listener) {
    // fire it once with current properties
    if (listener.onChange(getClusterProperties())) {
      removeClusterPropertiesListener(listener);
    } else {
      clusterPropertiesListeners.add(listener);
    }
  }

  public void removeClusterPropertiesListener(ClusterPropertiesListener listener) {
    clusterPropertiesListeners.remove(listener);
  }

  public void registerLiveNodesListener(LiveNodesListener listener) {
    // fire it once with current live nodes
    if (listener.onChange(
        new TreeSet<>(getClusterState().getLiveNodes()),
        new TreeSet<>(getClusterState().getLiveNodes()))) {
      removeLiveNodesListener(listener);
    }

    liveNodesListeners.add(listener);
  }

  public void removeLiveNodesListener(LiveNodesListener listener) {
    liveNodesListeners.remove(listener);
  }

  /**
   * @return information about the cluster from ZooKeeper
   */
  public ClusterState getClusterState() {
    return clusterState;
  }

  public Object getUpdateLock() {
    return this;
  }

  @Override
  public void close() {
    this.closed = true;

    notifications.shutdownNow();

    waitLatches.parallelStream()
        .forEach(
            c -> {
              c.countDown();
            });

    ExecutorUtil.shutdownAndAwaitTermination(notifications);
    ExecutorUtil.shutdownAndAwaitTermination(collectionPropsNotifications);
    if (closeClient) {
      zkClient.close();
    }
    assert ObjectReleaseTracker.release(this);
  }

  @Override
  public boolean isClosed() {
    return closed;
  }

  public String getLeaderUrl(String collection, String shard, int timeout)
      throws InterruptedException {
    Replica replica = getLeaderRetry(collection, shard, timeout);
    if (replica == null || replica.getBaseUrl() == null) {
      return null;
    }
    ZkCoreNodeProps props = new ZkCoreNodeProps(replica);
    return props.getCoreUrl();
  }

  public Replica getLeader(Set<String> liveNodes, DocCollection docCollection, String shard) {
    Replica replica = docCollection != null ? docCollection.getLeader(shard) : null;
    if (replica != null && liveNodes.contains(replica.getNodeName())) {
      return replica;
    }
    return null;
  }

  public Replica getLeader(String collection, String shard) {
    if (clusterState != null) {
      DocCollection docCollection = clusterState.getCollectionOrNull(collection);
      Replica replica = docCollection != null ? docCollection.getLeader(shard) : null;
      if (replica != null && getClusterState().liveNodesContain(replica.getNodeName())) {
        return replica;
      }
    }
    return null;
  }

  public boolean isNodeLive(String node) {
    return liveNodes.contains(node);
  }

  /** Get shard leader properties, with retry if none exist. */
  public Replica getLeaderRetry(String collection, String shard) throws InterruptedException {
    return getLeaderRetry(collection, shard, GET_LEADER_RETRY_DEFAULT_TIMEOUT);
  }

  /** Get shard leader properties, with retry if none exist. */
  public Replica getLeaderRetry(String collection, String shard, int timeout)
      throws InterruptedException {
    AtomicReference<Replica> leader = new AtomicReference<>();
    try {
      waitForState(
          collection,
          timeout,
          TimeUnit.MILLISECONDS,
          (n, c) -> {
            if (c == null) return false;
            Replica l = getLeader(n, c, shard);
            if (l != null) {
              log.debug("leader found for {}/{} to be {}", collection, shard, l);
              leader.set(l);
              return true;
            }
            return false;
          });
    } catch (TimeoutException e) {
      throw new SolrException(
          ErrorCode.SERVICE_UNAVAILABLE,
          "No registered leader was found after waiting for "
              + timeout
              + "ms "
              + ", collection: "
              + collection
              + " slice: "
              + shard
              + " saw state="
              + clusterState.getCollectionOrNull(collection)
              + " with live_nodes="
              + clusterState.getLiveNodes());
    }
    return leader.get();
  }

  /** Get path where shard leader properties live in zookeeper. */
  public static String getShardLeadersPath(String collection, String shardId) {
    return COLLECTIONS_ZKNODE
        + "/"
        + collection
        + "/"
        + SHARD_LEADERS_ZKNODE
        + (shardId != null ? ("/" + shardId) : "")
        + "/leader";
  }

  /** Get path where shard leader elections ephemeral nodes are. */
  public static String getShardLeadersElectPath(String collection, String shardId) {
    return COLLECTIONS_ZKNODE
        + "/"
        + collection
        + "/"
        + LEADER_ELECT_ZKNODE
        + (shardId != null ? ("/" + shardId + "/" + ELECTION_NODE) : "");
  }

  public List<ZkCoreNodeProps> getReplicaProps(
      String collection, String shardId, String thisCoreNodeName) {
    return getReplicaProps(collection, shardId, thisCoreNodeName, null);
  }

  public List<ZkCoreNodeProps> getReplicaProps(
      String collection,
      String shardId,
      String thisCoreNodeName,
      Replica.State mustMatchStateFilter) {
    return getReplicaProps(collection, shardId, thisCoreNodeName, mustMatchStateFilter, null);
  }

  public List<ZkCoreNodeProps> getReplicaProps(
      String collection,
      String shardId,
      String thisCoreNodeName,
      Replica.State mustMatchStateFilter,
      Replica.State mustNotMatchStateFilter) {
    // TODO: We don't need all these getReplicaProps method overloading. Also, it's odd that the
    // default is to return replicas of type TLOG and NRT only
    return getReplicaProps(
        collection,
        shardId,
        thisCoreNodeName,
        mustMatchStateFilter,
        null,
        EnumSet.of(Replica.Type.TLOG, Replica.Type.NRT));
  }

  public List<ZkCoreNodeProps> getReplicaProps(
      String collection,
      String shardId,
      String thisCoreNodeName,
      Replica.State mustMatchStateFilter,
      Replica.State mustNotMatchStateFilter,
      final EnumSet<Replica.Type> acceptReplicaType) {
    assert thisCoreNodeName != null;
    ClusterState clusterState = this.clusterState;
    if (clusterState == null) {
      return null;
    }
    final DocCollection docCollection = clusterState.getCollectionOrNull(collection);
    if (docCollection == null || docCollection.getSlicesMap() == null) {
      throw new ZooKeeperException(
          ErrorCode.BAD_REQUEST, "Could not find collection in zk: " + collection);
    }

    Map<String, Slice> slices = docCollection.getSlicesMap();
    Slice replicas = slices.get(shardId);
    if (replicas == null) {
      throw new ZooKeeperException(
          ErrorCode.BAD_REQUEST, "Could not find shardId in zk: " + shardId);
    }

    Map<String, Replica> shardMap = replicas.getReplicasMap();
    List<ZkCoreNodeProps> nodes = new ArrayList<>(shardMap.size());
    for (Entry<String, Replica> entry :
        shardMap.entrySet().stream()
            .filter((e) -> acceptReplicaType.contains(e.getValue().getType()))
            .collect(Collectors.toList())) {
      ZkCoreNodeProps nodeProps = new ZkCoreNodeProps(entry.getValue());

      String coreNodeName = entry.getValue().getName();

      if (clusterState.liveNodesContain(nodeProps.getNodeName())
          && !coreNodeName.equals(thisCoreNodeName)) {
        if (mustMatchStateFilter == null
            || mustMatchStateFilter == Replica.State.getState(nodeProps.getState())) {
          if (mustNotMatchStateFilter == null
              || mustNotMatchStateFilter != Replica.State.getState(nodeProps.getState())) {
            nodes.add(nodeProps);
          }
        }
      }
    }
    if (nodes.size() == 0) {
      // no replicas
      return null;
    }

    return nodes;
  }

  public SolrZkClient getZkClient() {
    return zkClient;
  }

  /**
   * Get a cluster property
   *
   * <p>N.B. Cluster properties are updated via ZK watchers, and so may not necessarily be
   * completely up-to-date. If you need to get the latest version, then use a {@link
   * ClusterProperties} instance.
   *
   * @param key the property to read
   * @param defaultValue a default value to use if no such property exists
   * @param <T> the type of the property
   * @return the cluster property, or a default if the property is not set
   */
  @SuppressWarnings("unchecked")
  public <T> T getClusterProperty(String key, T defaultValue) {
    T value = (T) Utils.getObjectByPath(clusterProperties, false, key);
    if (value == null) return defaultValue;
    return value;
  }

  /**
   * Same as the above but allows a full json path as a list of parts
   *
   * @param keyPath path to the property example ["collectionDefauls", "numShards"]
   * @param defaultValue a default value to use if no such property exists
   * @return the cluster property, or a default if the property is not set
   */
  @SuppressWarnings({"unchecked"})
  public <T> T getClusterProperty(List<String> keyPath, T defaultValue) {
    T value = (T) Utils.getObjectByPath(clusterProperties, false, keyPath);
    if (value == null) return defaultValue;
    return value;
  }

  /**
   * Get all cluster properties for this cluster
   *
   * <p>N.B. Cluster properties are updated via ZK watchers, and so may not necessarily be
   * completely up-to-date. If you need to get the latest version, then use a {@link
   * ClusterProperties} instance.
   *
   * @return a Map of cluster properties
   */
  public Map<String, Object> getClusterProperties() {
    return Collections.unmodifiableMap(clusterProperties);
  }

  private final Watcher clusterPropertiesWatcher =
      event -> {
        // session events are not change events, and do not remove the watcher
        if (Watcher.Event.EventType.None.equals(event.getType())) {
          return;
        }
        loadClusterProperties();
      };

  @SuppressWarnings("unchecked")
  private void loadClusterProperties() {
    try {
      while (true) {
        try {
          byte[] data =
              zkClient.getData(
                  ZkStateReader.CLUSTER_PROPS, clusterPropertiesWatcher, new Stat(), true);
          this.clusterProperties = (Map<String, Object>) Utils.fromJSON(data);
          log.debug("Loaded cluster properties: {}", this.clusterProperties);

          for (ClusterPropertiesListener listener : clusterPropertiesListeners) {
            listener.onChange(getClusterProperties());
          }
          return;
        } catch (KeeperException.NoNodeException e) {
          this.clusterProperties = Collections.emptyMap();
          log.debug("Loaded empty cluster properties");
          // set an exists watch, and if the node has been created since the last call,
          // read the data again
          if (zkClient.exists(ZkStateReader.CLUSTER_PROPS, clusterPropertiesWatcher, true) == null)
            return;
        }
      }
    } catch (KeeperException | InterruptedException e) {
      log.error(
          "Error reading cluster properties from zookeeper", SolrZkClient.checkInterrupted(e));
    }
  }

  /**
   * Get collection properties for a given collection. If the collection is watched, simply return
   * it from the cache, otherwise fetch it directly from zookeeper. This is a convenience for {@code
   * getCollectionProperties(collection,0)}
   *
   * @param collection the collection for which properties are desired
   * @return a map representing the key/value properties for the collection.
   */
  public Map<String, String> getCollectionProperties(final String collection) {
    return getCollectionProperties(collection, 0);
  }

  /**
   * Get and cache collection properties for a given collection. If the collection is watched, or
   * still cached simply return it from the cache, otherwise fetch it directly from zookeeper and
   * retain the value for at least cacheForMillis milliseconds. Cached properties are watched in
   * zookeeper and updated automatically. This version of {@code getCollectionProperties} should be
   * used when properties need to be consulted frequently in the absence of an active {@link
   * CollectionPropsWatcher}.
   *
   * @param collection The collection for which properties are desired
   * @param cacheForMillis The minimum number of milliseconds to maintain a cache for the specified
   *     collection's properties. Setting a {@code CollectionPropsWatcher} will override this value
   *     and retain the cache for the life of the watcher. A lack of changes in zookeeper may allow
   *     the caching to remain for a greater duration up to the cycle time of {@code CacheCleaner}.
   *     Passing zero for this value will explicitly remove the cached copy if and only if it is due
   *     to expire and no watch exists. Any positive value will extend the expiration time if
   *     required.
   * @return a map representing the key/value properties for the collection.
   */
  public Map<String, String> getCollectionProperties(final String collection, long cacheForMillis) {
    synchronized (watchedCollectionProps) { // making decisions based on the result of a get...
      Watcher watcher = null;
      if (cacheForMillis > 0) {
        watcher =
            collectionPropsWatchers.compute(
                collection,
                (c, w) ->
                    w == null ? new PropsWatcher(c, cacheForMillis) : w.renew(cacheForMillis));
      }
      VersionedCollectionProps vprops = watchedCollectionProps.get(collection);
      boolean haveUnexpiredProps = vprops != null && vprops.cacheUntilNs > System.nanoTime();
      long untilNs =
          System.nanoTime() + TimeUnit.NANOSECONDS.convert(cacheForMillis, TimeUnit.MILLISECONDS);
      Map<String, String> properties;
      if (haveUnexpiredProps) {
        properties = vprops.props;
        vprops.cacheUntilNs = Math.max(vprops.cacheUntilNs, untilNs);
      } else {
        try {
          VersionedCollectionProps vcp = fetchCollectionProperties(collection, watcher);
          properties = vcp.props;
          if (cacheForMillis > 0) {
            vcp.cacheUntilNs = untilNs;
            watchedCollectionProps.put(collection, vcp);
          } else {
            // we're synchronized on watchedCollectionProps and we can only get here if we have
            // found an expired vprops above, so it is safe to remove the cached value and let the
            // GC free up some mem a bit sooner.
            if (!collectionPropsObservers.containsKey(collection)) {
              watchedCollectionProps.remove(collection);
            }
          }
        } catch (Exception e) {
          throw new SolrException(
              ErrorCode.SERVER_ERROR,
              "Error reading collection properties",
              SolrZkClient.checkInterrupted(e));
        }
      }
      return properties;
    }
  }

  private static class VersionedCollectionProps {
    int zkVersion;
    Map<String, String> props;
    long cacheUntilNs = 0;

    VersionedCollectionProps(int zkVersion, Map<String, String> props) {
      this.zkVersion = zkVersion;
      this.props = props;
    }
  }

  static String getCollectionPropsPath(final String collection) {
    return COLLECTIONS_ZKNODE + '/' + collection + '/' + COLLECTION_PROPS_ZKNODE;
  }

  private VersionedCollectionProps fetchCollectionProperties(String collection, Watcher watcher)
      throws KeeperException, InterruptedException {
    final String znodePath = getCollectionPropsPath(collection);
    // lazy init cache cleaner once we know someone is using collection properties.
    if (collectionPropsCacheCleaner == null) {
      synchronized (this) { // There can be only one! :)
        if (collectionPropsCacheCleaner == null) {
          collectionPropsCacheCleaner = notifications.submit(new CacheCleaner());
        }
      }
    }
    while (true) {
      try {
        Stat stat = new Stat();
        byte[] data = zkClient.getData(znodePath, watcher, stat, true);
        @SuppressWarnings("unchecked")
        Map<String, String> props = (Map<String, String>) Utils.fromJSON(data);
        return new VersionedCollectionProps(stat.getVersion(), props);
      } catch (ClassCastException e) {
        throw new SolrException(
            ErrorCode.SERVER_ERROR,
            "Unable to parse collection properties for collection " + collection,
            e);
      } catch (KeeperException.NoNodeException e) {
        if (watcher != null) {
          // Leave an exists watch in place in case a collectionprops.json is created later.
          Stat exists = zkClient.exists(znodePath, watcher, true);
          if (exists != null) {
            // Rare race condition, we tried to fetch the data and couldn't find it, then we found
            // it exists. Loop and try again.
            continue;
          }
        }
        return new VersionedCollectionProps(-1, emptyMap());
      }
    }
  }

  /**
   * Returns the content of /security.json from ZooKeeper as a Map If the files doesn't exist, it
   * returns null.
   */
  public ConfigData getSecurityProps(boolean getFresh) {
    if (securityNodeWatcher == null) return new ConfigData(emptyMap(), -1);
    return securityNodeWatcher.getSecurityProps(getFresh);
  }

  /**
   * Returns the baseURL corresponding to a given node's nodeName -- NOTE: does not (currently)
   * imply that the nodeName (or resulting baseURL) exists in the cluster.
   *
   * @lucene.experimental
   */
  public String getBaseUrlForNodeName(final String nodeName) {
    return Utils.getBaseUrlForNodeName(nodeName, getClusterProperty(URL_SCHEME, "http"));
  }

  /** Watches a single collection's state.json. */
  class StateWatcher implements Watcher {
    private final String coll;
    private final String collectionPath;

    StateWatcher(String coll) {
      this.coll = coll;
      collectionPath = DocCollection.getCollectionPath(coll);
    }

    @Override
    public void process(WatchedEvent event) {
      // session events are not change events, and do not remove the watcher
      if (EventType.None.equals(event.getType())) {
        return;
      }

      if (!collectionWatches.watchedCollections().contains(coll)) {
        // This collection is no longer interesting, stop watching.
        log.debug("Uninteresting collection {}", coll);
        return;
      }

      Set<String> liveNodes = ZkStateReader.this.liveNodes;
      if (log.isInfoEnabled()) {
        log.info(
            "A cluster state change: [{}] for collection [{}] has occurred - updating... (live nodes size: [{}])",
            event,
            coll,
            liveNodes.size());
      }

      refreshAndWatch(event.getType());
    }

    public void refreshAndWatch() {
      refreshAndWatch(null);
    }

    /**
     * Refresh collection state from ZK and leave a watch for future changes. As a side effect,
     * updates {@link #clusterState} and collection ref within {@link #collectionWatches} with the
     * results of the refresh.
     */
    public void refreshAndWatch(EventType eventType) {
      try {
        if (eventType == null || eventType == EventType.NodeChildrenChanged) {
          refreshAndWatchChildren();
          if (eventType == EventType.NodeChildrenChanged) {
            // only per-replica states modified. return
            return;
          }
        }

        DocCollection newState = fetchCollectionState(coll, this);
        collectionWatches.updateDocCollection(coll, newState);
        synchronized (getUpdateLock()) {
          constructState(Collections.singleton(coll));
        }

      } catch (KeeperException.SessionExpiredException
          | KeeperException.ConnectionLossException e) {
        log.warn("ZooKeeper watch triggered, but Solr cannot talk to ZK: ", e);
      } catch (KeeperException e) {
        log.error("Unwatched collection: [{}]", coll, e);
        throw new ZooKeeperException(ErrorCode.SERVER_ERROR, "A ZK error has occurred", e);
      } catch (InterruptedException e) {
        Thread.currentThread().interrupt();
        log.error("Unwatched collection: [{}]", coll, e);
      }
    }

    private void refreshAndWatchChildren() throws KeeperException, InterruptedException {
      Stat stat = new Stat();
      List<String> replicaStates = null;
      try {
        replicaStates = zkClient.getChildren(collectionPath, this, stat, true);
        PerReplicaStates newStates =
            new PerReplicaStates(collectionPath, stat.getCversion(), replicaStates);
        DocCollection oldState = collectionWatches.getDocCollection(coll);
        final DocCollection newState =
            oldState != null
                ? oldState.setPerReplicaStates(newStates)
                : fetchCollectionState(coll, null);
        collectionWatches.updateDocCollection(coll, newState);
        synchronized (getUpdateLock()) {
          constructState(Collections.singleton(coll));
        }
        if (log.isDebugEnabled()) {
          log.debug(
              "updated per-replica states changed for: {}, ver: {} , new vals: {}",
              coll,
              stat.getCversion(),
              replicaStates);
        }

      } catch (NoNodeException e) {
        log.info("{} is deleted, stop watching children", collectionPath);
      }
    }
  }

  /** Watches collection properties */
  class PropsWatcher implements Watcher {
    private final String coll;
    private long watchUntilNs;

    PropsWatcher(String coll) {
      this.coll = coll;
      watchUntilNs = 0;
    }

    PropsWatcher(String coll, long forMillis) {
      this.coll = coll;
      watchUntilNs =
          System.nanoTime() + TimeUnit.NANOSECONDS.convert(forMillis, TimeUnit.MILLISECONDS);
    }

    public PropsWatcher renew(long forMillis) {
      watchUntilNs =
          System.nanoTime() + TimeUnit.NANOSECONDS.convert(forMillis, TimeUnit.MILLISECONDS);
      return this;
    }

    @Override
    public void process(WatchedEvent event) {
      // session events are not change events, and do not remove the watcher
      if (EventType.None.equals(event.getType())) {
        return;
      }

      boolean expired = System.nanoTime() > watchUntilNs;
      if (!collectionPropsObservers.containsKey(coll) && expired) {
        // No one can be notified of the change, we can ignore it and "unset" the watch
        log.debug("Ignoring property change for collection {}", coll);
        return;
      }

      log.info(
          "A collection property change: [{}] for collection [{}] has occurred - updating...",
          event,
          coll);

      refreshAndWatch(true);
    }

    /**
     * Refresh collection properties from ZK and leave a watch for future changes. Updates the
     * properties in watchedCollectionProps with the results of the refresh. Optionally notifies
     * watchers
     */
    void refreshAndWatch(boolean notifyWatchers) {
      try {
        synchronized (watchedCollectionProps) { // making decisions based on the result of a get...
          VersionedCollectionProps vcp = fetchCollectionProperties(coll, this);
          Map<String, String> properties = vcp.props;
          VersionedCollectionProps existingVcp = watchedCollectionProps.get(coll);
          if (existingVcp == null
              || // never called before, record what we found
              vcp.zkVersion > existingVcp.zkVersion
              || // newer info we should update
              vcp.zkVersion == -1) { // node was deleted start over
            watchedCollectionProps.put(coll, vcp);
            if (notifyWatchers) {
              notifyPropsWatchers(coll, properties);
            }
            if (vcp.zkVersion == -1 && existingVcp != null) { // Collection DELETE detected

              // We should not be caching a collection that has been deleted.
              watchedCollectionProps.remove(coll);

              // core ref counting not relevant here, don't need canRemove(), we just sent
              // a notification of an empty set of properties, no reason to watch what doesn't
              // exist.
              collectionPropsObservers.remove(coll);

              // This is the one time we know it's safe to throw this out. We just failed to set the
              // watch due to an NoNodeException, so it isn't held by ZK and can't re-set itself due
              // to an update.
              collectionPropsWatchers.remove(coll);
            }
          }
        }
      } catch (KeeperException.SessionExpiredException
          | KeeperException.ConnectionLossException e) {
        log.warn("ZooKeeper watch triggered, but Solr cannot talk to ZK: ", e);
      } catch (KeeperException e) {
        log.error("Lost collection property watcher for {} due to ZK error", coll, e);
        throw new ZooKeeperException(ErrorCode.SERVER_ERROR, "A ZK error has occurred", e);
      } catch (InterruptedException e) {
        Thread.currentThread().interrupt();
        log.error(
            "Lost collection property watcher for {} due to the thread being interrupted", coll, e);
      }
    }
  }

  /** Watches /collections children . */
  class CollectionsChildWatcher implements Watcher {

    @Override
    public void process(WatchedEvent event) {
      if (ZkStateReader.this.closed) {
        return;
      }

      // session events are not change events, and do not remove the watcher
      if (EventType.None.equals(event.getType())) {
        return;
      }
      log.debug("A collections change: [{}], has occurred - updating...", event);
      refreshAndWatch();
      synchronized (getUpdateLock()) {
        constructState(Collections.emptySet());
      }
    }

    /** Must hold {@link #getUpdateLock()} before calling this method. */
    public void refreshAndWatch() {
      try {
        refreshCollectionList(this);
      } catch (KeeperException.SessionExpiredException
          | KeeperException.ConnectionLossException e) {
        log.warn("ZooKeeper watch triggered, but Solr cannot talk to ZK: ", e);
      } catch (KeeperException e) {
        log.error("A ZK error has occurred", e);
        throw new ZooKeeperException(
            SolrException.ErrorCode.SERVER_ERROR, "A ZK error has occurred", e);
      } catch (InterruptedException e) {
        // Restore the interrupted status
        Thread.currentThread().interrupt();
        log.warn("Interrupted", e);
      }
    }
  }

  /** Watches the live_nodes and syncs changes. */
  class LiveNodeWatcher implements Watcher {

    @Override
    public void process(WatchedEvent event) {
      // session events are not change events, and do not remove the watcher
      if (EventType.None.equals(event.getType())) {
        return;
      }
      if (log.isDebugEnabled()) {
        log.debug(
            "A live node change: [{}], has occurred - updating... (live nodes size: [{}])",
            event,
            liveNodes.size());
      }
      refreshAndWatch();
    }

    public void refreshAndWatch() {
      try {
        refreshLiveNodes(this);
      } catch (KeeperException.SessionExpiredException
          | KeeperException.ConnectionLossException e) {
        log.warn("ZooKeeper watch triggered, but Solr cannot talk to ZK: ", e);
      } catch (KeeperException e) {
        log.error("A ZK error has occurred", e);
        throw new ZooKeeperException(
            SolrException.ErrorCode.SERVER_ERROR, "A ZK error has occurred", e);
      } catch (InterruptedException e) {
        // Restore the interrupted status
        Thread.currentThread().interrupt();
        log.warn("Interrupted", e);
      }
    }
  }

  public DocCollection getCollectionLive(String coll) {
    try {
      return fetchCollectionState(coll, null);
    } catch (KeeperException e) {
      throw new SolrException(
          ErrorCode.BAD_REQUEST, "Could not load collection from ZK: " + coll, e);
    } catch (InterruptedException e) {
      Thread.currentThread().interrupt();
      throw new SolrException(
          ErrorCode.BAD_REQUEST, "Could not load collection from ZK: " + coll, e);
    }
  }

  private DocCollection fetchCollectionState(String coll, Watcher watcher)
      throws KeeperException, InterruptedException {
    String collectionPath = DocCollection.getCollectionPath(coll);
    while (true) {
      try {
        Stat stat = new Stat();
        byte[] data = zkClient.getData(collectionPath, watcher, stat, true);

        // This factory method can detect a missing configName and supply it by reading it from the
        // old ZK location.
        // TODO in Solr 10 remove that factory method
        ClusterState state =
            ZkClientClusterStateProvider.createFromJsonSupportingLegacyConfigName(
                stat.getVersion(), data, Collections.emptySet(), coll, zkClient);

        ClusterState.CollectionRef collectionRef = state.getCollectionStates().get(coll);
        return collectionRef == null ? null : collectionRef.get();
      } catch (KeeperException.NoNodeException e) {
        if (watcher != null) {
          // Leave an exists watch in place in case a state.json is created later.
          Stat exists = zkClient.exists(collectionPath, watcher, true);
          if (exists != null) {
            // Rare race condition, we tried to fetch the data and couldn't find it, then we found
            // it exists. Loop and try again.
            continue;
          }
        }
        return null;
      } catch (PerReplicaStatesOps.PrsZkNodeNotFoundException e) {
<<<<<<< HEAD
        CommonTestInjection.injectBreakpoint(ZkStateReader.class.getName() + "/exercised", e);
=======
        assert CommonTestInjection.injectBreakpoint(
            ZkStateReader.class.getName() + "/exercised", e);
>>>>>>> 8277c131
        // could be a race condition that state.json and PRS entries are deleted between the
        // state.json fetch and PRS entry fetch
        Stat exists = zkClient.exists(collectionPath, watcher, true);
        if (exists == null) {
          log.info(
              "PRS entry for collection {} not found in ZK. It was probably deleted between state.json read and PRS entry read.",
              coll);

          return null;
        } else {
          throw e; // unexpected, PRS node not found but the collection state.json still exists
        }
      }
    }
  }

  @Deprecated // see DocCollection
  public static String getCollectionPathRoot(String coll) {
    return DocCollection.getCollectionPathRoot(coll);
  }

  @Deprecated // see DocCollection
  public static String getCollectionPath(String coll) {
    return DocCollection.getCollectionPath(coll);
  }

  /**
   * Notify this reader that a local Core is a member of a collection, and so that collection state
   * should be watched.
   *
   * <p>Not a public API. This method should only be called from ZkController.
   *
   * <p>The number of cores per-collection is tracked, and adding multiple cores from the same
   * collection does not increase the number of watches.
   *
   * @param collection the collection that the core is a member of
   * @see ZkStateReader#unregisterCore(String)
   */
  public void registerCore(String collection) {
    AtomicBoolean reconstructState = new AtomicBoolean(false);
    collectionWatches.compute(
        collection,
        (k, v) -> {
          if (v == null) {
            reconstructState.set(true);
            v = new StatefulCollectionWatch();
          }
          v.coreRefCount++;
          return v;
        });
    if (reconstructState.get()) {
      new StateWatcher(collection).refreshAndWatch();
    }
  }

  /**
   * Notify this reader that a local core that is a member of a collection has been closed.
   *
   * <p>Not a public API. This method should only be called from ZkController.
   *
   * <p>If no cores are registered for a collection, and there are no {@link
   * CollectionStateWatcher}s for that collection either, the collection watch will be removed.
   *
   * @param collection the collection that the core belongs to
   */
  public void unregisterCore(String collection) {
    AtomicBoolean reconstructState = new AtomicBoolean(false);
    collectionWatches.compute(
        collection,
        (k, v) -> {
          if (v == null) return null;
          if (v.coreRefCount > 0) v.coreRefCount--;
          if (v.canBeRemoved()) {
            lazyCollectionStates.put(collection, new LazyCollectionRef(collection));
            reconstructState.set(true);
            return null;
          }
          return v;
        });
    if (reconstructState.get()) {
      synchronized (getUpdateLock()) {
        constructState(Collections.emptySet());
      }
    }
  }

  /**
   * Register a CollectionStateWatcher to be called when the state of a collection changes
   * <em>or</em> the set of live nodes changes.
   *
   * <p>The Watcher will automatically be removed when it's <code>onStateChanged</code> returns
   * <code>true</code>
   *
   * <p>This is method is just syntactic sugar for registering both a {@link DocCollectionWatcher}
   * and a {@link LiveNodesListener}. Callers that only care about one or the other (but not both)
   * are encouraged to use the more specific methods register methods as it may reduce the number of
   * ZooKeeper watchers needed, and reduce the amount of network/cpu used.
   *
   * @param collection the collection to watch
   * @param stateWatcher a watcher that will be called when the state changes
   * @see #registerDocCollectionWatcher
   * @see #registerLiveNodesListener
   */
  public void registerCollectionStateWatcher(
      String collection, CollectionStateWatcher stateWatcher) {
    final DocCollectionAndLiveNodesWatcherWrapper wrapper =
        new DocCollectionAndLiveNodesWatcherWrapper(collection, stateWatcher);

    registerDocCollectionWatcher(collection, wrapper);
    registerLiveNodesListener(wrapper);

    DocCollection state = clusterState.getCollectionOrNull(collection);
    if (stateWatcher.onStateChanged(liveNodes, state) == true) {
      removeCollectionStateWatcher(collection, stateWatcher);
    }
  }

  /**
   * Register a DocCollectionWatcher to be called when the cluster state for a collection changes.
   *
   * <p>The Watcher will automatically be removed when it's <code>onStateChanged</code> returns
   * <code>true</code>
   */
  public void registerDocCollectionWatcher(String collection, DocCollectionWatcher stateWatcher) {
    AtomicBoolean watchSet = new AtomicBoolean(false);
    collectionWatches.compute(
        collection,
        (k, v) -> {
          if (v == null) {
            v = new StatefulCollectionWatch();
            watchSet.set(true);
          }
          v.stateWatchers.add(stateWatcher);
          return v;
        });

    if (watchSet.get()) {
      new StateWatcher(collection).refreshAndWatch();
    }

    DocCollection state = clusterState.getCollectionOrNull(collection);
    if (stateWatcher.onStateChanged(state) == true) {
      removeDocCollectionWatcher(collection, stateWatcher);
    }
  }

  /**
   * Block until a CollectionStatePredicate returns true, or the wait times out
   *
   * <p>Note that the predicate may be called again even after it has returned true, so implementors
   * should avoid changing state within the predicate call itself.
   *
   * <p>This implementation utilizes {@link CollectionStateWatcher} internally. Callers that don't
   * care about liveNodes are encouraged to use a {@link DocCollection} {@link Predicate} instead
   *
   * @param collection the collection to watch
   * @param wait how long to wait
   * @param unit the units of the wait parameter
   * @param predicate the predicate to call on state changes
   * @throws InterruptedException on interrupt
   * @throws TimeoutException on timeout
   * @see #waitForState(String, long, TimeUnit, Predicate)
   * @see #registerCollectionStateWatcher
   */
  public void waitForState(
      final String collection, long wait, TimeUnit unit, CollectionStatePredicate predicate)
      throws InterruptedException, TimeoutException {

    if (closed) {
      throw new AlreadyClosedException();
    }

    // Check predicate against known clusterState before trying to add watchers
    if (clusterState != null) {
      Set<String> liveNodes = clusterState.getLiveNodes();
      DocCollection docCollection = clusterState.getCollectionOrNull(collection);
      if (liveNodes != null && docCollection != null) {
        if (predicate.matches(liveNodes, docCollection)) {
          log.debug("Found {} directly in clusterState", predicate);
          return;
        }
      }
    }

    final CountDownLatch latch = new CountDownLatch(1);
    waitLatches.add(latch);
    AtomicReference<DocCollection> docCollection = new AtomicReference<>();
    CollectionStateWatcher watcher =
        (n, c) -> {
          docCollection.set(c);
          boolean matches = predicate.matches(n, c);
          if (matches) latch.countDown();

          return matches;
        };

    try {
      registerCollectionStateWatcher(collection, watcher);
      // wait for the watcher predicate to return true, or time out
      if (!latch.await(wait, unit))
        throw new TimeoutException(
            "Timeout waiting to see state for collection="
                + collection
                + " :"
                + docCollection.get());

    } finally {
      removeCollectionStateWatcher(collection, watcher);
      waitLatches.remove(latch);
    }
  }

  /**
   * Block until a Predicate returns true, or the wait times out
   *
   * <p>Note that the predicate may be called again even after it has returned true, so implementors
   * should avoid changing state within the predicate call itself. The predicate may also be called
   * concurrently when multiple state changes are seen in rapid succession.
   *
   * @param collection the collection to watch
   * @param wait how long to wait
   * @param unit the units of the wait parameter
   * @param predicate the predicate to call on state changes
   * @return the state of the doc collection after the predicate succeeds
   * @throws InterruptedException on interrupt
   * @throws TimeoutException on timeout
   */
  public DocCollection waitForState(
      final String collection, long wait, TimeUnit unit, Predicate<DocCollection> predicate)
      throws InterruptedException, TimeoutException {
    if (log.isDebugEnabled()) {
      log.debug("Waiting up to {}ms for state {}", unit.toMillis(wait), predicate);
    }
    if (closed) {
      throw new AlreadyClosedException();
    }

    // Check predicate against known clusterState before trying to add watchers
    if (clusterState != null) {
      DocCollection docCollection = clusterState.getCollectionOrNull(collection);
      if (docCollection != null) {
        if (predicate.test(docCollection)) {
          log.debug("Found {} directly in clusterState", predicate);
          return docCollection;
        }
      }
    }

    final CountDownLatch latch = new CountDownLatch(1);
    waitLatches.add(latch);
    AtomicReference<DocCollection> docCollectionReference = new AtomicReference<>();
    DocCollectionWatcher watcher =
        (c) -> {
          docCollectionReference.set(c);
          boolean matches = predicate.test(c);
          if (matches) latch.countDown();

          return matches;
        };

    try {
      registerDocCollectionWatcher(collection, watcher);
      // wait for the watcher predicate to return true, or time out
      if (!latch.await(wait, unit))
        throw new TimeoutException(
            "Timeout waiting to see state for collection="
                + collection
                + " :"
                + docCollectionReference.get());
      return docCollectionReference.get();
    } finally {
      removeDocCollectionWatcher(collection, watcher);
      waitLatches.remove(latch);
      if (log.isDebugEnabled()) {
        log.debug("Completed wait for {}", predicate);
      }
    }
  }

  /**
   * Block until a LiveNodesStatePredicate returns true, or the wait times out
   *
   * <p>Note that the predicate may be called again even after it has returned true, so implementors
   * should avoid changing state within the predicate call itself.
   *
   * @param wait how long to wait
   * @param unit the units of the wait parameter
   * @param predicate the predicate to call on state changes
   * @throws InterruptedException on interrupt
   * @throws TimeoutException on timeout
   */
  public void waitForLiveNodes(long wait, TimeUnit unit, LiveNodesPredicate predicate)
      throws InterruptedException, TimeoutException {

    if (closed) {
      throw new AlreadyClosedException();
    }

    final CountDownLatch latch = new CountDownLatch(1);
    waitLatches.add(latch);

    LiveNodesListener listener =
        (o, n) -> {
          boolean matches = predicate.matches(o, n);
          if (matches) latch.countDown();
          return matches;
        };

    registerLiveNodesListener(listener);

    try {
      // wait for the watcher predicate to return true, or time out
      if (!latch.await(wait, unit))
        throw new TimeoutException(
            "Timeout waiting for live nodes, currently they are: "
                + getClusterState().getLiveNodes());

    } finally {
      removeLiveNodesListener(listener);
      waitLatches.remove(latch);
    }
  }

  /**
   * Remove a watcher from a collection's watch list.
   *
   * <p>This allows Zookeeper watches to be removed if there is no interest in the collection.
   *
   * @param collection the collection
   * @param watcher the watcher
   * @see #registerCollectionStateWatcher
   */
  public void removeCollectionStateWatcher(String collection, CollectionStateWatcher watcher) {
    final DocCollectionAndLiveNodesWatcherWrapper wrapper =
        new DocCollectionAndLiveNodesWatcherWrapper(collection, watcher);

    removeDocCollectionWatcher(collection, wrapper);
    removeLiveNodesListener(wrapper);
  }

  /**
   * Remove a watcher from a collection's watch list.
   *
   * <p>This allows Zookeeper watches to be removed if there is no interest in the collection.
   *
   * @param collection the collection
   * @param watcher the watcher
   * @see #registerDocCollectionWatcher
   */
  public void removeDocCollectionWatcher(String collection, DocCollectionWatcher watcher) {
    AtomicBoolean reconstructState = new AtomicBoolean(false);
    collectionWatches.compute(
        collection,
        (k, v) -> {
          if (v == null) return null;
          v.stateWatchers.remove(watcher);
          if (v.canBeRemoved()) {
            lazyCollectionStates.put(collection, new LazyCollectionRef(collection));
            reconstructState.set(true);
            assert CommonTestInjection.injectDelay(); // To unit test race condition
            return null;
          }
          return v;
        });
    if (reconstructState.get()) {
      synchronized (getUpdateLock()) {
        constructState(Collections.emptySet());
      }
    }
  }

  /* package-private for testing */
  Set<DocCollectionWatcher> getStateWatchers(String collection) {
    final Set<DocCollectionWatcher> watchers = new HashSet<>();
    collectionWatches.compute(
        collection,
        (k, v) -> {
          if (v != null) {
            watchers.addAll(v.stateWatchers);
          }
          return v;
        });
    return watchers;
  }

  /* package-private for testing*/
  Map<String, StatefulCollectionWatch> getCollectionWatches() {
    return Collections.unmodifiableMap(collectionWatches.statefulWatchesByCollectionName);
  }

  public void registerCollectionPropsWatcher(
      final String collection, CollectionPropsWatcher propsWatcher) {
    AtomicBoolean watchSet = new AtomicBoolean(false);
    collectionPropsObservers.compute(
        collection,
        (k, v) -> {
          if (v == null) {
            v = new CollectionWatch<>();
            watchSet.set(true);
          }
          v.stateWatchers.add(propsWatcher);
          return v;
        });

    if (watchSet.get()) {
      collectionPropsWatchers.computeIfAbsent(collection, PropsWatcher::new).refreshAndWatch(false);
    }
  }

  public void removeCollectionPropsWatcher(String collection, CollectionPropsWatcher watcher) {
    collectionPropsObservers.compute(
        collection,
        (k, v) -> {
          if (v == null) return null;
          v.stateWatchers.remove(watcher);
          if (v.canBeRemoved()) {
            // don't want this to happen in middle of other blocks that might add it back.
            synchronized (watchedCollectionProps) {
              watchedCollectionProps.remove(collection);
            }
            return null;
          }
          return v;
        });
  }

  public static class ConfigData {
    public Map<String, Object> data;
    public int version;

    public ConfigData() {}

    public ConfigData(Map<String, Object> data, int version) {
      this.data = data;
      this.version = version;
    }
  }

  private void notifyStateWatchers(String collection, DocCollection collectionState) {
    if (this.closed) {
      return;
    }
    try {
      notifications.submit(new Notification(collection, collectionState));
    } catch (RejectedExecutionException e) {
      if (closed == false) {
        log.error("Couldn't run collection notifications for {}", collection, e);
      }
    }
  }

  private class Notification implements Runnable {

    final String collection;
    final DocCollection collectionState;

    private Notification(String collection, DocCollection collectionState) {
      this.collection = collection;
      this.collectionState = collectionState;
    }

    @Override
    public void run() {
      List<DocCollectionWatcher> watchers = new ArrayList<>();
      collectionWatches.compute(
          collection,
          (k, v) -> {
            if (v == null) return null;
            watchers.addAll(v.stateWatchers);
            return v;
          });
      for (DocCollectionWatcher watcher : watchers) {
        try {
          if (watcher.onStateChanged(collectionState)) {
            removeDocCollectionWatcher(collection, watcher);
          }
        } catch (Exception exception) {
          log.warn("Error on calling watcher", exception);
        }
      }
    }
  }

  //
  //  Aliases related
  //

  /** Access to the {@link Aliases}. */
  public final AliasesManager aliasesManager = new AliasesManager();

  /**
   * Get an immutable copy of the present state of the aliases. References to this object should not
   * be retained in any context where it will be important to know if aliases have changed.
   *
   * @return The current aliases, Aliases.EMPTY if not solr cloud, or no aliases have existed yet.
   *     Never returns null.
   */
  public Aliases getAliases() {
    return aliasesManager.getAliases();
  }

  public AliasesManager getAliasesManager() {
    return aliasesManager;
  }

  // called by createClusterStateWatchersAndUpdate()
  private void refreshAliases(AliasesManager watcher) throws KeeperException, InterruptedException {
    synchronized (getUpdateLock()) {
      constructState(Collections.emptySet());
      zkClient.exists(ALIASES, watcher, true);
    }
    aliasesManager.update();
  }

  /**
   * A class to manage the aliases instance, including watching for changes. There should only ever
   * be one instance of this class per instance of ZkStateReader. Normally it will not be useful to
   * create a new instance since this watcher automatically re-registers itself every time it is
   * updated.
   */
  public class AliasesManager implements Watcher { // the holder is a Zk watcher
    // note: as of this writing, this class if very generic. Is it useful to use for other ZK
    // managed things?
    private final Logger log = LoggerFactory.getLogger(MethodHandles.lookup().lookupClass());

    private volatile Aliases aliases = Aliases.EMPTY;

    public Aliases getAliases() {
      return aliases; // volatile read
    }

    /**
     * Writes an updated {@link Aliases} to zk. It will retry if there are races with other
     * modifications, giving up after 30 seconds with a SolrException. The caller should understand
     * it's possible the aliases has further changed if it examines it.
     */
    public void applyModificationAndExportToZk(UnaryOperator<Aliases> op) {
      // The current aliases hasn't been update()'ed yet -- which is impossible?  Any way just
      // update it first.
      if (aliases.getZNodeVersion() == -1) {
        try {
          boolean updated = update();
          assert updated;
        } catch (InterruptedException e) {
          Thread.currentThread().interrupt();
          throw new ZooKeeperException(ErrorCode.SERVER_ERROR, e.toString(), e);
        } catch (KeeperException e) {
          throw new ZooKeeperException(ErrorCode.SERVER_ERROR, e.toString(), e);
        }
      }

      final long deadlineNanos = System.nanoTime() + TimeUnit.SECONDS.toNanos(30);
      // note: triesLeft tuning is based on ConcurrentCreateRoutedAliasTest
      for (int triesLeft = 30; triesLeft > 0; triesLeft--) {
        // we could synchronize on "this" but there doesn't seem to be a point; we have a retry
        // loop.
        Aliases curAliases = getAliases();
        Aliases modAliases = op.apply(curAliases);
        final byte[] modAliasesJson = modAliases.toJSON();
        if (curAliases == modAliases) {
          log.debug(
              "Current aliases has the desired modification; no further ZK interaction needed.");
          return;
        }

        try {
          try {
            final Stat stat =
                getZkClient().setData(ALIASES, modAliasesJson, curAliases.getZNodeVersion(), true);
            setIfNewer(new SolrZkClient.NodeData(stat, modAliasesJson));
            return;
          } catch (KeeperException.BadVersionException e) {
            log.debug("{}", e, e);
            log.warn(
                "Couldn't save aliases due to race with another modification; will update and retry until timeout");
            // considered a backoff here, but we really do want to compete strongly since the normal
            // case is that we will do one update and succeed. This is left as a hot loop for
            // limited tries intentionally. More failures than that here probably indicate a bug or
            // a very strange high write frequency usage for aliases.json, timeouts mean zk is being
            // very slow to respond, or this node is being crushed by other processing and just
            // can't find any cpu cycles at all.
            update();
            if (deadlineNanos < System.nanoTime()) {
              throw new SolrException(
                  ErrorCode.SERVER_ERROR,
                  "Timed out trying to update aliases! "
                      + "Either zookeeper or this node may be overloaded.");
            }
          }
        } catch (InterruptedException e) {
          Thread.currentThread().interrupt();
          throw new ZooKeeperException(ErrorCode.SERVER_ERROR, e.toString(), e);
        } catch (KeeperException e) {
          throw new ZooKeeperException(ErrorCode.SERVER_ERROR, e.toString(), e);
        }
      }
      throw new SolrException(
          ErrorCode.SERVER_ERROR, "Too many successive version failures trying to update aliases");
    }

    /**
     * Ensures the internal aliases is up to date. If there is a change, return true.
     *
     * @return true if an update was performed
     */
    public boolean update() throws KeeperException, InterruptedException {
      if (log.isDebugEnabled()) {
        log.debug("Checking ZK for most up to date Aliases {}", ALIASES);
      }
      // Call sync() first to ensure the subsequent read (getData) is up to date.
      zkClient.getZooKeeper().sync(ALIASES, null, null);
      return setIfNewer(zkClient.getNode(ALIASES, null, true));
    }

    // ZK Watcher interface
    @Override
    public void process(WatchedEvent event) {
      // session events are not change events, and do not remove the watcher
      if (EventType.None.equals(event.getType())) {
        return;
      }
      try {
        log.debug("Aliases: updating");

        // re-register the watch
        setIfNewer(zkClient.getNode(ALIASES, this, true));
      } catch (NoNodeException e) {
        // /aliases.json will not always exist
      } catch (KeeperException.ConnectionLossException
          | KeeperException.SessionExpiredException e) {
        // note: aliases.json is required to be present
        log.warn("ZooKeeper watch triggered, but Solr cannot talk to ZK: ", e);
      } catch (KeeperException e) {
        log.error("A ZK error has occurred", e);
        throw new ZooKeeperException(ErrorCode.SERVER_ERROR, "A ZK error has occurred", e);
      } catch (InterruptedException e) {
        // Restore the interrupted status
        Thread.currentThread().interrupt();
        log.warn("Interrupted", e);
      }
    }

    /**
     * Update the internal aliases reference with a new one, provided that its ZK version has
     * increased.
     *
     * @param n the node data
     * @return true if aliases have been updated to a new version, false otherwise
     */
    private boolean setIfNewer(SolrZkClient.NodeData n) {
      assert n.stat.getVersion() >= 0;
      synchronized (this) {
        int cmp = Integer.compare(aliases.getZNodeVersion(), n.stat.getVersion());
        if (cmp < 0) {
          if (log.isDebugEnabled()) {
            log.debug(
                "Aliases: cmp={}, new definition is: {}",
                cmp,
                Aliases.fromJSON(n.data, n.stat.getVersion()));
          }
          aliases = Aliases.fromJSON(n.data, n.stat.getVersion());
          this.notifyAll();
          return true;
        } else {
          if (log.isDebugEnabled()) {
            log.debug("Aliases: cmp={}, not overwriting ZK version.", cmp);
          }
          assert cmp != 0 || Arrays.equals(aliases.toJSON(), n.data)
              : aliases + " != " + Aliases.fromJSON(n.data, n.stat.getVersion());
          return false;
        }
      }
    }
  }

  private void notifyPropsWatchers(String collection, Map<String, String> properties) {
    try {
      collectionPropsNotifications.submit(new PropsNotification(collection, properties));
    } catch (RejectedExecutionException e) {
      if (!closed) {
        log.error("Couldn't run collection properties notifications for {}", collection, e);
      }
    }
  }

  private class PropsNotification implements Runnable {

    private final String collection;
    private final Map<String, String> collectionProperties;
    private final List<CollectionPropsWatcher> watchers = new ArrayList<>();

    private PropsNotification(String collection, Map<String, String> collectionProperties) {
      this.collection = collection;
      this.collectionProperties = collectionProperties;
      // guarantee delivery of notification regardless of what happens to collectionPropsObservers
      // while we wait our turn in the executor by capturing the list on creation.
      collectionPropsObservers.compute(
          collection,
          (k, v) -> {
            if (v == null) return null;
            watchers.addAll(v.stateWatchers);
            return v;
          });
    }

    @Override
    public void run() {
      for (CollectionPropsWatcher watcher : watchers) {
        if (watcher.onStateChanged(collectionProperties)) {
          removeCollectionPropsWatcher(collection, watcher);
        }
      }
    }
  }

  private class CacheCleaner implements Runnable {
    @Override
    public void run() {
      while (!Thread.interrupted()) {
        try {
          Thread.sleep(60000);
        } catch (InterruptedException e) {
          // Executor shutdown will send us an interrupt
          break;
        }
        watchedCollectionProps
            .entrySet()
            .removeIf(
                entry ->
                    entry.getValue().cacheUntilNs < System.nanoTime()
                        && !collectionPropsObservers.containsKey(entry.getKey()));
      }
    }
  }

  /**
   * Helper class that acts as both a {@link DocCollectionWatcher} and a {@link LiveNodesListener}
   * while wraping and delegating to a {@link CollectionStateWatcher}
   */
  private final class DocCollectionAndLiveNodesWatcherWrapper
      implements DocCollectionWatcher, LiveNodesListener {
    private final String collectionName;
    private final CollectionStateWatcher delegate;

    @Override
    public int hashCode() {
      return collectionName.hashCode() * delegate.hashCode();
    }

    @Override
    public boolean equals(Object other) {
      if (other instanceof DocCollectionAndLiveNodesWatcherWrapper) {
        DocCollectionAndLiveNodesWatcherWrapper that =
            (DocCollectionAndLiveNodesWatcherWrapper) other;
        return this.collectionName.equals(that.collectionName)
            && this.delegate.equals(that.delegate);
      }
      return false;
    }

    public DocCollectionAndLiveNodesWatcherWrapper(
        final String collectionName, final CollectionStateWatcher delegate) {
      this.collectionName = collectionName;
      this.delegate = delegate;
    }

    @Override
    public boolean onStateChanged(DocCollection collectionState) {
      final boolean result = delegate.onStateChanged(ZkStateReader.this.liveNodes, collectionState);
      if (result) {
        // it might be a while before live nodes changes, so proactively remove ourselves
        removeLiveNodesListener(this);
      }
      return result;
    }

    @Override
    public boolean onChange(SortedSet<String> oldLiveNodes, SortedSet<String> newLiveNodes) {
      final DocCollection collection =
          ZkStateReader.this.clusterState.getCollectionOrNull(collectionName);
      final boolean result = delegate.onStateChanged(newLiveNodes, collection);
      if (result) {
        // it might be a while before collection changes, so proactively remove ourselves
        removeDocCollectionWatcher(collectionName, this);
      }
      return result;
    }
  }

  public DocCollection getCollection(String collection) {
    return clusterState == null ? null : clusterState.getCollectionOrNull(collection);
  }
}<|MERGE_RESOLUTION|>--- conflicted
+++ resolved
@@ -1621,12 +1621,8 @@
         }
         return null;
       } catch (PerReplicaStatesOps.PrsZkNodeNotFoundException e) {
-<<<<<<< HEAD
-        CommonTestInjection.injectBreakpoint(ZkStateReader.class.getName() + "/exercised", e);
-=======
         assert CommonTestInjection.injectBreakpoint(
             ZkStateReader.class.getName() + "/exercised", e);
->>>>>>> 8277c131
         // could be a race condition that state.json and PRS entries are deleted between the
         // state.json fetch and PRS entry fetch
         Stat exists = zkClient.exists(collectionPath, watcher, true);
