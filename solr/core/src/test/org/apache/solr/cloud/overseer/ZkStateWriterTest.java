--- conflicted
+++ resolved
@@ -32,10 +32,7 @@
 import org.apache.solr.common.cloud.ClusterState;
 import org.apache.solr.common.cloud.DocCollection;
 import org.apache.solr.common.cloud.DocRouter;
-<<<<<<< HEAD
 import org.apache.solr.common.cloud.Replica;
-=======
->>>>>>> 11878d79
 import org.apache.solr.common.cloud.PerReplicaStatesFetcher;
 import org.apache.solr.common.cloud.Slice;
 import org.apache.solr.common.cloud.SolrZkClient;
@@ -170,20 +167,6 @@
         Map<String, Object> prsProps = new HashMap<>();
         prsProps.put("perReplicaState", Boolean.TRUE);
         ZkWriteCommand prs1 =
-<<<<<<< HEAD
-                new ZkWriteCommand(
-                        "prs1",
-                        new DocCollection(
-                                "prs1",
-                                new HashMap<>(),
-                                prsProps,
-                                DocRouter.DEFAULT,
-                                0,
-                                new PerReplicaStatesFetcher.LazyPrsSupplier(
-                                        zkClient, DocCollection.getCollectionPath("c1"))));
-        ZkStateWriter writer =
-            new ZkStateWriter(reader, new Stats(), -1, STATE_COMPRESSION_PROVIDER);
-=======
             new ZkWriteCommand(
                 "prs1",
                 new DocCollection(
@@ -194,8 +177,8 @@
                     0,
                     new PerReplicaStatesFetcher.LazyPrsSupplier(
                         zkClient, DocCollection.getCollectionPath("c1"))));
-        ZkStateWriter writer = new ZkStateWriter(reader, new Stats());
->>>>>>> 11878d79
+          ZkStateWriter writer =
+            new ZkStateWriter(reader, new Stats(), -1, STATE_COMPRESSION_PROVIDER);
 
         // First write is flushed immediately
         ClusterState clusterState =
@@ -266,20 +249,6 @@
         Map<String, Object> prsProps = new HashMap<>();
         prsProps.put("perReplicaState", Boolean.TRUE);
         ZkWriteCommand prs1 =
-<<<<<<< HEAD
-                new ZkWriteCommand(
-                        "prs1",
-                        new DocCollection(
-                                "prs1",
-                                new HashMap<>(),
-                                prsProps,
-                                DocRouter.DEFAULT,
-                                0,
-                                new PerReplicaStatesFetcher.LazyPrsSupplier(
-                                        zkClient, DocCollection.getCollectionPath("prs1"))));
-        ZkStateWriter writer =
-            new ZkStateWriter(reader, new Stats(), -1, STATE_COMPRESSION_PROVIDER);
-=======
             new ZkWriteCommand(
                 "prs1",
                 new DocCollection(
@@ -290,8 +259,10 @@
                     0,
                     new PerReplicaStatesFetcher.LazyPrsSupplier(
                         zkClient, DocCollection.getCollectionPath("prs1"))));
-        ZkStateWriter writer = new ZkStateWriter(reader, new Stats());
->>>>>>> 11878d79
+                                       zkClient, DocCollection.getCollectionPath("prs1"))));
+        ZkStateWriter writer =
+            new ZkStateWriter(reader, new Stats(), -1, STATE_COMPRESSION_PROVIDER);
+
 
         // First write is flushed immediately
         ClusterState clusterState =
