#!/usr/bin/env bash
# Licensed to the Apache Software Foundation (ASF) under one or more
# contributor license agreements.  See the NOTICE file distributed with
# this work for additional information regarding copyright ownership.
# The ASF licenses this file to You under the Apache License, Version 2.0
# (the "License"); you may not use this file except in compliance with
# the License.  You may obtain a copy of the License at
#
#     http://www.apache.org/licenses/LICENSE-2.0
#
# Unless required by applicable law or agreed to in writing, software
# distributed under the License is distributed on an "AS IS" BASIS,
# WITHOUT WARRANTIES OR CONDITIONS OF ANY KIND, either express or implied.
# See the License for the specific language governing permissions and
# limitations under the License.


# CONTROLLING STARTUP:
#
# Use solr -help to see available command-line options. In addition
# to passing command-line options, this script looks for an include
# file named solr.in.sh to set environment variables. Specifically,
# the following locations are searched in this order:
#
# <script location>/.
# $HOME/.solr.in.sh
# /usr/share/solr
# /usr/local/share/solr
# /etc/default
# /var/solr
# /opt/solr
#
# Another option is to specify the full path to the include file in the
# environment. For example:
#
#   $ SOLR_INCLUDE=/path/to/solr.in.sh solr start
#
# Note: This is particularly handy for running multiple instances on a
# single installation, or for quick tests.
#
# Finally, developers and enthusiasts who frequently run from an SVN
# checkout, and do not want to locally modify bin/solr.in.sh, can put
# a customized include file at ~/.solr.in.sh.
#
# If you would rather configure startup entirely from the environment, you
# can disable the include by exporting an empty SOLR_INCLUDE, or by
# ensuring that no include files exist in the aforementioned search list.

SOLR_SCRIPT="$0"
verbose=false
THIS_OS=$(uname -s)

# What version of Java is required to run this version of Solr.
JAVA_VER_REQ=11

stop_all=false

# for now, we don't support running this script from cygwin due to problems
# like not having lsof, ps auxww, curl, and awkward directory handling
if [ "${THIS_OS:0:6}" == "CYGWIN" ]; then
  echo -e "This script does not support cygwin due to severe limitations and lack of adherence\nto BASH standards, such as lack of lsof, curl, and ps options.\n\nPlease use the native solr.cmd script on Windows!"
  exit 1
fi
# Alpine Linux BusyBox comes with a stripped down ps, make sure we have a fully featured one
# shellcheck disable=SC2046
if [ $$ -ne $(ps -o pid='' -p $$ || echo 0) ] ; then
  echo -e "This script relies on a version of ps that supports the -p flag.\n\nPlease install a POSIX compliant version and try again."
  exit 1
fi

# This helps with debugging when running bats tests but not the whole script is compliant yet
# set -u
# set -o pipefail

# Resolve symlinks to this script
while [ -h "$SOLR_SCRIPT" ] ; do
  ls=$(ls -ld "$SOLR_SCRIPT")
  # Drop everything prior to ->
  link=$(expr "$ls" : '.*-> \(.*\)$')
  if expr "$link" : '/.*' > /dev/null; then
    SOLR_SCRIPT="$link"
  else
    SOLR_SCRIPT=$(dirname "$SOLR_SCRIPT")/"$link"
  fi
done

CDPATH=''  # Prevent "file or directory not found" for 'cdpath' users
SOLR_TIP=$(dirname "$SOLR_SCRIPT")/..
# shellcheck disable=SC2164
SOLR_TIP_SYM=$(cd "$SOLR_TIP"; pwd -L)
# shellcheck disable=SC2164
SOLR_TIP=$(cd "$SOLR_TIP"; pwd -P)
DEFAULT_SERVER_DIR="$SOLR_TIP/server"

# If an include wasn't specified in the environment, then search for one...
if [[ -z "${SOLR_INCLUDE:-}" ]]; then
  # Locations (in order) to use when searching for an include file.
  for include in "$(dirname "$0")/solr.in.sh" \
               "$HOME/.solr.in.sh" \
               /usr/share/solr/solr.in.sh \
               /usr/local/share/solr/solr.in.sh \
               /etc/default/solr.in.sh \
               /var/solr/solr.in.sh \
               /opt/solr/solr.in.sh; do
    if [ -r "$include" ]; then
        SOLR_INCLUDE="$include"
        . "$include"
        break
    fi
  done
elif [ -r "$SOLR_INCLUDE" ]; then
  . "$SOLR_INCLUDE"
fi

# if pid dir is unset, default to $solr_tip/bin
: "${SOLR_PID_DIR:=$SOLR_TIP/bin}"

if [ -n "${SOLR_JAVA_HOME:-}" ]; then
  JAVA="$SOLR_JAVA_HOME/bin/java"
  JSTACK="$SOLR_JAVA_HOME/bin/jstack"
elif [ -n "${JAVA_HOME:-}" ]; then
  for java in "$JAVA_HOME"/bin/amd64 "$JAVA_HOME"/bin; do
    if [ -x "$java/java" ]; then
      JAVA="$java/java"
      if [ -x "$java/jstack" ]; then
        JSTACK="$java/jstack"
      elif [ -x "$(command -v jattach)" ]; then
        JATTACH="$(command -v jattach)"
      else
        echo >&2 "neither jattach nor jstack in $JAVA_HOME could be found, so no thread dumps are possible. Continuing."
      fi
      break
    fi
  done
  if [ -z "$JAVA" ]; then
    echo >&2 "The currently defined JAVA_HOME ($JAVA_HOME) refers"
    echo >&2 "to a location where Java could not be found.  Aborting."
    echo >&2 "Either fix the JAVA_HOME variable or remove it from the"
    echo >&2 "environment so that the system PATH will be searched."
    exit 1
  fi
else
  JAVA=java
  JSTACK=jstack
fi

: "${SOLR_STOP_WAIT:=180}"
: "${SOLR_START_WAIT:=$SOLR_STOP_WAIT}" # defaulting to $SOLR_STOP_WAIT for backwards compatibility reasons

# Store whether a solr port was explicitly provided, for the "solr stop" command.
PROVIDED_SOLR_PORT="${SOLR_PORT:-}"
: "${SOLR_PORT:=8983}"
export SOLR_PORT

# test that Java exists, is executable and correct version
JAVA_VER=$("$JAVA" -version 2>&1)
# shellcheck disable=SC2181
if [[ $? -ne 0 ]] ; then
  echo >&2 "Java not found, or an error was encountered when running java."
  echo >&2 "A working Java $JAVA_VER_REQ JRE is required to run Solr!"
  echo >&2 "Please install latest version of Java $JAVA_VER_REQ or set JAVA_HOME properly."
  echo >&2 "Command that we tried: '${JAVA} -version', with response:"
  echo >&2 "${JAVA_VER}"
  echo >&2
  echo >&2 "Debug information:"
  echo >&2 "JAVA_HOME: ${JAVA_HOME:-N/A}"
  echo >&2 "Active Path:"
  echo >&2 "${PATH}"
  exit 1
else
  JAVA_VER_NUM=$(echo "$JAVA_VER" | grep -v '_OPTIONS' | head -1 | awk -F '"' '/version/ {print $2}' | sed -e's/^1\.//' | sed -e's/[._-].*$//')
  if [[ "$JAVA_VER_NUM" -lt "$JAVA_VER_REQ" ]] ; then
    echo >&2 "Your current version of Java is too old to run this version of Solr."
    echo >&2 "We found major version $JAVA_VER_NUM, using command '${JAVA} -version', with response:"
    echo >&2 "${JAVA_VER}"
    echo >&2
    echo >&2 "Please install latest version of Java $JAVA_VER_REQ or set JAVA_HOME properly."
    echo >&2
    echo >&2 "Debug information:"
    echo >&2 "JAVA_HOME: ${JAVA_HOME:-N/A}"
    echo >&2 "Active Path:"
    echo >&2 "${PATH}"
    exit 1
  fi
  JAVA_VENDOR="Oracle"
   # OpenJ9 was previously known as IBM J9, this will match both
  if [ "$(echo "$JAVA_VER" | grep -i -E "OpenJ9|IBM J9")" != "" ]; then
      JAVA_VENDOR="OpenJ9"
  fi
fi


# Select HTTP OR HTTPS related configurations
SOLR_URL_SCHEME=http
SOLR_JETTY_CONFIG=()
SOLR_SSL_OPTS=""

if [ -n "${SOLR_HADOOP_CREDENTIAL_PROVIDER_PATH:-}" ]; then
  SOLR_SSL_OPTS+=" -Dhadoop.security.credential.provider.path=$SOLR_HADOOP_CREDENTIAL_PROVIDER_PATH"
fi

if [ -z "${SOLR_SSL_ENABLED:-}" ]; then
  if [ -n "${SOLR_SSL_KEY_STORE:-}" ]; then
    SOLR_SSL_ENABLED="true" # implicitly from earlier behaviour
  else
    SOLR_SSL_ENABLED="false"
  fi
fi
if [ "$SOLR_SSL_ENABLED" == "true" ]; then
  SOLR_JETTY_CONFIG+=("--module=https" "--lib=$DEFAULT_SERVER_DIR/solr-webapp/webapp/WEB-INF/lib/*")
  if [ "$SOLR_PORT" != "$SOLR_SSL_PORT" ]; then
    SOLR_JETTY_CONFIG+=("--module=http")
  fi
  SOLR_URL_SCHEME=https
  if [ -n "$SOLR_SSL_KEY_STORE" ]; then
    SOLR_SSL_OPTS+=" -Dsolr.jetty.keystore=$SOLR_SSL_KEY_STORE"
  fi
  if [ -n "$SOLR_SSL_KEY_STORE_PASSWORD" ]; then
    export SOLR_SSL_KEY_STORE_PASSWORD=$SOLR_SSL_KEY_STORE_PASSWORD
  fi
  if [ -n "$SOLR_SSL_KEY_STORE_TYPE" ]; then
    SOLR_SSL_OPTS+=" -Dsolr.jetty.keystore.type=$SOLR_SSL_KEY_STORE_TYPE"
  fi

  if [ -n "$SOLR_SSL_TRUST_STORE" ]; then
    SOLR_SSL_OPTS+=" -Dsolr.jetty.truststore=$SOLR_SSL_TRUST_STORE"
  fi
  if [ -n "$SOLR_SSL_TRUST_STORE_PASSWORD" ]; then
    export SOLR_SSL_TRUST_STORE_PASSWORD=$SOLR_SSL_TRUST_STORE_PASSWORD
  fi
  if [ -n "$SOLR_SSL_TRUST_STORE_TYPE" ]; then
    SOLR_SSL_OPTS+=" -Dsolr.jetty.truststore.type=$SOLR_SSL_TRUST_STORE_TYPE"
  fi

  if [ "${SOLR_SSL_CLIENT_HOSTNAME_VERIFICATION:true}" == "true" ] ; then
    SOLR_SSL_OPTS+=" -Dsolr.jetty.ssl.verifyClientHostName=HTTPS"
  fi

  if [ -n "$SOLR_SSL_NEED_CLIENT_AUTH" ]; then
    SOLR_SSL_OPTS+=" -Dsolr.jetty.ssl.needClientAuth=$SOLR_SSL_NEED_CLIENT_AUTH"
  fi
  if [ -n "$SOLR_SSL_WANT_CLIENT_AUTH" ]; then
    SOLR_SSL_OPTS+=" -Dsolr.jetty.ssl.wantClientAuth=$SOLR_SSL_WANT_CLIENT_AUTH"
  fi

  if [ -n "$SOLR_SSL_CLIENT_KEY_STORE" ]; then
    SOLR_SSL_OPTS+=" -Djavax.net.ssl.keyStore=$SOLR_SSL_CLIENT_KEY_STORE"

    if [ -n "$SOLR_SSL_CLIENT_KEY_STORE_PASSWORD" ]; then
      export SOLR_SSL_CLIENT_KEY_STORE_PASSWORD=$SOLR_SSL_CLIENT_KEY_STORE_PASSWORD
    fi
    if [ -n "$SOLR_SSL_CLIENT_KEY_STORE_TYPE" ]; then
      SOLR_SSL_OPTS+=" -Djavax.net.ssl.keyStoreType=$SOLR_SSL_CLIENT_KEY_STORE_TYPE"
    fi
  else
    if [ -n "$SOLR_SSL_KEY_STORE" ]; then
      SOLR_SSL_OPTS+=" -Djavax.net.ssl.keyStore=$SOLR_SSL_KEY_STORE"
    fi
    if [ -n "$SOLR_SSL_KEY_STORE_TYPE" ]; then
      SOLR_SSL_OPTS+=" -Djavax.net.ssl.keyStoreType=$SOLR_SSL_KEY_STORE_TYPE"
    fi
  fi

  if [ -n "$SOLR_SSL_CHECK_PEER_NAME" ]; then
    SOLR_SSL_OPTS+=" -Dsolr.ssl.checkPeerName=$SOLR_SSL_CHECK_PEER_NAME -Dsolr.jetty.ssl.sniHostCheck=$SOLR_SSL_CHECK_PEER_NAME"
  fi

  if [ -n "$SOLR_SSL_CLIENT_TRUST_STORE" ]; then
    SOLR_SSL_OPTS+=" -Djavax.net.ssl.trustStore=$SOLR_SSL_CLIENT_TRUST_STORE"

    if [ -n "$SOLR_SSL_CLIENT_TRUST_STORE_PASSWORD" ]; then
      export SOLR_SSL_CLIENT_TRUST_STORE_PASSWORD=$SOLR_SSL_CLIENT_TRUST_STORE_PASSWORD
    fi
    if [ -n "$SOLR_SSL_CLIENT_TRUST_STORE_TYPE" ]; then
      SOLR_SSL_OPTS+=" -Djavax.net.ssl.trustStoreType=$SOLR_SSL_CLIENT_TRUST_STORE_TYPE"
    fi
  else
    if [ -n "$SOLR_SSL_TRUST_STORE" ]; then
      SOLR_SSL_OPTS+=" -Djavax.net.ssl.trustStore=$SOLR_SSL_TRUST_STORE"
    fi

    if [ -n "$SOLR_SSL_TRUST_STORE_TYPE" ]; then
      SOLR_SSL_OPTS+=" -Djavax.net.ssl.trustStoreType=$SOLR_SSL_TRUST_STORE_TYPE"
    fi
  fi
else
  SOLR_JETTY_CONFIG+=("--module=http")
fi
export SOLR_URL_SCHEME

# Requestlog options
if [ "${SOLR_REQUESTLOG_ENABLED:-true}" == "true" ]; then
  SOLR_JETTY_CONFIG+=("--module=requestlog")
fi

# Jetty gzip module enabled by default
if [ "${SOLR_GZIP_ENABLED:-true}" == "true" ]; then
  SOLR_JETTY_CONFIG+=("--module=gzip")
fi

# Authentication options
if [ -z "${SOLR_AUTH_TYPE:-}" ] && [ -n "${SOLR_AUTHENTICATION_OPTS:-}" ]; then
  echo "WARNING: SOLR_AUTHENTICATION_OPTS environment variable configured without associated SOLR_AUTH_TYPE variable"
  echo "         Please configure SOLR_AUTH_TYPE environment variable with the authentication type to be used."
  echo "         Currently supported authentication types are [kerberos, basic]"
fi

if [ -n "${SOLR_AUTH_TYPE:-}" ] && [ -n "${SOLR_AUTHENTICATION_CLIENT_BUILDER:-}" ]; then
  echo "WARNING: SOLR_AUTHENTICATION_CLIENT_BUILDER and SOLR_AUTH_TYPE environment variables are configured together."
  echo "         Use SOLR_AUTH_TYPE environment variable to configure authentication type to be used. "
  echo "         Currently supported authentication types are [kerberos, basic]"
  echo "         The value of SOLR_AUTHENTICATION_CLIENT_BUILDER environment variable will be ignored"
fi

if [ -n "${SOLR_AUTH_TYPE:-}" ]; then
  case "$(echo "$SOLR_AUTH_TYPE" | awk '{print tolower($0)}')" in
    basic)
      SOLR_AUTHENTICATION_CLIENT_BUILDER="org.apache.solr.client.solrj.impl.PreemptiveBasicAuthClientBuilderFactory"
      ;;
    kerberos)
      SOLR_AUTHENTICATION_CLIENT_BUILDER="org.apache.solr.client.solrj.impl.Krb5HttpClientBuilder"
      ;;
    *)
      echo "ERROR: Value specified for SOLR_AUTH_TYPE environment variable is invalid."
      exit 1
   esac
fi

if [ -n "${SOLR_AUTHENTICATION_CLIENT_CONFIGURER:-}" ]; then
  echo "WARNING: Found unsupported configuration variable SOLR_AUTHENTICATION_CLIENT_CONFIGURER"
  echo "         Please start using SOLR_AUTH_TYPE instead"
fi
if [ -n "${SOLR_AUTHENTICATION_CLIENT_BUILDER:-}" ]; then
  AUTHC_CLIENT_BUILDER_ARG="-Dsolr.httpclient.builder.factory=$SOLR_AUTHENTICATION_CLIENT_BUILDER"
  AUTHC_OPTS="${AUTHC_CLIENT_BUILDER_ARG:-}"
fi
# This looks strange, but it is to avoid extra spaces when we have only one of the values set
AUTHC_OPTS="${AUTHC_OPTS:-}${SOLR_AUTHENTICATION_OPTS:+ $SOLR_AUTHENTICATION_OPTS}"

# Set the SOLR_TOOL_HOST variable for use when connecting to a running Solr instance
SOLR_TOOL_HOST="${SOLR_HOST:-localhost}"
export SOLR_TOOL_HOST

function print_usage() {
  CMD="${1:-}"
  ERROR_MSG="${2:-}"

  if [ -n "${ERROR_MSG:-}" ]; then
    echo -e "\nERROR: $ERROR_MSG\n"
  fi

  if [ -z "${CMD:-}" ]; then
    echo ""
    echo "Usage: solr COMMAND OPTIONS"
    echo "       where COMMAND is one of: start, stop, restart, status, healthcheck, create, create_core, create_collection, delete, version, zk, auth, assert, config, export, api, package, post, postlogs"
    echo ""
    echo "  Standalone server example (start Solr running in the background on port 8984):"
    echo ""
    echo "    ./solr start -p 8984"
    echo ""
    echo "  SolrCloud example (start Solr running in SolrCloud mode using localhost:2181 to connect to Zookeeper, with 1g max heap size and remote Java debug options enabled):"
    echo ""
    echo "    ./solr start -c -m 1g -z localhost:2181 -a \"-Xdebug -Xrunjdwp:transport=dt_socket,server=y,suspend=n,address=1044\""
    echo ""
    echo "  Omit '-z localhost:2181' from the above command if you have defined ZK_HOST in solr.in.sh."
    echo ""
    echo "Pass -help or -h after any COMMAND to see command-specific usage information,"
    echo "  such as:    ./solr start -help or ./solr stop -h"
    echo ""
  elif [[ "$CMD" == "start" || "$CMD" == "restart" ]]; then
    echo ""
    echo "Usage: solr $CMD [-f] [-c] [-h hostname] [-p port] [-d directory] [-z zkHost] [-m memory] [-e example] [-s solr.solr.home] [-t solr.data.home] [-a \"additional-options\"] [-V]"
    echo ""
    echo "  -f                    Start Solr in foreground; default starts Solr in the background"
    echo "                          and sends stdout / stderr to solr-PORT-console.log"
    echo ""
    echo "  -c or -cloud          Start Solr in SolrCloud mode; if -z not supplied and ZK_HOST not defined in"
    echo "                          solr.in.sh, an embedded ZooKeeper instance is started on Solr port+1000,"
    echo "                          such as 9983 if Solr is bound to 8983"
    echo ""
    echo "  -h/-host <host>       Specify the hostname for this Solr instance"
    echo ""
    echo "  -p <port>             Specify the port to start the Solr HTTP listener on; default is 8983"
    echo "                          The specified port (SOLR_PORT) will also be used to determine the stop port"
    echo "                          STOP_PORT=(\$SOLR_PORT-1000) and JMX RMI listen port RMI_PORT=(\$SOLR_PORT+10000). "
    echo "                          For instance, if you set -p 8985, then the STOP_PORT=7985 and RMI_PORT=18985"
    echo ""
    echo "  -d <dir>              Specify the Solr server directory; defaults to server"
    echo ""
    echo "  -z/-zkHost <zkHost>   Zookeeper connection string; only used when running in SolrCloud mode using -c"
    echo "                          If neither ZK_HOST is defined in solr.in.sh nor the -z parameter is specified,"
    echo "                          an embedded ZooKeeper instance will be launched."
    echo "                          Set the ZK_CREATE_CHROOT environment variable to true if your ZK host has a chroot path, and you want to create it automatically."
    echo ""
    echo "  -m <memory>           Sets the min (-Xms) and max (-Xmx) heap size for the JVM, such as: -m 4g"
    echo "                          results in: -Xms4g -Xmx4g; by default, this script sets the heap size to 512m"
    echo ""
    echo "  -s <dir>              Sets the solr.solr.home system property; Solr will create core directories under"
    echo "                          this directory. This allows you to run multiple Solr instances on the same host"
    echo "                          while reusing the same server directory set using the -d parameter. If set, the"
    echo "                          specified directory should contain a solr.xml file, unless solr.xml exists in Zookeeper."
    echo "                          This parameter is ignored when running examples (-e), as the solr.solr.home depends"
    echo "                          on which example is run. The default value is server/solr. If passed relative dir,"
    echo "                          validation with current dir will be done, before trying default server/<dir>"
    echo ""
    echo "  -t <dir>              Sets the solr.data.home system property, where Solr will store index data in <instance_dir>/data subdirectories."
    echo "                          If not set, Solr uses solr.solr.home for config and data."
    echo ""
    echo "  -e <example>          Name of the example to run; available examples:"
    echo "      cloud:              SolrCloud example"
    echo "      techproducts:       Comprehensive example illustrating many of Solr's core capabilities"
    echo "      schemaless:         Schema-less example (schema is inferred from data during indexing)"
    echo "      films:              Example of starting with _default configset and adding explicit fields dynamically"
    echo ""
    echo "  -a <jvmParams>        Additional parameters to pass to the JVM when starting Solr, such as to setup"
    echo "                          Java debug options. For example, to enable a Java debugger to attach to the Solr JVM"
    echo "                          you could pass: -a \"-agentlib:jdwp=transport=dt_socket,server=y,suspend=n,address=18983\""
    echo "                          In most cases, you should wrap the additional parameters in double quotes."
    echo ""
    echo "  -j <jettyParams>      Additional parameters to pass to Jetty when starting Solr."
    echo "                          For example, to add configuration folder that jetty should read"
    echo "                          you could pass: -j \"--include-jetty-dir=/etc/jetty/custom/server/\""
    echo "                          In most cases, you should wrap the additional parameters in double quotes."
    echo ""
    echo "  -noprompt             Don't prompt for input; accept all defaults when running examples that accept user input"
    echo ""
    echo "  -force                If attempting to start Solr as the root user, the script will exit with a warning that running Solr as "root" can cause problems."
    echo "                          It is possible to override this warning with the `-force` parameter."
    echo ""
    echo "  -v and -q             Verbose (-v) or quiet (-q) logging. Sets default log level of Solr to DEBUG or WARN instead of INFO"
    echo ""
    echo "  -V/-verbose           Verbose messages from this script"
    echo ""
  elif [ "$CMD" == "stop" ]; then
    echo ""
    echo "Usage: solr stop [-k key] [-p port] [-V]"
    echo ""
    echo "  -k <key>      Stop key; default is solrrocks"
    echo ""
    echo "  -p <port>     Specify the port the Solr HTTP listener is bound to"
    echo ""
    echo "  -all          Find and stop all running Solr servers on this host"
    echo ""
    echo "  -V/-verbose   Verbose messages from this script"
    echo ""
    echo "  NOTE: To see if any Solr servers are running, do: solr status"
    echo ""
  elif [ "$CMD" == "healthcheck" ]; then
    echo ""
    echo "Usage: solr healthcheck [-c collection] [-z zkHost] [-V]"
    echo ""
    echo "Can be run from remote (non-Solr) hosts, as long as a proper ZooKeeper connection is provided"
    echo ""
    echo "  -c <collection>         Collection to run healthcheck against."
    echo ""
    echo "  -z or -zkHost <zkHost>  Zookeeper connection string; unnecessary if ZK_HOST is defined in solr.in.sh;"
    echo "                            otherwise, default is localhost:9983"
    echo ""
    echo "  -V/-verbose             Enable more verbose output for this script."
    echo ""
  elif [ "$CMD" == "status" ]; then
    echo ""
    echo "Usage: solr status"
    echo ""
    echo "  This command will show the status of all running Solr servers."
    echo "  It can only detect those Solr servers running on the current host."
    echo ""
  elif [ "$CMD" == "create" ]; then
    echo ""
    echo "Usage: solr create [-c name] [-d confdir] [-n configName] [-shards #] [-replicationFactor #] [-p port] [-V]"
    echo ""
    echo "  Create a core or collection depending on whether Solr is running in standalone (core) or SolrCloud"
    echo "  mode (collection). In other words, this action detects which mode Solr is running in, and then takes"
    echo "  the appropriate action (either create_core or create_collection). For detailed usage instructions, do:"
    echo ""
    echo "    bin/solr create_core -help"
    echo ""
    echo "       or"
    echo ""
    echo "    bin/solr create_collection -help"
    echo ""
  elif [ "$CMD" == "delete" ]; then
    echo ""
    echo "Usage: solr delete [-c name] [-deleteConfig true|false] [-p port] [-V]"
    echo ""
    echo "  Deletes a core or collection depending on whether Solr is running in standalone (core) or SolrCloud"
    echo "  mode (collection). If you're deleting a collection in SolrCloud mode, the default behavior is to also"
    echo "  delete the configuration directory from Zookeeper so long as it is not being used by another collection."
    echo "  You can override this behavior by passing -deleteConfig false when running this command."
    echo ""
    echo "  Can be run on remote (non-Solr) hosts, as long as a valid SOLR_HOST is provided in solr.in.sh"
    echo ""
    echo "  -c <name>               Name of the core / collection to delete"
    echo ""
    echo "  -deleteConfig <boolean> Delete the configuration directory from Zookeeper; default is true"
    echo ""
    echo "  -p or -port <port>      Port of a local Solr instance where you want to delete the core/collection"
    echo "                            If not specified, the script will search the local system for a running"
    echo "                            Solr instance and will use the port of the first server it finds."
    echo ""
    echo "  -V/-verbose             Enable more verbose output for this script."
    echo ""
  elif [ "$CMD" == "create_core" ]; then
    echo ""
    echo "Usage: solr create_core [-c core] [-d confdir] [-p port] [-V]"
    echo ""
    echo "When a configSet is used, this can be run from remote (non-Solr) hosts.  If pointing at a non-configSet directory, this"
    echo "must be run from the host that you wish to create the core on"
    echo ""
    echo "  -c <core>           Name of core to create"
    echo ""
    echo "  -d <confdir>        Configuration directory to copy when creating the new core, built-in options are:"
    echo ""
    echo "      _default: Minimal configuration, which supports enabling/disabling field-guessing support"
    echo "      sample_techproducts_configs: Example configuration with many optional features enabled to"
    echo "         demonstrate the full power of Solr"
    echo ""
    echo "      If not specified, default is: _default"
    echo ""
    echo "      Alternatively, you can pass the path to your own configuration directory instead of using"
    echo "      one of the built-in configurations, such as: bin/solr create_core -c mycore -d /tmp/myconfig"
    echo ""
    echo "  -p or -port <port>  Port of a local Solr instance where you want to create the new core"
    echo "                        If not specified, the script will search the local system for a running"
    echo "                        Solr instance and will use the port of the first server it finds."
    echo ""
    echo "  -force              If attempting to start Solr as the root user, the script will exit with a warning that running Solr as "root" can cause problems."
    echo "                        It is possible to override this warning with the `-force` parameter."
    echo ""
    echo "  -V/-verbose   Enable more verbose output for this script"
    echo ""
  elif [ "$CMD" == "create_collection" ]; then
    echo ""
    echo "Usage: solr create_collection [-c collection] [-d confdir] [-n configName] [-shards #] [-replicationFactor #] [-p port] [-V]"
    echo ""
    echo "Can be run from remote (non-Solr) hosts, as long as a valid SOLR_HOST is provided in solr.in.sh"
    echo "  -c <collection>               Name of collection to create"
    echo ""
    echo "  -d <confdir>                  Configuration directory to copy when creating the new collection, built-in options are:"
    echo ""
    echo "        _default: Minimal configuration, which supports enabling/disabling field-guessing support"
    echo "          sample_techproducts_configs: Example configuration with many optional features enabled to"
    echo "          demonstrate the full power of Solr"
    echo ""
    echo "        If not specified, default is: _default"
    echo ""
    echo "        Alternatively, you can pass the path to your own configuration directory instead of using"
    echo "        one of the built-in configurations, such as: bin/solr create_collection -c mycoll -d /tmp/myconfig"
    echo ""
    echo "        By default the script will upload the specified confdir directory into Zookeeper using the same"
    echo "        name as the collection (-c) option. Alternatively, if you want to reuse an existing directory"
    echo "        or create a confdir in Zookeeper that can be shared by multiple collections, use the -n option"
    echo ""
    echo "  -n <configName>                 Name the configuration directory in Zookeeper; by default, the configuration"
    echo "                                    will be uploaded to Zookeeper using the collection name (-c), but if you want"
    echo "                                    to use an existing directory or override the name of the configuration in"
    echo "                                    Zookeeper, then use the -c option."
    echo ""
    echo "  -shards <#>                     Number of shards to split the collection into; default is 1"
    echo ""
    echo "  -replicationFactor or -rf <#>   Number of copies of each document in the collection, default is 1 (no replication)"
    echo ""
    echo "  -p or -port <port>              Port of a local Solr instance where you want to create the new collection"
    echo "                                    If not specified, the script will search the local system for a running"
    echo "                                    Solr instance and will use the port of the first server it finds."
    echo ""
    echo "  -force                          If attempting to start Solr as the root user, the script will exit with a warning that running Solr as "root" can cause problems."
    echo "                                    It is possible to override this warning with the `-force` parameter."
    echo ""
    echo "  -V/-verbose                     Enable more verbose output for this script."
    echo ""
  elif [ "$CMD" == "zk" ]; then
    print_short_zk_usage ""
    echo "         Can be run on remote (non-Solr) hosts, as long as valid ZK_HOST information is provided"
    echo "         Be sure to check the Solr logs in case of errors."
    echo ""
    echo "             -z zkHost          Optional Zookeeper connection string for all commands. If specified it"
    echo "                                  overrides the 'ZK_HOST=...'' defined in solr.in.sh."
    echo ""
    echo "             -V/-verbose        Enable more verbose output for this script."
    echo ""
    echo "         upconfig uploads a configset from the local machine to Zookeeper. (Backcompat: -upconfig)"
    echo ""
    echo "         downconfig downloads a configset from Zookeeper to the local machine. (Backcompat: -downconfig)"
    echo ""
    echo "             -n <configName>    Name of the configset in Zookeeper that will be the destination of"
    echo "                                  'upconfig' and the source for 'downconfig'."
    echo ""
    echo "             -d <confdir>       The local directory the configuration will be uploaded from for"
    echo "                                  'upconfig' or downloaded to for 'downconfig'. If 'confdir' is a child of"
    echo "                                  ...solr/server/solr/configsets' then the configs will be copied from/to"
    echo "                                  that directory. Otherwise it is interpreted as a simple local path."
    echo ""
    echo "         cp copies files or folders to/from Zookeeper or Zookeeper -> Zookeeper"
    echo ""
    echo "             -r       Recursively copy <src> to <dst>. Command will fail if <src> has children and "
    echo "                        -r is not specified. Optional"
    echo ""
    echo "             <src>, <dest> : [file:][/]path/to/local/file or zk:/path/to/zk/node"
    echo "                             NOTE: <src> and <dest> may both be Zookeeper resources prefixed by 'zk:'"
    echo "             When <src> is a zk resource, <dest> may be '.'"
    echo "             If <dest> ends with '/', then <dest> will be a local folder or parent znode and the last"
    echo "             element of the <src> path will be appended unless <src> also ends in a slash. "
    echo "             <dest> may be zk:, which may be useful when using the cp -r form to backup/restore "
    echo "             the entire zk state."
    echo "             You must enclose local paths that end in a wildcard in quotes or just"
    echo "             end the local path in a slash. That is,"
    echo "             'bin/solr zk cp -r /some/dir/ zk:/ -z localhost:2181' is equivalent to"
    echo "             'bin/solr zk cp -r \"/some/dir/*\" zk:/ -z localhost:2181'"
    echo "             but 'bin/solr zk cp -r /some/dir/* zk:/ -z localhost:2181' will throw an error"
    echo ""
    echo "             here's an example of backup/restore for a ZK configuration:"
    echo "             to copy to local: 'bin/solr zk cp -r zk:/ /some/dir -z localhost:2181'"
    echo "             to restore to ZK: 'bin/solr zk cp -r /some/dir/ zk:/ -z localhost:2181'"
    echo ""
    echo "             The 'file:' prefix is stripped, thus 'file:/wherever' specifies an absolute local path and"
    echo "             'file:somewhere' specifies a relative local path. All paths on Zookeeper are absolute."
    echo ""
    echo "             Zookeeper nodes CAN have data, so moving a single file to a parent znode"
    echo "             will overlay the data on the parent Znode so specifying the trailing slash"
    echo "             can be important."
    echo ""
    echo "             Wildcards are supported when copying from local, trailing only and must be quoted."
    echo ""
    echo "         rm deletes files or folders on Zookeeper"
    echo ""
    echo "             -r       Recursively delete if <path> is a directory. Command will fail if <path>"
    echo "                        has children and -r is not specified. Optional"
    echo "             <path> : [zk:]/path/to/zk/node. <path> may not be the root ('/')"
    echo ""
    echo "         mv moves (renames) znodes on Zookeeper"
    echo ""
    echo "             <src>, <dest> : Zookeeper nodes, the 'zk:' prefix is optional."
    echo "             If <dest> ends with '/', then <dest> will be a parent znode"
    echo "             and the last element of the <src> path will be appended."
    echo "             Zookeeper nodes CAN have data, so moving a single file to a parent znode"
    echo "             will overlay the data on the parent Znode so specifying the trailing slash"
    echo "             is important."
    echo ""
    echo "         ls lists the znodes on Zookeeper"
    echo ""
    echo "             -r       Recursively descends the path listing all znodes. Optional"
    echo "             <path>:  The Zookeeper path to use as the root."
    echo ""
    echo "             Only the node names are listed, not data"
    echo ""
    echo "         mkroot makes a znode in Zookeeper with no data. Can be used to make a path of arbitrary"
    echo "             depth but primarily intended to create a 'chroot'."
    echo ""
    echo "             <path>:  The Zookeeper path to create. Leading slash is assumed if not present."
    echo "                        Intermediate nodes are created as needed if not present."
    echo ""
  elif [ "$CMD" == "auth" ]; then
    echo ""
    echo "Usage: solr auth enable [-type basicAuth] -credentials user:pass [-blockUnknown <true|false>] [-updateIncludeFileOnly <true|false>] [-V]"
    echo "       solr auth enable [-type basicAuth] -prompt <true|false> [-blockUnknown <true|false>] [-updateIncludeFileOnly <true|false>] [-V]"
    echo "       solr auth enable -type kerberos -config \"<kerberos configs>\" [-updateIncludeFileOnly <true|false>] [-V]"
    echo "       solr auth disable [-updateIncludeFileOnly <true|false>] [-V]"
    echo ""
    echo "  Updates or enables/disables authentication.  Must be run on the machine hosting Solr."
    echo ""
    echo "  -type or -t <type>                     The authentication mechanism (basicAuth or kerberos) to enable. Defaults to 'basicAuth'."
    echo ""
    echo "  -credentials <user:pass>               The username and password of the initial user. Applicable for basicAuth only."
    echo "                                          Note: only one of -prompt or -credentials must be provided"
    echo ""
    echo "  -config \"<configs>\"                  Configuration parameters (Solr startup parameters). Required and applicable only for Kerberos"
    echo ""
    echo "  -solrIncludeFile <includeFilePath>     Specify the full path to the include file in the environment."
    echo "                                          If not specified this script looks for an include file named solr.in.sh to set environment variables. "
    echo "                                          Specifically,the following locations are searched in this order:"
    echo "                                              <script location>/."
    echo "                                              $HOME/.solr.in.sh"
    echo "                                              /usr/share/solr"
    echo "                                              /usr/local/share/solr"
    echo "                                              /etc/default"
    echo "                                              /var/solr"
    echo "                                              /opt/solr"
    echo ""
    echo "  -prompt <true|false>                   Prompts the user to provide the credentials. Applicable for basicAuth only."
    echo "                                          Note: only one of -prompt or -credentials must be provided"
    echo ""
    echo "  -blockUnknown <true|false>             When true, this blocks out access to unauthenticated users. When not provided,"
    echo "                                          this defaults to false (i.e. unauthenticated users can access all endpoints, except the"
    echo "                                          operations like collection-edit, security-edit, core-admin-edit etc.). Check the reference"
    echo "                                          guide for Basic Authentication for more details. Applicable for basicAuth only."
    echo ""
    echo "  -updateIncludeFileOnly <true|false>    Only update the solr.in.sh or solr.in.cmd file, and skip actual enabling/disabling"
    echo "                                          authentication (i.e. don't update security.json)"
    echo ""
    echo "  -z or -zkHost <zkHost>                 Zookeeper connection string. Unnecessary if ZK_HOST is defined in solr.in.sh."
    echo ""
    echo "  -d or -dir <dir>                       Specify the Solr server directory"
    echo ""
    echo "  -s or -solr.home <dir>                 Specify the Solr home directory. This is where any credentials or authentication"
    echo "                                          configuration files (e.g. basicAuth.conf) would be placed."
    echo ""
    echo "  -V/-verbose                            Enable more verbose output for this script."
    echo ""
  elif [ "$CMD" == "package" ]; then
    echo ""
    run_tool package "help"
  fi
} # end print_usage

function print_short_zk_usage() {

  if [ "$1" != "" ]; then
    echo -e "\nERROR: $1\n"
  fi

  echo "  Usage: solr zk upconfig|downconfig -d <confdir> -n <configName> [-z zkHost]"
  echo "         solr zk cp [-r] <src> <dest> [-z zkHost]"
  echo "         solr zk rm [-r] <path> [-z zkHost]"
  echo "         solr zk mv <src> <dest> [-z zkHost]"
  echo "         solr zk ls [-r] <path> [-z zkHost]"
  echo "         solr zk mkroot <path> [-z zkHost]"
  echo ""

  if [ "$1" == "" ]; then
    echo "Type bin/solr zk -help for full usage help"
  else
    exit 1
  fi
}

# used to show the script is still alive when waiting on work to complete
function spinner() {
  local pid=$1
  local delay=0.5
  # shellcheck disable=SC1003
  local spinstr='|/-\'
  while ps -o pid='' -p "$pid" &> /dev/null ; do
      local temp=${spinstr#?}
      printf " [%c]  " "$spinstr"
      local spinstr=$temp${spinstr%"$temp"}
      sleep $delay
      printf "\b\b\b\b\b\b"
  done
  printf "    \b\b\b\b"
}

# given a port, find the pid for a Solr process
function solr_pid_by_port() {
  THE_PORT="$1"
  if [ -e "$SOLR_PID_DIR/solr-$THE_PORT.pid" ]; then
    PID=$(cat "$SOLR_PID_DIR/solr-$THE_PORT.pid")
    CHECK_PID=$(ps -o pid='' -p "$PID" | tr -d ' ')
    if [ -n "$CHECK_PID" ]; then
      echo "$PID"
    fi
  fi
}

# extract the value of the -Djetty.port parameter from a running Solr process
function jetty_port() {
  SOLR_PID="$1"
  SOLR_PROC=$(ps -f -p "$SOLR_PID" | grep start\.jar | grep jetty\.port)
  IFS=' ' read -a proc_args <<< "$SOLR_PROC"
  for arg in "${proc_args[@]}"
    do
      IFS='=' read -a pair <<< "$arg"
      if [ "${pair[0]}" == "-Djetty.port" ]; then
        local jetty_port="${pair[1]}"
        break
      fi
    done
  echo "$jetty_port"
} # end jetty_port func

# run a Solr command-line tool using the SolrCLI class;
# useful for doing cross-platform work from the command-line using Java
function run_tool() {

  # shellcheck disable=SC2086
  "$JAVA" $SOLR_SSL_OPTS $AUTHC_OPTS ${SOLR_ZK_CREDS_AND_ACLS:-} ${SOLR_TOOL_OPTS:-} -Dsolr.install.dir="$SOLR_TIP" \
    -Dlog4j.configurationFile="$DEFAULT_SERVER_DIR/resources/log4j2-console.xml" \
    -classpath "$DEFAULT_SERVER_DIR/solr-webapp/webapp/WEB-INF/lib/*:$DEFAULT_SERVER_DIR/lib/ext/*:$DEFAULT_SERVER_DIR/lib/*" \
    org.apache.solr.cli.SolrCLI "$@"

  return $?
} # end run_tool function

# get status about any Solr nodes running on this host
function get_status() {
  # first, see if Solr is running
  numSolrs=$(find "$SOLR_PID_DIR" -name "solr-*.pid" -type f | wc -l | tr -d ' ')
  if [ "$numSolrs" != "0" ]; then
    echo -e "\nFound $numSolrs Solr nodes: "
    while read PIDF
      do
        ID=$(cat "$PIDF")
        port=$(jetty_port "$ID")
        if [ "$port" != "" ]; then
          echo -e "\nSolr process $ID running on port $port"
          run_tool status -solr "$SOLR_URL_SCHEME://$SOLR_TOOL_HOST:$port/solr"
          echo ""
        else
          echo -e "\nSolr process $ID from $PIDF not found."
        fi
    done < <(find "$SOLR_PID_DIR" -name "solr-*.pid" -type f)
  else
    # no pid files but check using ps just to be sure
    numSolrs=$(ps auxww | grep start\.jar | grep solr\.solr\.home | grep -v grep | wc -l | sed -e 's/^[ \t]*//')
    if [ "$numSolrs" != "0" ]; then
      echo -e "\nFound $numSolrs Solr nodes: "
      PROCESSES=$(ps auxww | grep start\.jar | grep solr\.solr\.home | grep -v grep | awk '{print $2}' | sort -r)
      for ID in $PROCESSES
        do
          port=$(jetty_port "$ID")
          if [ "$port" != "" ]; then
            echo ""
            echo "Solr process $ID running on port $port"
            run_tool status -solr "$SOLR_URL_SCHEME://$SOLR_TOOL_HOST:$port/solr"
            echo ""
          fi
      done
    else
      echo -e "\nNo Solr nodes are running.\n"
    fi
  fi

} # end get_status

function run_package() {
  runningSolrUrl=""

  numSolrs=$(find "$SOLR_PID_DIR" -name "solr-*.pid" -type f | wc -l | tr -d ' ')
  if [ "$numSolrs" != "0" ]; then
    #echo -e "\nFound $numSolrs Solr nodes: "
    while read PIDF
      do
        ID=$(cat "$PIDF")
        port=$(jetty_port "$ID")
        if [ "$port" != "" ]; then
          #echo -e "\nSolr process $ID running on port $port"
          runningSolrUrl="$SOLR_URL_SCHEME://$SOLR_TOOL_HOST:$port/solr"
          break
          CODE=$?
          echo ""
        else
          echo -e "\nSolr process $ID from $PIDF not found."
          CODE=1
        fi
    done < <(find "$SOLR_PID_DIR" -name "solr-*.pid" -type f)
  else
    # no pid files but check using ps just to be sure
    numSolrs=$(ps auxww | grep start\.jar | grep solr\.solr\.home | grep -v grep | wc -l | sed -e 's/^[ \t]*//')
    if [ "$numSolrs" != "0" ]; then
      echo -e "\nFound $numSolrs Solr nodes: "
      PROCESSES=$(ps auxww | grep start\.jar | grep solr\.solr\.home | grep -v grep | awk '{print $2}' | sort -r)
      for ID in $PROCESSES
        do
          port=$(jetty_port "$ID")
          if [ "$port" != "" ]; then
            echo ""
            echo "Solr process $ID running on port $port"
            runningSolrUrl="$SOLR_URL_SCHEME://$SOLR_TOOL_HOST:$port/solr"
            break
            CODE=$?
            echo ""
          fi
      done
    else
      echo -e "\nNo Solr nodes are running.\n"
      exit 1
      CODE=3
    fi
  fi

  run_tool package -solrUrl "$runningSolrUrl" "$@"
  #exit $?
}

# tries to gracefully stop Solr using the Jetty
# stop command and if that fails, then uses kill -9
# (will attempt to thread dump before killing)
function stop_solr() {

  DIR="$1"
  SOLR_PORT="$2"
  THIS_STOP_PORT="${STOP_PORT:-$((SOLR_PORT - 1000))}"
  STOP_KEY="$3"
  SOLR_PID="$4"

  if [ -n "$SOLR_PID"  ]; then
    echo -e "Sending stop command to Solr running on port $SOLR_PORT ... waiting up to $SOLR_STOP_WAIT seconds to allow Jetty process $SOLR_PID to stop gracefully."
    # shellcheck disable=SC2086
    "$JAVA" $SOLR_SSL_OPTS $AUTHC_OPTS ${SOLR_TOOL_OPTS:-} -jar "$DIR/start.jar" "STOP.PORT=$THIS_STOP_PORT" "STOP.KEY=$STOP_KEY" --stop || true
      (loops=0
      while true
      do
        # Check if a process is running with the specified PID.
        # -o stat will output the STAT, where Z indicates a zombie
        # stat='' removes the header (--no-headers isn't supported on all platforms)
        # Note the space after '$('. It is needed to avoid confusion with special bash eval syntax
        STAT=$( (ps -o stat='' -p "$SOLR_PID" || :) | tr -d ' ')
        if [[ "${STAT:-Z}" != "Z" ]]; then
          slept=$((loops * 2))
          if [ $slept -lt $SOLR_STOP_WAIT ]; then
            sleep 2
            loops=$((loops+1))
          else
            exit # subshell!
          fi
        else
          exit # subshell!
        fi
      done) &
    spinner $!
    rm -f "$SOLR_PID_DIR/solr-$SOLR_PORT.pid"
  else
    echo -e "No Solr nodes found to stop."
    exit 0
  fi

  # Note the space after '$('. It is needed to avoid confusion with special bash eval syntax
  STAT=$( (ps -o stat='' -p "$SOLR_PID" || :) | tr -d ' ')
  if [[ "${STAT:-Z}" != "Z" ]]; then
    if [ -n "${JSTACK:-}" ]; then
      echo -e "Solr process $SOLR_PID is still running; jstacking it now."
      $JSTACK "$SOLR_PID"
    elif [ "$JATTACH" != "" ]; then
      echo -e "Solr process $SOLR_PID is still running; jattach threaddumping it now."
      $JATTACH "$SOLR_PID" threaddump
    fi
    echo -e "Solr process $SOLR_PID is still running; forcefully killing it now."
    kill -9 "$SOLR_PID"
    echo "Killed process $SOLR_PID"
    rm -f "$SOLR_PID_DIR/solr-$SOLR_PORT.pid"
    sleep 10
  fi

  # Note the space after '$('. It is needed to avoid confusion with special bash eval syntax
  STAT=$( (ps -o stat='' -p "$SOLR_PID" || :) | tr -d ' ')
  if [ "${STAT:-}" == "Z" ]; then
    # This can happen if, for example, you are running Solr inside a docker container with multiple processes
    # rather than running it is as the only service. The --init flag on docker avoids that particular problem.
    echo -e "Solr process $SOLR_PID has terminated abnormally. Solr has exited but a zombie process entry remains."
    exit 1
  elif [ -n "${STAT:-}" ]; then
    echo "ERROR: Failed to kill previous Solr Java process $SOLR_PID ... script fails."
    exit 1
  fi
} # end stop_solr

if [ $# -eq 1 ]; then
  case $1 in
    -help|-h)
        print_usage ""
        exit
    ;;
  esac
fi

if [ $# -gt 0 ]; then
  # if first arg starts with a dash (and it's not -help or -info),
  # then assume they are starting Solr, such as: solr -f
  if [[ $1 == -* ]]; then
    SCRIPT_CMD="start"
  else
    SCRIPT_CMD="$1"
    shift
  fi
else
  # no args - just show usage and exit
  print_usage ""
  exit
fi

if [ "$SCRIPT_CMD" == "status" ]; then
  if [ $# -gt 0 ]; then
    while true; do
      case "$1" in
          -help|-h)
              print_usage "$SCRIPT_CMD"
              exit 0
          ;;
          --)
              shift
              break
          ;;
          *)
              if [ "$1" != "" ]; then
                print_usage "$SCRIPT_CMD" "Unrecognized or misplaced argument: $1!"
                exit 1
              else
                break # out-of-args, stop looping
              fi
          ;;
      esac
    done
  fi
  get_status
  exit
fi

# assert tool
if [ "$SCRIPT_CMD" == "assert" ]; then
  run_tool assert "$@"
  exit $?
fi

# run a healthcheck and exit if requested
if [ "$SCRIPT_CMD" == "healthcheck" ]; then

  VERBOSE=""

  if [ $# -gt 0 ]; then
    while true; do
      case "$1" in
          -c|-collection)
              if [[ -z "$2" || "${2:0:1}" == "-" ]]; then
                print_usage "$SCRIPT_CMD" "Collection name is required when using the $1 option!"
                exit 1
              fi
              HEALTHCHECK_COLLECTION="$2"
              shift 2
          ;;
          -z|-zkhost|-zkHost)
              if [[ -z "$2" || "${2:0:1}" == "-" ]]; then
                print_usage "$SCRIPT_CMD" "ZooKeeper connection string is required when using the $1 option!"
                exit 1
              fi
              ZK_HOST="$2"
              shift 2
          ;;
          -help|-h)
              print_usage "$SCRIPT_CMD"
              exit 0
          ;;
          -V|-verbose)
              VERBOSE="-verbose"
              shift
          ;;
          --)
              shift
              break
          ;;
          *)
              if [ "$1" != "" ]; then
                print_usage "$SCRIPT_CMD" "Unrecognized or misplaced argument: $1!"
                exit 1
              else
                break # out-of-args, stop looping
              fi
          ;;
      esac
    done
  fi

  if [ -z "$ZK_HOST" ]; then
    ZK_HOST=localhost:9983
  fi

  if [ -z "$HEALTHCHECK_COLLECTION" ]; then
    echo "collection parameter is required!"
    print_usage "healthcheck"
    exit 1
  fi

  run_tool healthcheck -zkHost "$ZK_HOST" -collection "$HEALTHCHECK_COLLECTION" $VERBOSE

  exit $?
fi

if [[ "$SCRIPT_CMD" == "config" ]]; then
  CONFIG_PARAMS=()

  if [ $# -gt 0 ]; then
    while true; do
      case "$1" in
          -z|-zkhost|-zkHost)
              if [[ -z "$2" || "${2:0:1}" == "-" ]]; then
                print_usage "$SCRIPT_CMD" "ZooKeeper connection string is required when using the $1 option!"
                exit 1
              fi
              ZK_HOST="$2"
              shift 2
          ;;
          -s|-scheme)
              if [[ -z "$2" || "${2:0:1}" == "-" ]]; then
                print_usage "$SCRIPT_CMD" "URL scheme is required when using the $1 option!"
                exit 1
              fi
              SOLR_URL_SCHEME="$2"
              shift 2
          ;;
          *)  # Pass through all other params
              if [ "$1" != "" ]; then
                CONFIG_PARAMS+=($1)
                shift
              else
                break
              fi
          ;;
      esac
    done
  fi
  if [[ -n "$ZK_HOST" ]]; then
    CONFIG_PARAMS+=("-z" "$ZK_HOST")
  fi
  if [[ -n "$SOLR_URL_SCHEME" ]]; then
    CONFIG_PARAMS+=("-scheme" "$SOLR_URL_SCHEME")
  fi
  run_tool config "${CONFIG_PARAMS[@]}"
  exit $?
fi

# create a core or collection
if [[ "$SCRIPT_CMD" == "create" || "$SCRIPT_CMD" == "create_core" || "$SCRIPT_CMD" == "create_collection" ]]; then

  CREATE_NUM_SHARDS=1
  CREATE_REPFACT=1
  FORCE=false
  VERBOSE=""

  if [ $# -gt 0 ]; then
    while true; do
      case "${1:-}" in
          -c|-core|-collection)
              if [[ -z "$2" || "${2:0:1}" == "-" ]]; then
                print_usage "$SCRIPT_CMD" "name is required when using the $1 option!"
                exit 1
              fi
              CREATE_NAME="$2"
              shift 2
          ;;
          -n|-confname)
              if [[ -z "$2" || "${2:0:1}" == "-" ]]; then
                print_usage "$SCRIPT_CMD" "Configuration name is required when using the $1 option!"
                exit 1
              fi
              CREATE_CONFNAME="$2"
              shift 2
          ;;
          -d|-confdir)
              if [[ -z "$2" || "${2:0:1}" == "-" ]]; then
                print_usage "$SCRIPT_CMD" "Configuration directory is required when using the $1 option!"
                exit 1
              fi
              CREATE_CONFDIR="$2"
              shift 2
          ;;
          -s|-shards)
              if [[ -z "$2" || "${2:0:1}" == "-" ]]; then
                print_usage "$SCRIPT_CMD" "Shard count is required when using the $1 option!"
                exit 1
              fi
              CREATE_NUM_SHARDS="$2"
              shift 2
          ;;
          -rf|-replicationFactor)
              if [[ -z "$2" || "${2:0:1}" == "-" ]]; then
                print_usage "$SCRIPT_CMD" "Replication factor is required when using the $1 option!"
                exit 1
              fi
              CREATE_REPFACT="$2"
              shift 2
          ;;
          -p|-port)
              if [[ -z "$2" || "${2:0:1}" == "-" ]]; then
                print_usage "$SCRIPT_CMD" "Solr port is required when using the $1 option!"
                exit 1
              fi
              CREATE_PORT="$2"
              shift 2
          ;;
          -V|-verbose)
              VERBOSE="-verbose"
              shift
          ;;
          -force)
              FORCE=true
              shift
          ;;
          -help|-h)
              print_usage "$SCRIPT_CMD"
              exit 0
          ;;
          --)
              shift
              break
          ;;
          *)
              if [ -n "${1:-}" ]; then
                print_usage "$SCRIPT_CMD" "Unrecognized or misplaced argument: $1!"
                exit 1
              else
                break # out-of-args, stop looping
              fi
          ;;
      esac
    done
  fi

  : "${CREATE_CONFDIR:=_default}"

  # validate the confdir arg (if provided)
  if [[ ! -d "$SOLR_TIP/server/solr/configsets/$CREATE_CONFDIR" && ! -d "$CREATE_CONFDIR" ]]; then
    echo -e "\nSpecified configuration directory $CREATE_CONFDIR not found!\n"
    exit 1
  fi

  if [ -z "${CREATE_NAME:-}" ]; then
    echo "Name (-c) argument is required!"
    print_usage "$SCRIPT_CMD"
    exit 1
  fi

  if [ -z "${CREATE_PORT:-}" ]; then
    for ID in $(ps auxww | grep java | grep start\.jar | awk '{print $2}' | sort -r)
      do
        port=$(jetty_port "$ID")
        if [ "$port" != "" ]; then
          CREATE_PORT=$port
          break
        fi
    done
  fi

  if [ -z "${CREATE_PORT:-}" ]; then
    echo "Failed to determine the port of a local Solr instance, cannot create $CREATE_NAME!"
    exit 1
  fi

  if [[ "$CREATE_CONFDIR" == "_default" ]] && [[ "${CREATE_CONFNAME:-_default}" == "_default" ]]; then
    echo "WARNING: Using _default configset with data driven schema functionality. NOT RECOMMENDED for production use."
    echo "         To turn off: bin/solr config -c $CREATE_NAME -p $CREATE_PORT -action set-user-property -property update.autoCreateFields -value false"
  fi

  if [[ $EUID -eq 0 ]] && [[ "$FORCE" == "false" ]] ; then
    echo "WARNING: Creating cores as the root user can cause Solr to fail and is not advisable. Exiting."
    echo "         If you started Solr as root (not advisable either), force core creation by adding argument -force"
    exit 1
  fi
  if [ "$SCRIPT_CMD" == "create_core" ]; then
    run_tool create_core -name "$CREATE_NAME" -solrUrl "$SOLR_URL_SCHEME://$SOLR_TOOL_HOST:$CREATE_PORT/solr" \
      -confdir "$CREATE_CONFDIR" -configsetsDir "$SOLR_TIP/server/solr/configsets" \
      $VERBOSE
    exit $?
  else
    # should we be passing confname if it is unset?
    run_tool "$SCRIPT_CMD" -name "$CREATE_NAME" -solrUrl "$SOLR_URL_SCHEME://$SOLR_TOOL_HOST:$CREATE_PORT/solr" \
      -shards "$CREATE_NUM_SHARDS" -replicationFactor "$CREATE_REPFACT" \
      -confname "${CREATE_CONFNAME:-}" -confdir "$CREATE_CONFDIR" \
      -configsetsDir "$SOLR_TIP/server/solr/configsets" \
      $VERBOSE
    exit $?
  fi
fi

# delete a core or collection
if [[ "$SCRIPT_CMD" == "delete" ]]; then

  VERBOSE=""

  if [ $# -gt 0 ]; then
    while true; do
      case "${1:-}" in
          -c|-core|-collection)
              if [[ -z "$2" || "${2:0:1}" == "-" ]]; then
                print_usage "$SCRIPT_CMD" "name is required when using the $1 option!"
                exit 1
              fi
              DELETE_NAME="$2"
              shift 2
          ;;
          -p|-port)
              if [[ -z "$2" || "${2:0:1}" == "-" ]]; then
                print_usage "$SCRIPT_CMD" "Solr port is required when using the $1 option!"
                exit 1
              fi
              DELETE_PORT="$2"
              shift 2
          ;;
          -deleteConfig)
              if [[ -z "$2" || "${2:0:1}" == "-" ]]; then
                print_usage "$SCRIPT_CMD" "true|false is required when using the $1 option!"
                exit 1
              fi
              DELETE_CONFIG="$2"
              shift 2
          ;;
          -V|-verbose)
              VERBOSE="-verbose"
              shift
          ;;
          -help|-h)
              print_usage "$SCRIPT_CMD"
              exit 0
          ;;
          --)
              shift
              break
          ;;
          *)
              if [ -n "${1:-}" ]; then
                print_usage "$SCRIPT_CMD" "Unrecognized or misplaced argument: $1!"
                exit 1
              else
                break # out-of-args, stop looping
              fi
          ;;
      esac
    done
  fi

  if [ -z "$DELETE_NAME" ]; then
    echo "Name (-c) argument is required!"
    print_usage "$SCRIPT_CMD"
    exit 1
  fi

  # If not defined, use the collection name for the name of the configuration in Zookeeper
  : "${DELETE_CONFIG:=true}"

  if [ -z "${DELETE_PORT:-}" ]; then
    for ID in $(ps auxww | grep java | grep start\.jar | awk '{print $2}' | sort -r)
      do
        port=$(jetty_port "$ID")
        if [ "$port" != "" ]; then
          DELETE_PORT=$port
          break
        fi
    done
  fi

  if [ -z "${DELETE_PORT:-}" ]; then
    echo "Failed to determine the port of a local Solr instance, cannot delete $DELETE_NAME!"
    exit 1
  fi

  run_tool delete -name "$DELETE_NAME" -deleteConfig "$DELETE_CONFIG" \
    -solrUrl "$SOLR_URL_SCHEME://$SOLR_TOOL_HOST:$DELETE_PORT/solr" \
    $VERBOSE
  exit $?
fi

ZK_RECURSE=false
# Zookeeper file maintenance (upconfig, downconfig, files up/down etc.)
# It's a little clumsy to have the parsing go round and round for upconfig and downconfig, but that's
# necessary for back-compat
if [[ "$SCRIPT_CMD" == "zk" ]]; then

  VERBOSE=""

  if [ $# -gt 0 ]; then
    while true; do
      case "${1:-}" in
        -upconfig|upconfig|-downconfig|downconfig|cp|rm|mv|ls|mkroot)
            if [ "${1:0:1}" == "-" ]; then
              echo "The use of $1 is deprecated.   Please use ${1:1} instead."
              ZK_OP=${1:1}
            else
              ZK_OP=$1
            fi
            shift 1
        ;;
        -z|-zkhost|-zkHost)
            if [[ -z "$2" || "${2:0:1}" == "-" ]]; then
              print_short_zk_usage "$SCRIPT_CMD" "ZooKeeper connection string is required when using the $1 option!"
            fi
            ZK_HOST="$2"
            shift 2
        ;;
        -n|-confname)
            if [[ -z "$2" || "${2:0:1}" == "-" ]]; then
              print_short_zk_usage "$SCRIPT_CMD" "Configuration name is required when using the $1 option!"
            fi
            CONFIGSET_CONFNAME="$2"
            shift 2
        ;;
        -d|-confdir)
            if [[ -z "$2" || "${2:0:1}" == "-" ]]; then
              print_short_zk_usage "$SCRIPT_CMD" "Configuration directory is required when using the $1 option!"
            fi
            CONFIGSET_CONFDIR="$2"
            shift 2
        ;;
        -r)
            ZK_RECURSE="true"
            shift
        ;;
        -V|-verbose)
            VERBOSE="-verbose"
            shift
        ;;
        -help|-h)
            print_usage "$SCRIPT_CMD"
            exit 0
        ;;
        --)
            shift
            break
        ;;
        *)  # Pick up <src> <dst> or <path> params for rm, ls, cp, mv, mkroot.
            if [ -z "${1:-}" ]; then
              break # out-of-args, stop looping
            fi
            if [ -z "${ZK_SRC:-}" ]; then
              ZK_SRC=$1
            else
              if [ -z "${ZK_DST:-}" ]; then
                ZK_DST=$1
              else
                print_short_zk_usage "Unrecognized or misplaced command $1. 'cp' with trailing asterisk requires quoting, see help text."
              fi
            fi
            shift
        ;;
      esac
    done
  fi

  if [ -z "$ZK_OP" ]; then
    print_short_zk_usage "Zookeeper operation (one of 'upconfig', 'downconfig', 'rm', 'mv', 'cp', 'ls', 'mkroot') is required!"
  fi

  if [ -z "$ZK_HOST" ]; then
    print_short_zk_usage "Zookeeper address (-z) argument is required or ZK_HOST must be specified in the solr.in.sh file."
  fi

  if [[ "$ZK_OP" == "upconfig" ||  "$ZK_OP" == "downconfig" ]]; then
    if [ -z "$CONFIGSET_CONFDIR" ]; then
      print_short_zk_usage "Local directory of the configset (-d) argument is required!"
    fi

    if [ -z "$CONFIGSET_CONFNAME" ]; then
      print_short_zk_usage "Configset name on Zookeeper (-n) argument is required!"
    fi
  fi

  if [[ "$ZK_OP" == "cp" || "$ZK_OP" == "mv" ]]; then
    if [[ -z "$ZK_SRC" || -z "$ZK_DST" ]]; then
      print_short_zk_usage "<source> and <destination> must be specified when using either the 'mv' or 'cp' commands."
    fi
    if [[ "$ZK_OP" == "cp" && "${ZK_SRC:0:3}" != "zk:" && "${ZK_DST:0:3}" != "zk:" ]]; then
      print_short_zk_usage "One of the source or destination paths must be prefixed by 'zk:' for the 'cp' command."
    fi
  fi

  if [[ "$ZK_OP" == "mkroot" ]]; then
    if [[ -z "$ZK_SRC" ]]; then
      print_short_zk_usage "<path> must be specified when using the 'mkroot' command."
    fi
  fi


  case "$ZK_OP" in
    upconfig)
      run_tool "$ZK_OP" -confname "$CONFIGSET_CONFNAME" -confdir "$CONFIGSET_CONFDIR" -zkHost "$ZK_HOST" -configsetsDir "$SOLR_TIP/server/solr/configsets" $VERBOSE
    ;;
    downconfig)
      run_tool "$ZK_OP" -confname "$CONFIGSET_CONFNAME" -confdir "$CONFIGSET_CONFDIR" -zkHost "$ZK_HOST" $VERBOSE
    ;;
    rm)
      if [ -z "$ZK_SRC" ]; then
        print_short_zk_usage "Zookeeper path to remove must be specified when using the 'rm' command"
      fi
      run_tool "$ZK_OP" -path "$ZK_SRC" -zkHost "$ZK_HOST" -recurse "$ZK_RECURSE" $VERBOSE
    ;;
    mv)
      run_tool "$ZK_OP" -src "$ZK_SRC" -dst "$ZK_DST" -zkHost "$ZK_HOST" $VERBOSE
    ;;
    cp)
      run_tool "$ZK_OP" -src "$ZK_SRC" -dst "$ZK_DST" -zkHost "$ZK_HOST" -recurse "$ZK_RECURSE" $VERBOSE
    ;;
    ls)
      if [ -z "$ZK_SRC" ]; then
        print_short_zk_usage "Zookeeper path to list must be specified when using the 'ls' command"
      fi
      run_tool "$ZK_OP" -path "$ZK_SRC" -recurse "$ZK_RECURSE" -zkHost "$ZK_HOST" $VERBOSE
    ;;
    mkroot)
      if [ -z "$ZK_SRC" ]; then
        print_short_zk_usage "Zookeeper path to list must be specified when using the 'mkroot' command"
      fi
      run_tool "$ZK_OP" -path "$ZK_SRC" -zkHost "$ZK_HOST" $VERBOSE
    ;;
    *)
      print_short_zk_usage "Unrecognized Zookeeper operation $ZK_OP"
    ;;
  esac

  exit $?
fi

if [[ "$SCRIPT_CMD" == "package" ]]; then
  if [ $# -gt 0 ]; then
    while true; do
      case "$1" in
          -help|-h)
              print_usage "$SCRIPT_CMD"
              exit 0
          ;;
          --)
              shift
              break
          ;;
          *)
              break # out-of-args, stop looping

          ;;
      esac
    done
  fi
  run_package "$@"
  exit $?
fi

if [[ "$SCRIPT_CMD" == "auth" ]]; then

  VERBOSE=""

  declare -a AUTH_PARAMS
  if [ $# -gt 0 ]; then
    while true; do
      case "${1:-}" in
        enable|disable)
            AUTH_OP=$1
            AUTH_PARAMS=("${AUTH_PARAMS[@]}" "$AUTH_OP")
            shift
        ;;
        -z|-zkhost|-zkHost)
            ZK_HOST="$2"
            AUTH_PARAMS=("${AUTH_PARAMS[@]}" "-zkHost" "$ZK_HOST")
            shift 2
        ;;
        -t|-type)
            AUTH_TYPE="$2"
            AUTH_PARAMS=("${AUTH_PARAMS[@]}" "-type" "$AUTH_TYPE")
            shift 2
        ;;
        -credentials)
            AUTH_CREDENTIALS="$2"
            AUTH_PARAMS=("${AUTH_PARAMS[@]}" "-credentials" "$AUTH_CREDENTIALS")
            shift 2
        ;;
        -config)
            AUTH_CONFIG="$(echo "$2"| base64)"
            AUTH_PARAMS=("${AUTH_PARAMS[@]}" "-config" "$AUTH_CONFIG")
            shift 2
        ;;
        -solrIncludeFile)
            SOLR_INCLUDE="$2"
            shift 2
        ;;
        -prompt)
            AUTH_PARAMS=("${AUTH_PARAMS[@]}" "-prompt" "$2")
            shift 2
        ;;
        -blockUnknown)
            AUTH_PARAMS=("${AUTH_PARAMS[@]}" "-blockUnknown" "$2")
            shift 2
        ;;
        -updateIncludeFileOnly)
            AUTH_PARAMS=("${AUTH_PARAMS[@]}" "-updateIncludeFileOnly" "$2")
            shift 2
        ;;
        -V|-verbose)
            VERBOSE="-verbose"
            shift
        ;;
        -d|-dir)
            if [[ -z "$2" || "${2:0:1}" == "-" ]]; then
              print_usage "$SCRIPT_CMD" "Server directory is required when using the $1 option!"
              exit 1
            fi

            if [[ "$2" == "." || "$2" == "./" || "$2" == ".." || "$2" == "../" ]]; then
              SOLR_SERVER_DIR="$(pwd -P)/$2"
            else
              # see if the arg value is relative to the tip vs full path
              if [[ "$2" != /* ]] && [[ -d "$SOLR_TIP/$2" ]]; then
                SOLR_SERVER_DIR="$SOLR_TIP/$2"
              else
                SOLR_SERVER_DIR="$2"
              fi
            fi
            # resolve it to an absolute path
            SOLR_SERVER_DIR="$(cd "$SOLR_SERVER_DIR" || (echo "SOLR_SERVER_DIR not found" && exit 1); pwd)"
            shift 2
        ;;
        -s|-solr.home)
            if [[ -z "$2" || "${2:0:1}" == "-" ]]; then
              print_usage "$SCRIPT_CMD" "Solr home directory is required when using the $1 option!"
              exit 1
            fi

            SOLR_HOME="$2"
            shift 2
        ;;
        -help|-h)
            print_usage "$SCRIPT_CMD"
            exit 0
        ;;
        --)
            shift
            break
        ;;
        *)
            shift
            break
        ;;
      esac
    done
  fi

  : "${SOLR_SERVER_DIR:=$DEFAULT_SERVER_DIR}"
  if [ ! -e "$SOLR_SERVER_DIR" ]; then
    echo -e "\nSolr server directory $SOLR_SERVER_DIR not found!\n"
    exit 1
  fi

  if [ -z "${SOLR_HOME:-}" ]; then
    SOLR_HOME="$SOLR_SERVER_DIR/solr"
  elif [[ $SOLR_HOME != /* ]]; then
    if [[ -d "$(pwd -P)/$SOLR_HOME" ]]; then
      SOLR_HOME="$(pwd -P)/$SOLR_HOME"
    elif [[ -d "$SOLR_SERVER_DIR/$SOLR_HOME" ]]; then
      SOLR_HOME="$SOLR_SERVER_DIR/$SOLR_HOME"
      SOLR_PID_DIR="$SOLR_HOME"
    fi
  fi

  if [ -z "$AUTH_OP" ]; then
    print_usage "$SCRIPT_CMD"
    exit 0
  fi

  AUTH_PARAMS=("${AUTH_PARAMS[@]}" "-solrIncludeFile" "$SOLR_INCLUDE")

  if [ -z "${AUTH_PORT:-}" ]; then
    for ID in $(ps auxww | grep java | grep start\.jar | awk '{print $2}' | sort -r)
      do
        port=$(jetty_port "$ID")
        if [ "$port" != "" ]; then
          AUTH_PORT=$port
          break
        fi
      done
  fi
  run_tool auth "${AUTH_PARAMS[@]}" -solrUrl "$SOLR_URL_SCHEME://$SOLR_TOOL_HOST:${AUTH_PORT:-8983}/solr" -authConfDir "$SOLR_HOME" $VERBOSE
  exit $?
fi


# verify the command given is supported
if [ "$SCRIPT_CMD" != "stop" ] && [ "$SCRIPT_CMD" != "start" ] && [ "$SCRIPT_CMD" != "restart" ] && [ "$SCRIPT_CMD" != "status" ]; then
  # handoff this command to the SolrCLI and let it handle the option parsing and validation
  run_tool "$SCRIPT_CMD" "$@"
  exit $?
fi

#Check current Ulimits for Open Files and Max Processes.  Warn if they are below the recommended values.

: "${SOLR_RECOMMENDED_MAX_PROCESSES:=65000}"
: "${SOLR_RECOMMENDED_OPEN_FILES:=65000}"

if [[ "${SOLR_ULIMIT_CHECKS:-}" != "false" ]]; then
  if [ "$SCRIPT_CMD" == "start" ] || [ "$SCRIPT_CMD" == "restart" ] || [ "$SCRIPT_CMD" == "status" ]; then
    if hash ulimit 2>/dev/null; then
       openFiles=$(ulimit -n)
       maxProcs=$(ulimit -u)
       virtualMemory=$(ulimit -v)
       maxMemory=$(ulimit -m)
       if [ "$openFiles" != "unlimited" ] && [ "$openFiles" -lt "$SOLR_RECOMMENDED_OPEN_FILES" ]; then
           echo "*** [WARN] *** Your open file limit is currently $openFiles.  "
           echo " It should be set to $SOLR_RECOMMENDED_OPEN_FILES to avoid operational disruption. "
           echo " If you no longer wish to see this warning, set SOLR_ULIMIT_CHECKS to false in your profile or solr.in.sh"
       fi

       if [ "$maxProcs" != "unlimited" ] && [ "$maxProcs" -lt "$SOLR_RECOMMENDED_MAX_PROCESSES" ]; then
           echo "*** [WARN] ***  Your Max Processes Limit is currently $maxProcs. "
           echo " It should be set to $SOLR_RECOMMENDED_MAX_PROCESSES to avoid operational disruption. "
           echo " If you no longer wish to see this warning, set SOLR_ULIMIT_CHECKS to false in your profile or solr.in.sh"
       fi
       if [ "$virtualMemory" != "unlimited" ]; then
           echo "*** [WARN] ***  Your Virtual Memory limit is $virtualMemory. "
           echo " It should be set to 'unlimited' to avoid operational disruption. "
           echo " If you no longer wish to see this warning, set SOLR_ULIMIT_CHECKS to false in your profile or solr.in.sh"
       fi
       if [ "$maxMemory" != "unlimited" ]; then
           echo "*** [WARN] ***  Your Max Memory Size limit is $maxMemory. "
           echo " It should be set to 'unlimited' to avoid operational disruption. "
           echo " If you no longer wish to see this warning, set SOLR_ULIMIT_CHECKS to false in your profile or solr.in.sh"
       fi

    else
      echo "Could not check ulimits for processes and open files, recommended values are"
      echo "     max processes:   $SOLR_RECOMMENDED_MAX_PROCESSES "
      echo "     open files:      $SOLR_RECOMMENDED_OPEN_FILES"
      echo "     virtual memory:  unlimited"
      echo "     max memory size: unlimited"
    fi
  fi
fi

# Run in foreground (default is to run in the background)
FG="false"
FORCE=false
SOLR_OPTS=(${SOLR_OPTS:-})
SCRIPT_SOLR_OPTS=()
PASS_TO_RUN_EXAMPLE=()

if [ $# -gt 0 ]; then
  while true; do
    case "${1:-}" in
        -c|-cloud)
            SOLR_MODE="solrcloud"
            PASS_TO_RUN_EXAMPLE+=("-c")
            shift
        ;;
        -d|-dir)
            if [[ -z "$2" || "${2:0:1}" == "-" ]]; then
              print_usage "$SCRIPT_CMD" "Server directory is required when using the $1 option!"
              exit 1
            fi

            if [[ "$2" == "." || "$2" == "./" || "$2" == ".." || "$2" == "../" ]]; then
              SOLR_SERVER_DIR="$(pwd -P)/$2"
            else
              # see if the arg value is relative to the tip vs full path
              if [[ "$2" != /* ]] && [[ -d "$SOLR_TIP/$2" ]]; then
                SOLR_SERVER_DIR="$SOLR_TIP/$2"
              else
                SOLR_SERVER_DIR="$2"
              fi
            fi
            # resolve it to an absolute path
            SOLR_SERVER_DIR="$(cd "$SOLR_SERVER_DIR" || (echo "SOLR_SERVER_DIR not found" && exit 1); pwd)"
            shift 2
        ;;
        -s|-solr.home)
            if [[ -z "$2" || "${2:0:1}" == "-" ]]; then
              print_usage "$SCRIPT_CMD" "Solr home directory is required when using the $1 option!"
              exit 1
            fi

            SOLR_HOME="$2"
            shift 2
        ;;
        -t|-data.home)
            SOLR_DATA_HOME="$2"
            shift 2
        ;;
        -e|-example)
            if [[ -z "$2" || "${2:0:1}" == "-" ]]; then
              print_usage "$SCRIPT_CMD" "Example name is required when using the $1 option!"
              exit 1
            fi
            EXAMPLE="$2"
            shift 2
        ;;
        -f|-foreground)
            FG="true"
            shift
        ;;
        -h|-host)
            if [[ -z "$2" || "${2:0:1}" == "-" ]]; then
              print_usage "$SCRIPT_CMD" "Hostname is required when using the $1 option!"
              exit 1
            fi
            SOLR_HOST="$2"
            PASS_TO_RUN_EXAMPLE+=("-h" "$SOLR_HOST")
            shift 2
        ;;
        -m|-memory)
            if [[ -z "$2" || "${2:0:1}" == "-" ]]; then
              print_usage "$SCRIPT_CMD" "Memory setting is required when using the $1 option!"
              exit 1
            fi
            SOLR_HEAP="$2"
            PASS_TO_RUN_EXAMPLE+=("-m" "$SOLR_HEAP")
            shift 2
        ;;
        -p|-port)
            if [[ -z "$2" || "${2:0:1}" == "-" ]]; then
              print_usage "$SCRIPT_CMD" "Port number is required when using the $1 option!"
              exit 1
            fi
            SOLR_PORT="$2"
            PROVIDED_SOLR_PORT="${SOLR_PORT}"
            PASS_TO_RUN_EXAMPLE+=("-p" "$SOLR_PORT")
            shift 2
        ;;
        -z|-zkhost|-zkHost)
            if [[ -z "$2" || "${2:0:1}" == "-" ]]; then
              print_usage "$SCRIPT_CMD" "Zookeeper connection string is required when using the $1 option!"
              exit 1
            fi
            ZK_HOST="$2"
            SOLR_MODE="solrcloud"
            PASS_TO_RUN_EXAMPLE+=("-z" "$ZK_HOST")
            shift 2
        ;;
        -a|-addlopts)
            ADDITIONAL_CMD_OPTS="$2"
            PASS_TO_RUN_EXAMPLE+=("-a" "$ADDITIONAL_CMD_OPTS")
            shift 2
        ;;
        -j|-jettyconfig)
            ADDITIONAL_JETTY_CONFIG="$2"
            PASS_TO_RUN_EXAMPLE+=("-j" "$ADDITIONAL_JETTY_CONFIG")
            shift 2
        ;;
        -k|-key)
            STOP_KEY="$2"
            shift 2
        ;;
        -help|-h)
            print_usage "$SCRIPT_CMD"
            exit 0
        ;;
        -noprompt)
            PASS_TO_RUN_EXAMPLE+=("-noprompt")
            shift
        ;;
        -V|-verbose)
            verbose=true
            PASS_TO_RUN_EXAMPLE+=("-verbose")
            shift
        ;;
        -v)
            SOLR_LOG_LEVEL=DEBUG
            PASS_TO_RUN_EXAMPLE+=("-Dsolr.log.level=$SOLR_LOG_LEVEL")
            shift
        ;;
        -q)
            SOLR_LOG_LEVEL=WARN
            PASS_TO_RUN_EXAMPLE+=("-Dsolr.log.level=$SOLR_LOG_LEVEL")
            shift
        ;;
        -all)
            stop_all=true
            shift
        ;;
        -force)
            FORCE=true
            PASS_TO_RUN_EXAMPLE+=("-force")
            shift
        ;;
        --)
            shift
            break
        ;;
        *)
            if [ -z "${1:-}" ]; then
              break # out-of-args, stop looping
            elif [ "${1:0:2}" == "-D" ]; then
              # pass thru any opts that begin with -D (java system props)
              # These should go to the end of SOLR_OPTS, as they should override everything else
              SOLR_OPTS+=("$1")
              PASS_TO_RUN_EXAMPLE+=("$1")
              shift
            else
              print_usage "$SCRIPT_CMD" "$1 is not supported by this script"
              exit 1
            fi
        ;;
    esac
  done
fi

if [[ -n ${SOLR_LOG_LEVEL:-} ]] ; then
  SOLR_LOG_LEVEL_OPT="-Dsolr.log.level=$SOLR_LOG_LEVEL"
fi

# Solr modules option
if [[ -n "${SOLR_MODULES:-}" ]] ; then
  SCRIPT_SOLR_OPTS+=("-Dsolr.modules=$SOLR_MODULES")
fi

# Default placement plugin
if [[ -n "${SOLR_PLACEMENTPLUGIN_DEFAULT:-}" ]] ; then
  SCRIPT_SOLR_OPTS+=("-Dsolr.placementplugin.default=$SOLR_PLACEMENTPLUGIN_DEFAULT")
fi

# Remote streaming and stream body
if [ "${SOLR_ENABLE_REMOTE_STREAMING:-false}" == "true" ]; then
  SCRIPT_SOLR_OPTS+=("-Dsolr.enableRemoteStreaming=true")
fi
if [ "${SOLR_ENABLE_STREAM_BODY:-false}" == "true" ]; then
  SCRIPT_SOLR_OPTS+=("-Dsolr.enableStreamBody=true")
fi

: ${SOLR_SERVER_DIR:=$DEFAULT_SERVER_DIR}

if [ ! -e "$SOLR_SERVER_DIR" ]; then
  echo -e "\nSolr server directory $SOLR_SERVER_DIR not found!\n"
  exit 1
fi

if [[ "$FG" == 'true' && -n "${EXAMPLE:-}" ]]; then
  FG='false'
  echo -e "\nWARNING: Foreground mode (-f) not supported when running examples.\n"
fi

#
# If the user specified an example to run, invoke the run_example tool (Java app) and exit
# otherwise let this script proceed to process the user request
#
if [ -n "${EXAMPLE:-}" ] && [ "$SCRIPT_CMD" == "start" ]; then
  run_tool run_example -e "$EXAMPLE" -d "$SOLR_SERVER_DIR" -urlScheme "$SOLR_URL_SCHEME" "${PASS_TO_RUN_EXAMPLE[@]}"
  exit $?
fi

############# start/stop logic below here ################

if $verbose ; then
  echo "Using Solr root directory: $SOLR_TIP"
  echo "Using Java: $JAVA"
  "$JAVA" -version
fi

if [ -n "${SOLR_HOST:-}" ]; then
  SOLR_HOST_ARG=("-Dhost=$SOLR_HOST")
elif [[ "${SOLR_JETTY_HOST:-127.0.0.1}" == "127.0.0.1" ]]; then
  # Jetty will only bind on localhost interface, so nodes must advertise themselves with localhost
  SOLR_HOST_ARG=("-Dhost=localhost")
else
  SOLR_HOST_ARG=()
fi

: "${STOP_KEY:=solrrocks}"

# stop all if no port specified or "all" is used
if [[ "$SCRIPT_CMD" == "stop" ]]; then
  if $stop_all; then
    none_stopped=true
    find "$SOLR_PID_DIR" -name "solr-*.pid" -type f | while read PIDF
      do
        NEXT_PID=$(cat "$PIDF")
        port=$(jetty_port "$NEXT_PID")
        if [ "$port" != "" ]; then
          stop_solr "$SOLR_SERVER_DIR" "$port" "$STOP_KEY" "$NEXT_PID"
          none_stopped=false
        fi
        rm -f "$PIDF"
    done
    # TODO: none_stopped doesn't get reflected across the subshell
    # This can be uncommented once we find a clean way out of it
    # if $none_stopped; then
    #   echo -e "\nNo Solr nodes found to stop.\n"
    # fi
    exit
  elif [[ -z "${PROVIDED_SOLR_PORT:-}" ]]; then
    # not stopping all and don't have a port, but if we can find a single pid file for Solr, then use that
    none_stopped=true
    numSolrs=$(find "$SOLR_PID_DIR" -name "solr-*.pid" -type f | wc -l | tr -d ' ')
    if [ "$numSolrs" -eq 1 ]; then
      # only do this if there is only 1 node running, otherwise they must provide the -p or -all
      PID="$(cat "$(find "$SOLR_PID_DIR" -name "solr-*.pid" -type f)")"
      CHECK_PID=$(ps -o pid='' -p "$PID" | tr -d ' ')
      if [ "$CHECK_PID" != "" ]; then
        port=$(jetty_port "$CHECK_PID")
        if [ "$port" != "" ]; then
          stop_solr "$SOLR_SERVER_DIR" "$port" "$STOP_KEY" "$CHECK_PID"
          none_stopped=false
        fi
      fi
    fi

    if $none_stopped; then
      if [ "$numSolrs" -gt 0 ]; then
        echo -e "\nFound $numSolrs Solr nodes running! Must either specify a port using -p or -all to stop all Solr nodes on this host.\n"
      else
        echo -e "\nNo Solr nodes found to stop.\n"
      fi
      exit 1
    fi
    exit
  fi
fi

<<<<<<< HEAD
: "${SOLR_PORT:=8983}"
: "${SOLR_SSL_PORT:=$SOLR_PORT}"

=======
>>>>>>> 8277c131
if [ -n "${SOLR_PORT_ADVERTISE:-}" ]; then
  SCRIPT_SOLR_OPTS+=("-Dsolr.port.advertise=$SOLR_PORT_ADVERTISE")
fi

if [ -n "${SOLR_JETTY_HOST:-}" ]; then
  SCRIPT_SOLR_OPTS+=("-Dsolr.jetty.host=$SOLR_JETTY_HOST")
fi

if [ -n "${SOLR_ZK_EMBEDDED_HOST:-}" ]; then
  SCRIPT_SOLR_OPTS+=("-Dsolr.zk.embedded.host=$SOLR_ZK_EMBEDDED_HOST")
fi

: "${STOP_PORT:=$((SOLR_PORT - 1000))}"

if [ "$SCRIPT_CMD" == "start" ] || [ "$SCRIPT_CMD" == "restart" ] ; then
  if [[ $EUID -eq 0 ]] && [[ "$FORCE" == "false" ]] ; then
    echo "WARNING: Starting Solr as the root user is a security risk and not considered best practice. Exiting."
    echo "         Please consult the Reference Guide. To override this check, start with argument '-force'"
    exit 1
  fi
fi

if [[ "$SCRIPT_CMD" == "start" ]]; then
  # see if Solr is already running
  SOLR_PID=$(solr_pid_by_port "$SOLR_PORT")

  if [ -z "${SOLR_PID:-}" ]; then
    # not found using the pid file ... but use ps to ensure not found
    SOLR_PID=$(ps auxww | grep start\.jar | awk "/\-Djetty\.port=$SOLR_PORT/"' {print $2}' | sort -r)
  fi

  if [ -n "${SOLR_PID:-}" ]; then
    echo -e "\nPort $SOLR_PORT is already being used by another process (pid: $SOLR_PID)\nPlease choose a different port using the -p option.\n"
    exit 1
  fi
else
  # either stop or restart
  # see if Solr is already running
  SOLR_PID=$(solr_pid_by_port "$SOLR_PORT")
  if [ -z "$SOLR_PID" ]; then
    # not found using the pid file ... but use ps to ensure not found
    SOLR_PID=$(ps auxww | grep start\.jar | awk "/\-Djetty\.port=$SOLR_PORT/"' {print $2}' | sort -r)
  fi
  if [ "$SOLR_PID" != "" ]; then
    stop_solr "$SOLR_SERVER_DIR" "$SOLR_PORT" "$STOP_KEY" "$SOLR_PID"
  else
    if [ "$SCRIPT_CMD" == "stop" ]; then
      echo -e "No process found for Solr node running on port $SOLR_PORT"
      exit 1
    fi
  fi
fi

if [ -z "${SOLR_HOME:-}" ]; then
  SOLR_HOME="$SOLR_SERVER_DIR/solr"
elif [[ $SOLR_HOME != /* ]]; then
  if [[ -d "$(pwd -P)/$SOLR_HOME" ]]; then
    SOLR_HOME="$(pwd -P)/$SOLR_HOME"
  elif [[ -d "$SOLR_SERVER_DIR/$SOLR_HOME" ]]; then
    SOLR_HOME="$SOLR_SERVER_DIR/$SOLR_HOME"
    SOLR_PID_DIR="$SOLR_HOME"
  fi
fi

# Set the default configset dir to be bootstrapped as _default
: "${DEFAULT_CONFDIR:="$SOLR_SERVER_DIR/solr/configsets/_default/conf"}"

# This is quite hacky, but examples rely on a different log4j2.xml
# so that we can write logs for examples to $SOLR_HOME/../logs
: "${SOLR_LOGS_DIR:="$SOLR_SERVER_DIR/logs"}"
EXAMPLE_DIR="$SOLR_TIP/example"
# if SOLR_HOME is inside of EXAMPLE_DIR
if [ "${SOLR_HOME:0:${#EXAMPLE_DIR}}" = "$EXAMPLE_DIR" ]; then
  LOG4J_PROPS="$DEFAULT_SERVER_DIR/resources/log4j2.xml"
  SOLR_LOGS_DIR="$SOLR_HOME/../logs"
fi

# Set the logging manager by default, so that Lucene JUL logs are included with Solr logs.
LOG4J_CONFIG=("-Djava.util.logging.manager=org.apache.logging.log4j.jul.LogManager")
if [ -n "${LOG4J_PROPS:-}" ]; then
  LOG4J_CONFIG+=("-Dlog4j.configurationFile=$LOG4J_PROPS")
fi

if [ "$SCRIPT_CMD" == "stop" ]; then
  # already stopped, script is done.
  exit 0
fi

# NOTE: If the script gets to here, then it is starting up a Solr node.

if [ ! -e "$SOLR_HOME" ]; then
  echo -e "\nSolr home directory $SOLR_HOME not found!\n"
  exit 1
fi
if [[ -n ${SOLR_DATA_HOME:-} ]] && [ ! -e "$SOLR_DATA_HOME" ]; then
  echo -e "\nSolr data home directory $SOLR_DATA_HOME not found!\n"
  exit 1
fi

# Establish default GC logging opts if no env var set (otherwise init to sensible default)
if [ -z "${GC_LOG_OPTS}" ]; then
  if [[ "$JAVA_VER_NUM" -lt "9" ]] ; then
    GC_LOG_OPTS=('-verbose:gc' '-XX:+PrintHeapAtGC' '-XX:+PrintGCDetails' \
                 '-XX:+PrintGCDateStamps' '-XX:+PrintGCTimeStamps' '-XX:+PrintTenuringDistribution' \
                 '-XX:+PrintGCApplicationStoppedTime')
  else
    GC_LOG_OPTS=('-Xlog:gc*')
  fi
else
  # TODO: Should probably not overload GC_LOG_OPTS as both string and array, but leaving it be for now
  # shellcheck disable=SC2128
  GC_LOG_OPTS=($GC_LOG_OPTS)
fi

# if verbose gc logging enabled, setup the location of the log file and rotation
if [ "${#GC_LOG_OPTS[@]}" -gt 0 ]; then
  if [[ "$JAVA_VER_NUM" -lt "9" ]] || [ "$JAVA_VENDOR" == "OpenJ9" ]; then
    gc_log_flag="-Xloggc"
    if [ "$JAVA_VENDOR" == "OpenJ9" ]; then
      gc_log_flag="-Xverbosegclog"
    fi
    if [ -z ${JAVA8_GC_LOG_FILE_OPTS+x} ]; then
      GC_LOG_OPTS+=("$gc_log_flag:$SOLR_LOGS_DIR/solr_gc.log" '-XX:+UseGCLogFileRotation' '-XX:NumberOfGCLogFiles=9' '-XX:GCLogFileSize=20M')
    else
      GC_LOG_OPTS+=($JAVA8_GC_LOG_FILE_OPTS)
    fi
  else
    # https://openjdk.java.net/jeps/158
    for i in "${!GC_LOG_OPTS[@]}";
    do
      # for simplicity, we only look at the prefix '-Xlog:gc'
      # (if 'all' or multiple tags are used starting with anything other then 'gc' the user is on their own)
      # if a single additional ':' exists in param, then there is already an explicit output specifier
      # shellcheck disable=SC2001
      GC_LOG_OPTS[$i]=$(echo "${GC_LOG_OPTS[$i]}" | sed "s|^\(-Xlog:gc[^:]*$\)|\1:file=$SOLR_LOGS_DIR/solr_gc.log:time,uptime:filecount=9,filesize=20M|")
    done
  fi
fi

# If ZK_HOST is defined, the assume SolrCloud mode
if [[ -n "${ZK_HOST:-}" ]]; then
  SOLR_MODE="solrcloud"
fi

if [ "${SOLR_MODE:-}" == 'solrcloud' ]; then
  : "${ZK_CLIENT_TIMEOUT:=30000}"
  CLOUD_MODE_OPTS=("-DzkClientTimeout=$ZK_CLIENT_TIMEOUT")

  if [ -n "${ZK_HOST:-}" ]; then
    CLOUD_MODE_OPTS+=("-DzkHost=$ZK_HOST")
  else
    if [ $SOLR_PORT -gt 64535 ]; then
      echo -e "\nZK_HOST is not set and Solr port is $SOLR_PORT, which would result in an invalid embedded Zookeeper port!\n"
      exit 1
    fi
    if $verbose ; then
      echo "Configuring SolrCloud to launch an embedded Zookeeper using -DzkRun"
    fi

    CLOUD_MODE_OPTS+=('-DzkRun')
  fi

  if [ -n "${ZK_CREATE_CHROOT:-}" ]; then
    CLOUD_MODE_OPTS+=("-DcreateZkChroot=$ZK_CREATE_CHROOT")
  fi

  # and if collection1 needs to be bootstrapped
  if [ -e "$SOLR_HOME/collection1/core.properties" ]; then
    CLOUD_MODE_OPTS+=('-Dbootstrap_confdir=./solr/collection1/conf' '-Dcollection.configName=myconf' '-DnumShards=1')
  fi

  if [ "${SOLR_SOLRXML_REQUIRED:-false}" == "true" ]; then
    CLOUD_MODE_OPTS+=("-Dsolr.solrxml.required=true")
  fi
else
  if [ ! -e "$SOLR_HOME/solr.xml" ] && [ "${SOLR_SOLRXML_REQUIRED:-}" == "true" ]; then
    echo -e "\nSolr home directory $SOLR_HOME must contain a solr.xml file!\n"
    exit 1
  fi
fi

# Exit if old syntax found
if [ -n "${SOLR_IP_BLACKLIST:-}" ] || [ -n "${SOLR_IP_WHITELIST:-}" ]; then
  echo "ERROR: SOLR_IP_BLACKLIST and SOLR_IP_WHITELIST are no longer supported. Please use SOLR_IP_ALLOWLIST and SOLR_IP_DENYLIST instead."
  exit 1
fi

# IP-based access control
IP_ACL_OPTS=("-Dsolr.jetty.inetaccess.includes=${SOLR_IP_ALLOWLIST:-}" \
             "-Dsolr.jetty.inetaccess.excludes=${SOLR_IP_DENYLIST:-}")

# These are useful for attaching remote profilers like VisualVM/JConsole
if [ "${ENABLE_REMOTE_JMX_OPTS:-false}" == "true" ]; then

  if [ -z "$RMI_PORT" ]; then
    RMI_PORT=$((SOLR_PORT + 10000))
    if [ $RMI_PORT -gt 65535 ]; then
      echo -e "\nRMI_PORT is $RMI_PORT, which is invalid!\n"
      exit 1
    fi
  fi

  REMOTE_JMX_OPTS=('-Dcom.sun.management.jmxremote' \
    '-Dcom.sun.management.jmxremote.local.only=false' \
    '-Dcom.sun.management.jmxremote.ssl=false' \
    '-Dcom.sun.management.jmxremote.authenticate=false' \
    "-Dcom.sun.management.jmxremote.port=$RMI_PORT" \
    "-Dcom.sun.management.jmxremote.rmi.port=$RMI_PORT")

  # if the host is set, then set that as the rmi server hostname
  if [ "$SOLR_HOST" != "" ]; then
    REMOTE_JMX_OPTS+=("-Djava.rmi.server.hostname=$SOLR_HOST")
  fi
else
  REMOTE_JMX_OPTS=()
fi

# Enable java security manager (allowing filesystem access and other things)
if [ "${SOLR_SECURITY_MANAGER_ENABLED:-true}" == "true" ]; then
  SECURITY_MANAGER_OPTS=('-Djava.security.manager' \
      "-Djava.security.policy=${SOLR_SERVER_DIR}/etc/security.policy" \
      "-Djava.security.properties=${SOLR_SERVER_DIR}/etc/security.properties" \
      '-Dsolr.internal.network.permission=*')
else
  SECURITY_MANAGER_OPTS=()
fi

# Enable ADMIN UI by default, and give the option for users to disable it
if [ "${SOLR_ADMIN_UI_DISABLED:-false}" == "true" ]; then
  SOLR_ADMIN_UI="-DdisableAdminUI=true"
  echo -e "ADMIN UI Disabled"
else
  SOLR_ADMIN_UI="-DdisableAdminUI=false"
fi

JAVA_MEM_OPTS=()
if [ -z "${SOLR_HEAP:-}" ] && [ -n "${SOLR_JAVA_MEM:-}" ]; then
  JAVA_MEM_OPTS=($SOLR_JAVA_MEM)
else
  SOLR_HEAP="${SOLR_HEAP:-512m}"
  JAVA_MEM_OPTS=("-Xms$SOLR_HEAP" "-Xmx$SOLR_HEAP")
fi

# Pick default for Java thread stack size, and then add to SCRIPT_SOLR_OPTS
SCRIPT_SOLR_OPTS+=(${SOLR_JAVA_STACK_SIZE:-"-Xss256k"})

: "${SOLR_TIMEZONE:=UTC}"

function mk_writable_dir() {
  local DIRNAME="$1"
  local DESCRIPTION="$2"
  if ! mkdir -p "$DIRNAME" 2> /dev/null ; then
    echo -e "\nERROR: $DESCRIPTION directory $DIRNAME could not be created. Exiting"
    exit 1
  fi
  if [ ! -w "$DIRNAME" ]; then
    echo -e "\nERROR: $DESCRIPTION directory $DIRNAME is not writable. Exiting"
    exit 1
  fi
}

# Launches Solr in foreground/background depending on parameters
function start_solr() {

  run_in_foreground="$1"
  stop_port="$STOP_PORT"

  SOLR_ADDL_ARGS="$2"
  SOLR_JETTY_ADDL_CONFIG="$3"

  # define default GC_TUNE
  if [ -z "${GC_TUNE}" ]; then
      GC_TUNE_ARR=('-XX:+UseG1GC' \
        '-XX:+PerfDisableSharedMem' \
        '-XX:+ParallelRefProcEnabled' \
        '-XX:MaxGCPauseMillis=250' \
        '-XX:+UseLargePages' \
        '-XX:+AlwaysPreTouch' \
        '-XX:+ExplicitGCInvokesConcurrent')
  else
    # shellcheck disable=SC2128
    GC_TUNE_ARR=($GC_TUNE) # Stuff the string from outside into first value of the array
  fi

  if [ -n "${SOLR_WAIT_FOR_ZK:-}" ]; then
    SCRIPT_SOLR_OPTS+=("-DwaitForZk=$SOLR_WAIT_FOR_ZK")
  fi

  if [ -n "${SOLR_DATA_HOME:-}" ]; then
    SCRIPT_SOLR_OPTS+=("-Dsolr.data.home=$SOLR_DATA_HOME")
  fi

  if [ -n "${SOLR_DELETE_UNKNOWN_CORES:-}" ]; then
    SCRIPT_SOLR_OPTS+=("-Dsolr.deleteUnknownCores=$SOLR_DELETE_UNKNOWN_CORES")
  fi

  # If SSL-related system props are set, add them to SCRIPT_SOLR_OPTS
  if [ "$SOLR_SSL_ENABLED" == "true" ]; then
    # If using SSL and solr.jetty.https.port not set explicitly, use the jetty.port
<<<<<<< HEAD
    SSL_PORT_PROP="-Dsolr.jetty.https.port=$SOLR_SSL_PORT"
    SSL_SECURE_PORT_PROP="-Dsolr.jetty.secure.port=$SOLR_SSL_PORT"
    SOLR_OPTS+=($SOLR_SSL_OPTS "$SSL_PORT_PROP" "$SSL_SECURE_PORT_PROP")
=======
    SSL_PORT_PROP="-Dsolr.jetty.https.port=$SOLR_PORT"
    SCRIPT_SOLR_OPTS+=($SOLR_SSL_OPTS "$SSL_PORT_PROP")
>>>>>>> 8277c131
  fi

  # If authentication system props are set, add them to SCRIPT_SOLR_OPTS
  if [ -n "$AUTHC_OPTS" ]; then
    SCRIPT_SOLR_OPTS+=($AUTHC_OPTS)
  fi

  # If there are internal options set by Solr (users should not use this variable), add them to SCRIPT_SOLR_OPTS
  if [ -n "$SOLR_OPTS_INTERNAL" ]; then
    SCRIPT_SOLR_OPTS+=($SOLR_OPTS_INTERNAL)
  fi

  # If a heap dump directory is specified, enable it in SCRIPT_SOLR_OPTS
  if [[ -z "${SOLR_HEAP_DUMP_DIR:-}" ]] && [[ "${SOLR_HEAP_DUMP:-}" == "true" ]]; then
    SOLR_HEAP_DUMP_DIR="${SOLR_LOGS_DIR}/dumps"
  fi
  if [[ -n "${SOLR_HEAP_DUMP_DIR:-}" ]]; then
    SCRIPT_SOLR_OPTS+=("-XX:+HeapDumpOnOutOfMemoryError")
    SCRIPT_SOLR_OPTS+=("-XX:HeapDumpPath=$SOLR_HEAP_DUMP_DIR/solr-$(date +%s)-pid$$.hprof")
  fi

  if $verbose ; then
    echo -e "\nStarting Solr using the following settings:"
<<<<<<< HEAD
    echo -e "    JAVA            = $JAVA"
    echo -e "    SOLR_SERVER_DIR = $SOLR_SERVER_DIR"
    echo -e "    SOLR_HOME       = $SOLR_HOME"
    echo -e "    SOLR_HOST       = ${SOLR_HOST:-}"
    echo -e "    SOLR_PORT       = $SOLR_PORT"
    echo -e "    SOLR_SSL_PORT   = $SOLR_SSL_PORT"
    echo -e "    STOP_PORT       = $STOP_PORT"
    echo -e "    JAVA_MEM_OPTS   = ${JAVA_MEM_OPTS[*]}"
    echo -e "    GC_TUNE         = ${GC_TUNE_ARR[*]}"
    echo -e "    GC_LOG_OPTS     = ${GC_LOG_OPTS[*]}"
    echo -e "    SOLR_TIMEZONE   = $SOLR_TIMEZONE"
=======
    echo -e "    JAVA               = $JAVA"
    echo -e "    SOLR_SERVER_DIR    = $SOLR_SERVER_DIR"
    echo -e "    SOLR_HOME          = $SOLR_HOME"
    echo -e "    SOLR_HOST          = ${SOLR_HOST:-}"
    echo -e "    SOLR_PORT          = $SOLR_PORT"
    echo -e "    STOP_PORT          = $STOP_PORT"
    echo -e "    JAVA_MEM_OPTS      = ${JAVA_MEM_OPTS[*]}"
    echo -e "    GC_TUNE            = ${GC_TUNE_ARR[*]}"
    echo -e "    GC_LOG_OPTS        = ${GC_LOG_OPTS[*]}"
    echo -e "    SOLR_TIMEZONE      = $SOLR_TIMEZONE"
>>>>>>> 8277c131

    if [ "$SOLR_MODE" == "solrcloud" ]; then
      echo -e "    CLOUD_MODE_OPTS    = ${CLOUD_MODE_OPTS[*]}"
    fi

    if [ -n "${SOLR_OPTS:-}" ]; then
      echo -e "    SOLR_OPTS (USER)   = ${SOLR_OPTS[*]}"
    fi

    if [ -n "${SCRIPT_SOLR_OPTS:-}" ]; then
      echo -e "    SOLR_OPTS (SCRIPT) = ${SCRIPT_SOLR_OPTS[*]}"
    fi

    if [ -n "${SOLR_ADDL_ARGS:-}" ]; then
      echo -e "    SOLR_ADDL_ARGS     = $SOLR_ADDL_ARGS"
    fi

    if [ "${ENABLE_REMOTE_JMX_OPTS:-false}" == "true" ]; then
      echo -e "    RMI_PORT           = ${RMI_PORT:-}"
      echo -e "    REMOTE_JMX_OPTS    = ${REMOTE_JMX_OPTS[*]}"
    fi

    if [ -n "${SOLR_LOG_LEVEL:-}" ]; then
      echo -e "    SOLR_LOG_LEVEL     = $SOLR_LOG_LEVEL"
    fi

    if [ -n "${SOLR_DATA_HOME:-}" ]; then
      echo -e "    SOLR_DATA_HOME     = $SOLR_DATA_HOME"
    fi
    echo
  fi

  # need to launch solr from the server dir
  cd "$SOLR_SERVER_DIR" || (echo -e "\nCd to SOLR_SERVER_DIR failed" && exit 1)

  if [ ! -e "$SOLR_SERVER_DIR/start.jar" ]; then
    echo -e "\nERROR: start.jar file not found in $SOLR_SERVER_DIR!\nPlease check your -d parameter to set the correct Solr server directory.\n"
    exit 1
  fi

  # Workaround for JIT crash, see https://issues.apache.org/jira/browse/SOLR-16463
  if [[ "$JAVA_VER_NUM" -ge "17" ]] ; then
    SCRIPT_SOLR_OPTS+=("-XX:CompileCommand=exclude,com.github.benmanes.caffeine.cache.BoundedLocalCache::put")
    echo "Java $JAVA_VER_NUM detected. Enabled workaround for SOLR-16463"
  fi

  # Vector optimizations are only supported for Java 20 and 21 for now.
  # This will need to change as Lucene is upgraded and newer Java versions are released
  if [[ "$JAVA_VER_NUM" -ge "20" ]] && [[ "$JAVA_VER_NUM" -le "21" ]] ; then
    SCRIPT_SOLR_OPTS+=("--add-modules" "jdk.incubator.vector")
    echo "Java $JAVA_VER_NUM detected. Incubating Panama Vector APIs have been enabled"
  fi

  SOLR_START_OPTS=('-server' "${JAVA_MEM_OPTS[@]}" "${GC_TUNE_ARR[@]}" "${GC_LOG_OPTS[@]}" "${IP_ACL_OPTS[@]}" \
    "${REMOTE_JMX_OPTS[@]}" "${CLOUD_MODE_OPTS[@]}" ${SOLR_LOG_LEVEL_OPT:-} -Dsolr.log.dir="$SOLR_LOGS_DIR" \
    "-Djetty.port=$SOLR_PORT" "-DSTOP.PORT=$stop_port" "-DSTOP.KEY=$STOP_KEY" \
    # '-OmitStackTraceInFastThrow' ensures stack traces in errors,
    # users who don't care about useful error msgs can override in SOLR_OPTS with +OmitStackTraceInFastThrow
    "${SOLR_HOST_ARG[@]}" "-Duser.timezone=$SOLR_TIMEZONE" "-XX:-OmitStackTraceInFastThrow" \
    # '+CrashOnOutOfMemoryError' ensures that Solr crashes whenever
    # OOME is thrown. Program operation after OOME is unpredictable.
    "-XX:+CrashOnOutOfMemoryError" "-XX:ErrorFile=${SOLR_LOGS_DIR}/jvm_crash_%p.log" \
    "-Djetty.home=$SOLR_SERVER_DIR" "-Dsolr.solr.home=$SOLR_HOME" "-Dsolr.install.dir=$SOLR_TIP" "-Dsolr.install.symDir=$SOLR_TIP_SYM" \
    "-Dsolr.default.confdir=$DEFAULT_CONFDIR" "${LOG4J_CONFIG[@]}" "${SCRIPT_SOLR_OPTS[@]}" "${SECURITY_MANAGER_OPTS[@]}" "${SOLR_ADMIN_UI}" "${SOLR_OPTS[@]}")

  mk_writable_dir "$SOLR_LOGS_DIR" "Logs"
  if [[ -n "${SOLR_HEAP_DUMP_DIR:-}" ]]; then
    mk_writable_dir "$SOLR_HEAP_DUMP_DIR" "Heap Dump"
  fi
  case "$SOLR_LOGS_DIR" in
    contexts|etc|lib|modules|resources|scripts|solr|solr-webapp)
      echo -e "\nERROR: Logs directory $SOLR_LOGS_DIR is invalid. Reserved for the system. Exiting"
      exit 1
      ;;
  esac

  if [ "$run_in_foreground" == "true" ]; then
    # shellcheck disable=SC2086
    exec "$JAVA" "${SOLR_START_OPTS[@]}" $SOLR_ADDL_ARGS -jar start.jar "${SOLR_JETTY_CONFIG[@]}" $SOLR_JETTY_ADDL_CONFIG
  else
    # run Solr in the background
    # shellcheck disable=SC2086
    nohup "$JAVA" "${SOLR_START_OPTS[@]}" $SOLR_ADDL_ARGS -Dsolr.log.muteconsole \
        -jar start.jar "${SOLR_JETTY_CONFIG[@]}" $SOLR_JETTY_ADDL_CONFIG \
        1>"$SOLR_LOGS_DIR/solr-$SOLR_PORT-console.log" 2>&1 & echo $! > "$SOLR_PID_DIR/solr-$SOLR_PORT.pid"

    # Check and warn about low entropy on Linux systems
    if [ -e /proc/sys/kernel/random ]; then
      # Get the current entropy available
      entropy_avail=$(cat /proc/sys/kernel/random/entropy_avail)

      # Get the pool size
      pool_size=$(cat /proc/sys/kernel/random/poolsize)

      # Check if entropy is available and pool size is non-zero
      if [[ $entropy_avail -gt 0 && $pool_size -ne 0 ]]; then
        # Compute the ratio of entropy available to pool size
        ratio=$(awk -v ea="$entropy_avail" -v ps="$pool_size" 'BEGIN {print int((ea/ps)*100)}')

        # Check if the ratio is less than 25%
        if (( ratio < 25 )); then
          echo "Warning: Available entropy is low. As a result, use of the UUIDField, SSL, or any other features that require"
          echo "RNG might not work properly. To check for the amount of available entropy, use 'cat /proc/sys/kernel/random/entropy_avail'."
        fi
      else
        echo "Error: Either no entropy is available or the pool size is zero."
      fi
    fi

    # no lsof on cygwin though
    if lsof -v 2>&1 | grep -q revision; then
      echo -n "Waiting up to $SOLR_START_WAIT seconds to see Solr running on port $SOLR_PORT"
      # Launch in a subshell to show the spinner
      (loops=0
      while true
      do
        running=$(lsof -t -PniTCP:$SOLR_PORT -sTCP:LISTEN || :)
        if [ -z "${running:-}" ]; then
          slept=$((loops * 2))
          if [ $slept -lt $SOLR_START_WAIT ]; then
            sleep 2
            loops=$((loops+1))
          else
            echo -e "Still not seeing Solr listening on $SOLR_PORT after $SOLR_START_WAIT seconds!"
            tail -30 "$SOLR_LOGS_DIR/solr.log"
            exit # subshell!
          fi
        else
          SOLR_PID=$(ps auxww | grep start\.jar | awk "/\-Djetty\.port=$SOLR_PORT/"' {print $2}' | sort -r)
          echo -e "\nStarted Solr server on port $SOLR_PORT (pid=$SOLR_PID). Happy searching!\n"
          exit # subshell!
        fi
      done) &
      spinner $!
    else
      echo -e "NOTE: Please install lsof as this script needs it to determine if Solr is listening on port $SOLR_PORT."
      sleep 10
      SOLR_PID=$(ps auxww | grep start\.jar | awk "/\-Djetty\.port=$SOLR_PORT/"' {print $2}' | sort -r)
      echo -e "\nStarted Solr server on port $SOLR_PORT (pid=$SOLR_PID). Happy searching!\n"
      return;
    fi
  fi
}

start_solr "$FG" "${ADDITIONAL_CMD_OPTS:-}" "${ADDITIONAL_JETTY_CONFIG:-}"

exit $?<|MERGE_RESOLUTION|>--- conflicted
+++ resolved
@@ -151,6 +151,7 @@
 PROVIDED_SOLR_PORT="${SOLR_PORT:-}"
 : "${SOLR_PORT:=8983}"
 export SOLR_PORT
+: "${SOLR_SSL_PORT:=$SOLR_PORT}"
 
 # test that Java exists, is executable and correct version
 JAVA_VER=$("$JAVA" -version 2>&1)
@@ -1974,12 +1975,6 @@
   fi
 fi
 
-<<<<<<< HEAD
-: "${SOLR_PORT:=8983}"
-: "${SOLR_SSL_PORT:=$SOLR_PORT}"
-
-=======
->>>>>>> 8277c131
 if [ -n "${SOLR_PORT_ADVERTISE:-}" ]; then
   SCRIPT_SOLR_OPTS+=("-Dsolr.port.advertise=$SOLR_PORT_ADVERTISE")
 fi
@@ -2279,14 +2274,9 @@
   # If SSL-related system props are set, add them to SCRIPT_SOLR_OPTS
   if [ "$SOLR_SSL_ENABLED" == "true" ]; then
     # If using SSL and solr.jetty.https.port not set explicitly, use the jetty.port
-<<<<<<< HEAD
     SSL_PORT_PROP="-Dsolr.jetty.https.port=$SOLR_SSL_PORT"
     SSL_SECURE_PORT_PROP="-Dsolr.jetty.secure.port=$SOLR_SSL_PORT"
-    SOLR_OPTS+=($SOLR_SSL_OPTS "$SSL_PORT_PROP" "$SSL_SECURE_PORT_PROP")
-=======
-    SSL_PORT_PROP="-Dsolr.jetty.https.port=$SOLR_PORT"
-    SCRIPT_SOLR_OPTS+=($SOLR_SSL_OPTS "$SSL_PORT_PROP")
->>>>>>> 8277c131
+    SCRIPT_SOLR_OPTS+=($SOLR_SSL_OPTS "$SSL_PORT_PROP" "$SSL_SECURE_PORT_PROP")
   fi
 
   # If authentication system props are set, add them to SCRIPT_SOLR_OPTS
@@ -2310,30 +2300,17 @@
 
   if $verbose ; then
     echo -e "\nStarting Solr using the following settings:"
-<<<<<<< HEAD
-    echo -e "    JAVA            = $JAVA"
-    echo -e "    SOLR_SERVER_DIR = $SOLR_SERVER_DIR"
-    echo -e "    SOLR_HOME       = $SOLR_HOME"
-    echo -e "    SOLR_HOST       = ${SOLR_HOST:-}"
-    echo -e "    SOLR_PORT       = $SOLR_PORT"
-    echo -e "    SOLR_SSL_PORT   = $SOLR_SSL_PORT"
-    echo -e "    STOP_PORT       = $STOP_PORT"
-    echo -e "    JAVA_MEM_OPTS   = ${JAVA_MEM_OPTS[*]}"
-    echo -e "    GC_TUNE         = ${GC_TUNE_ARR[*]}"
-    echo -e "    GC_LOG_OPTS     = ${GC_LOG_OPTS[*]}"
-    echo -e "    SOLR_TIMEZONE   = $SOLR_TIMEZONE"
-=======
     echo -e "    JAVA               = $JAVA"
     echo -e "    SOLR_SERVER_DIR    = $SOLR_SERVER_DIR"
     echo -e "    SOLR_HOME          = $SOLR_HOME"
     echo -e "    SOLR_HOST          = ${SOLR_HOST:-}"
     echo -e "    SOLR_PORT          = $SOLR_PORT"
+    echo -e "    SOLR_SSL_PORT   = $SOLR_SSL_PORT"
     echo -e "    STOP_PORT          = $STOP_PORT"
     echo -e "    JAVA_MEM_OPTS      = ${JAVA_MEM_OPTS[*]}"
     echo -e "    GC_TUNE            = ${GC_TUNE_ARR[*]}"
     echo -e "    GC_LOG_OPTS        = ${GC_LOG_OPTS[*]}"
     echo -e "    SOLR_TIMEZONE      = $SOLR_TIMEZONE"
->>>>>>> 8277c131
 
     if [ "$SOLR_MODE" == "solrcloud" ]; then
       echo -e "    CLOUD_MODE_OPTS    = ${CLOUD_MODE_OPTS[*]}"
