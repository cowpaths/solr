/*
 * Licensed to the Apache Software Foundation (ASF) under one or more
 * contributor license agreements.  See the NOTICE file distributed with
 * this work for additional information regarding copyright ownership.
 * The ASF licenses this file to You under the Apache License, Version 2.0
 * (the "License"); you may not use this file except in compliance with
 * the License.  You may obtain a copy of the License at
 *
 *     http://www.apache.org/licenses/LICENSE-2.0
 *
 * Unless required by applicable law or agreed to in writing, software
 * distributed under the License is distributed on an "AS IS" BASIS,
 * WITHOUT WARRANTIES OR CONDITIONS OF ANY KIND, either express or implied.
 * See the License for the specific language governing permissions and
 * limitations under the License.
 */
package org.apache.solr.cloud.api.collections;

import java.time.Instant;
import java.util.Collection;
import java.util.Collections;
import java.util.Map;
import java.util.Set;
import java.util.concurrent.TimeUnit;
import java.util.concurrent.TimeoutException;
import org.apache.solr.client.solrj.request.CollectionAdminRequest;
import org.apache.solr.cloud.AbstractFullDistribZkTestBase;
import org.apache.solr.cloud.OverseerCollectionConfigSetProcessor;
import org.apache.solr.common.cloud.ClusterState;
import org.apache.solr.common.cloud.DocCollection;
import org.apache.solr.common.cloud.PerReplicaStatesOps;
import org.apache.solr.common.cloud.SolrZkClient;
import org.apache.solr.common.cloud.ZkStateReader;
import org.apache.solr.common.util.NamedList;
import org.apache.solr.common.util.TimeSource;
import org.apache.solr.common.util.Utils;
import org.apache.solr.core.CoreDescriptor;
import org.apache.solr.core.SolrCore;
import org.apache.solr.embedded.JettySolrRunner;
import org.apache.solr.util.TimeOut;
import org.junit.Test;

public class SimpleCollectionCreateDeleteTest extends AbstractFullDistribZkTestBase {

  public SimpleCollectionCreateDeleteTest() {
    sliceCount = 1;
  }

  @Test
  @ShardsFixed(num = 1)
  public void testCreateAndDeleteThenCreateAgain() throws Exception {
    String overseerNode =
        OverseerCollectionConfigSetProcessor.getLeaderNode(
            ZkStateReader.from(cloudClient).getZkClient());
    String notOverseerNode = null;
    for (CloudJettyRunner cloudJetty : cloudJettys) {
      if (!overseerNode.equals(cloudJetty.nodeName)) {
        notOverseerNode = cloudJetty.nodeName;
        break;
      }
    }
    String collectionName = "SimpleCollectionCreateDeleteTest";
    CollectionAdminRequest.Create create =
        CollectionAdminRequest.createCollection(collectionName, 1, 1)
            .setCreateNodeSet(overseerNode);

    NamedList<Object> request = create.process(cloudClient).getResponse();

    if (request.get("success") != null) {
      assertTrue(
          getZkClient().exists(ZkStateReader.COLLECTIONS_ZKNODE + "/" + collectionName, false));

      CollectionAdminRequest.Delete delete =
          CollectionAdminRequest.deleteCollection(collectionName);
      cloudClient.request(delete);

      assertFalse(
          getZkClient().exists(ZkStateReader.COLLECTIONS_ZKNODE + "/" + collectionName, false));

      // currently, removing a collection does not wait for cores to be unloaded
      TimeOut timeout = new TimeOut(30, TimeUnit.SECONDS, TimeSource.NANO_TIME);
      while (true) {

        if (timeout.hasTimedOut()) {
          throw new TimeoutException("Timed out waiting for all collections to be fully removed.");
        }

        boolean allContainersEmpty = true;
        for (JettySolrRunner jetty : jettys) {

          Collection<SolrCore> cores = jetty.getCoreContainer().getCores();
          for (SolrCore core : cores) {
            CoreDescriptor cd = core.getCoreDescriptor();
            if (cd != null) {
              if (cd.getCloudDescriptor().getCollectionName().equals(collectionName)) {
                allContainersEmpty = false;
              }
            }
          }
        }
        if (allContainersEmpty) {
          break;
        }
      }

      // create collection again on a node other than the overseer leader
      create =
          CollectionAdminRequest.createCollection(collectionName, 1, 1)
              .setCreateNodeSet(notOverseerNode);
      request = create.process(cloudClient).getResponse();
      assertNotNull("Collection creation should not have failed", request.get("success"));
    }
  }

  @Test
  @SuppressWarnings("unchecked")
  public void testPropertiesOfReplica() throws Exception {
    String collectionName = "testPropertiesOfReplica_coll";
    CollectionAdminRequest.Create create =
        CollectionAdminRequest.createCollection(collectionName, 2, 1);
    NamedList<Object> request = create.process(cloudClient).getResponse();
    assertNotNull(request.get("success"));
    SolrZkClient.NodeData node =
        getZkClient().getNode(DocCollection.getCollectionPath(collectionName), null, true);

    DocCollection c =
        ClusterState.createFromCollectionMap(
                0,
                (Map<String, Object>) Utils.fromJSON(node.data),
                Collections.emptySet(),
<<<<<<< HEAD
                () ->
                    PerReplicaStatesOps.fetch(
                        DocCollection.getCollectionPath(collectionName), getZkClient(), null))
=======
                Instant.EPOCH,
                null)
>>>>>>> c7e9949a
            .getCollection(collectionName);

    Set<String> knownKeys =
        Set.of("core", "leader", "node_name", "base_url", "state", "type", "force_set_state");
    c.forEachReplica(
        (s, replica) -> {
          for (String k : replica.getProperties().keySet()) {
            assertTrue(knownKeys.contains(k));
          }
        });
  }

  @Test
  @ShardsFixed(num = 1)
  public void testDeleteAlsoDeletesAutocreatedConfigSet() throws Exception {
    String collectionName =
        "SimpleCollectionCreateDeleteTest.testDeleteAlsoDeletesAutocreatedConfigSet";
    CollectionAdminRequest.Create create =
        CollectionAdminRequest.createCollection(collectionName, 1, 1);

    NamedList<Object> request = create.process(cloudClient).getResponse();

    if (request.get("success") != null) {
      // collection exists now
      assertTrue(
          ZkStateReader.from(cloudClient)
              .getZkClient()
              .exists(ZkStateReader.COLLECTIONS_ZKNODE + "/" + collectionName, false));

      String configName =
          cloudClient.getClusterStateProvider().getCollection(collectionName).getConfigName();

      // config for this collection is '.AUTOCREATED', and exists globally
      assertTrue(configName.endsWith(".AUTOCREATED"));
      assertTrue(getZkClient().exists(ZkStateReader.CONFIGS_ZKNODE + "/" + configName, true));

      CollectionAdminRequest.Delete delete =
          CollectionAdminRequest.deleteCollection(collectionName);
      cloudClient.request(delete);

      // collection has been deleted
      assertFalse(
          getZkClient().exists(ZkStateReader.COLLECTIONS_ZKNODE + "/" + collectionName, false));
      // ... and so has its autocreated config set
      assertFalse(
          "The auto-created config set should have been deleted with its collection",
          getZkClient().exists(ZkStateReader.CONFIGS_ZKNODE + "/" + configName, true));
    }
  }

  @Test
  @ShardsFixed(num = 1)
  public void testDeleteDoesNotDeleteSharedAutocreatedConfigSet() throws Exception {
    String collectionNameInitial = "SimpleCollectionCreateDeleteTest.initialCollection";
    CollectionAdminRequest.Create createInitial =
        CollectionAdminRequest.createCollection(collectionNameInitial, 1, 1);

    NamedList<Object> requestInitial = createInitial.process(cloudClient).getResponse();

    if (requestInitial.get("success") != null) {
      // collection exists now
      assertTrue(
          getZkClient()
              .exists(ZkStateReader.COLLECTIONS_ZKNODE + "/" + collectionNameInitial, false));

      String configName =
          cloudClient
              .getClusterStateProvider()
              .getCollection(collectionNameInitial)
              .getConfigName();

      // config for this collection is '.AUTOCREATED', and exists globally
      assertTrue(configName.endsWith(".AUTOCREATED"));
      assertTrue(getZkClient().exists(ZkStateReader.CONFIGS_ZKNODE + "/" + configName, true));

      // create a second collection, sharing the same configSet
      String collectionNameWithSharedConfig =
          "SimpleCollectionCreateDeleteTest.collectionSharingAutocreatedConfigSet";
      CollectionAdminRequest.Create createWithSharedConfig =
          CollectionAdminRequest.createCollection(collectionNameWithSharedConfig, configName, 1, 1);

      NamedList<Object> requestWithSharedConfig =
          createWithSharedConfig.process(cloudClient).getResponse();
      assertNotNull(
          "The collection with shared config set should have been created",
          requestWithSharedConfig.get("success"));
      assertTrue(
          "The new collection should exist after a successful creation",
          getZkClient()
              .exists(
                  ZkStateReader.COLLECTIONS_ZKNODE + "/" + collectionNameWithSharedConfig, false));

      String configNameOfSecondCollection =
          cloudClient
              .getClusterStateProvider()
              .getCollection(collectionNameWithSharedConfig)
              .getConfigName();

      assertEquals(
          "Both collections should be using the same config",
          configName,
          configNameOfSecondCollection);

      // delete the initial collection - the config set should stay, since it is shared with the
      // other collection
      CollectionAdminRequest.Delete deleteInitialCollection =
          CollectionAdminRequest.deleteCollection(collectionNameInitial);
      cloudClient.request(deleteInitialCollection);

      // initial collection has been deleted
      assertFalse(
          getZkClient()
              .exists(ZkStateReader.COLLECTIONS_ZKNODE + "/" + collectionNameInitial, false));
      // ... but not its autocreated config set, since it is shared with another collection
      assertTrue(
          "The auto-created config set should NOT have been deleted. Another collection is using it.",
          getZkClient().exists(ZkStateReader.CONFIGS_ZKNODE + "/" + configName, true));

      // delete the second collection - the config set should now be deleted, since it is no longer
      // shared any other collection
      CollectionAdminRequest.Delete deleteSecondCollection =
          CollectionAdminRequest.deleteCollection(collectionNameWithSharedConfig);
      cloudClient.request(deleteSecondCollection);

      // the collection has been deleted
      assertFalse(
          getZkClient()
              .exists(
                  ZkStateReader.COLLECTIONS_ZKNODE + "/" + collectionNameWithSharedConfig, false));
      // ... and the config set is now also deleted - once it doesn't get referenced by any
      // collection
      assertFalse(
          "The auto-created config set should have been deleted now. No collection is referencing it.",
          getZkClient().exists(ZkStateReader.CONFIGS_ZKNODE + "/" + configName, true));
    }
  }

  public SolrZkClient getZkClient() {
    return ZkStateReader.from(cloudClient).getZkClient();
  }
}<|MERGE_RESOLUTION|>--- conflicted
+++ resolved
@@ -128,14 +128,8 @@
                 0,
                 (Map<String, Object>) Utils.fromJSON(node.data),
                 Collections.emptySet(),
-<<<<<<< HEAD
-                () ->
-                    PerReplicaStatesOps.fetch(
-                        DocCollection.getCollectionPath(collectionName), getZkClient(), null))
-=======
                 Instant.EPOCH,
                 null)
->>>>>>> c7e9949a
             .getCollection(collectionName);
 
     Set<String> knownKeys =
